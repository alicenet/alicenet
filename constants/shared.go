package constants

import "time"

const (
	// EpochLength is the number of blocks in an epoch for AliceNet
	EpochLength uint32 = 1024

	// HashLen specifies the length of a hash in bytes
	HashLen = 32

	// MaxUint32 is 2^32-1 for use as a indicator value
	MaxUint32 uint32 = 4294967295

	// MaxUint64 is 2^64-1
	MaxUint64 uint64 = 18446744073709551615

	// ETHDKGDesperationDelay is after how many Ethereum blocks more validators will
	// start being allowed. Highly dependent on EpochLength
	ETHDKGDesperationDelay int = 8

	// ETHDKGDesperationFactor determines how quickly more validators will be
	// allowed to perform unique ETHDKG actions on MPKSubmission and Completion
	// phases. The lower this factor is, the quicker more validators are elected as
	// leaders.
	ETHDKGDesperationFactor int = 8
)

// CurveSpec specifies the particular elliptic curve we are dealing with
type CurveSpec uint8

const (
	// CurveSecp256k1 is the constant which specifies the curve Secp256k1; this is
	// the curve used by Ethereum
	CurveSecp256k1 CurveSpec = iota + 1

	// CurveBN256Eth is the constant which specifies the curve BN256; this is the
	// curve used in our crypto library for pairing-based crypto
	CurveBN256Eth
)

const (
	// CurveBN256EthPubkeyLen specifies the length of the public key for the curve
	// BN256; this is the uncompressed form
	CurveBN256EthPubkeyLen = 128
)

const (
	// CurveSecp256k1SigLen is the length of a Secp256k1 recoverable-ECDSA digital
	// signature
	CurveSecp256k1SigLen int = 65

	// CurveBN256EthSigLen is the length of a BN256 digital signature
	CurveBN256EthSigLen = 192
)

const (
	// OwnerLen is the constant which specifies the length of accounts in bytes
	OwnerLen int = 20
)

// Status log keys
const (
	StatusLogger    = "status"
	StatusBlkTime   = "BlkTime"
	StatusGRCnt     = "GRCnt"
	StatusBlkRnd    = "Blk/Rnd"
	StatusBlkHsh    = "BlkHsh"
	StatusTxCt      = "TxCt"
	StatusSyncToBlk = "SyncToBlk"
)

// Logger names
const (
	LoggerConsensus = "consensus"
	LoggerTransport = "transport"
	LoggerApp       = "app"
	LoggerDB        = "db"
	LoggerGossipBus = "gossipbus"
	LoggerBadger    = "badger"
	LoggerPeerMan   = "peerMan"
	LoggerLocalRPC  = "localRPC"
	LoggerIPC       = "ipc"
	LoggerFirewalld = "firewalld"
	LoggerDMan      = "dman"
	LoggerPeer      = "peer"
	LoggerYamux     = "yamux"
	LoggerUPnP      = "upnp"
)

// Badger VLog GC ratio
const (
	BadgerDiscardRatio = 0.5
	MonDBGCFreq        = time.Duration(600)
)

// TODO Find a way to store this list that feels right
<<<<<<< HEAD
var ValidLoggers []string = []string{
	"madnet",
	"consensus",
	"transport",
	"app",
	"db",
	"gossipbus",
	"badger",
	"peerman",
	"localrpc",
	"dman",
	"peer",
	"yamux",
	"ethereum",
	"main",
	"deploy",
	"utils",
	"monitor",
	"dkg",
	"services",
	"settings",
	"validator",
	"muxhandler",
	"bootnode",
	"p2pmux",
	"status",
	"test",
	"ipc",
	"firewalld",
	"transaction",
	"tasks",
	"staterecover",
}
=======
var ValidLoggers []string = []string{"alicenet", "consensus", "transport", "app", "db",
	"gossipbus", "badger", "peerman", "localrpc", "dman", "peer", "yamux",
	"ethereum", "main", "deploy", "utils", "monitor", "dkg",
	"services", "settings", "validator", "muxhandler", "bootnode", "p2pmux",
	"status", "test", "ipc", "firewalld"}
>>>>>>> b9c02d9d
<|MERGE_RESOLUTION|>--- conflicted
+++ resolved
@@ -95,9 +95,8 @@
 )
 
 // TODO Find a way to store this list that feels right
-<<<<<<< HEAD
 var ValidLoggers []string = []string{
-	"madnet",
+	"alicenet",
 	"consensus",
 	"transport",
 	"app",
@@ -128,11 +127,4 @@
 	"transaction",
 	"tasks",
 	"staterecover",
-}
-=======
-var ValidLoggers []string = []string{"alicenet", "consensus", "transport", "app", "db",
-	"gossipbus", "badger", "peerman", "localrpc", "dman", "peer", "yamux",
-	"ethereum", "main", "deploy", "utils", "monitor", "dkg",
-	"services", "settings", "validator", "muxhandler", "bootnode", "p2pmux",
-	"status", "test", "ipc", "firewalld"}
->>>>>>> b9c02d9d
+}