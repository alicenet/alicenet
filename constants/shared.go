--- conflicted
+++ resolved
@@ -128,9 +128,6 @@
 	"transaction",
 	"tasks",
 	"staterecover",
-<<<<<<< HEAD
+	"ethkey",
 	"accusations",
-=======
-	"ethkey",
->>>>>>> 30a4dfea
 }