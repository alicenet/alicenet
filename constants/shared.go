package constants

import "time"

const (
	// EpochLength is the number of blocks in an epoch for AliceNet
	EpochLength uint32 = 1024

	// HashLen specifies the length of a hash in bytes
	HashLen = 32

	// MaxUint32 is 2^32-1 for use as a indicator value
	MaxUint32 uint32 = 4294967295

	// MaxUint64 is 2^64-1
	MaxUint64 uint64 = 18446744073709551615

	// ETHDKGDesperationDelay is after how many Ethereum blocks more validators will
	// start being allowed. Highly dependent on EpochLength
	ETHDKGDesperationDelay int = 8

	// ETHDKGDesperationFactor determines how quickly more validators will be
	// allowed to perform unique ETHDKG actions on MPKSubmission and Completion
	// phases. The lower this factor is, the quicker more validators are elected as
	// leaders.
	ETHDKGDesperationFactor int = 8
)

// CurveSpec specifies the particular elliptic curve we are dealing with
type CurveSpec uint8

const (
	// CurveSecp256k1 is the constant which specifies the curve Secp256k1; this is
	// the curve used by Ethereum
	CurveSecp256k1 CurveSpec = iota + 1

	// CurveBN256Eth is the constant which specifies the curve BN256; this is the
	// curve used in our crypto library for pairing-based crypto
	CurveBN256Eth
)

const (
	// CurveBN256EthPubkeyLen specifies the length of the public key for the curve
	// BN256; this is the uncompressed form
	CurveBN256EthPubkeyLen = 128
)

const (
	// CurveSecp256k1SigLen is the length of a Secp256k1 recoverable-ECDSA digital
	// signature
	CurveSecp256k1SigLen int = 65

	// CurveBN256EthSigLen is the length of a BN256 digital signature
	CurveBN256EthSigLen = 192
)

const (
	// OwnerLen is the constant which specifies the length of accounts in bytes
	OwnerLen int = 20
)

// Status log keys
const (
	StatusLogger    = "status"
	StatusBlkTime   = "BlkTime"
	StatusGRCnt     = "GRCnt"
	StatusBlkRnd    = "Blk/Rnd"
	StatusBlkHsh    = "BlkHsh"
	StatusTxCt      = "TxCt"
	StatusSyncToBlk = "SyncToBlk"
)

// Logger names
const (
	LoggerConsensus = "consensus"
	LoggerTransport = "transport"
	LoggerApp       = "app"
	LoggerDB        = "db"
	LoggerGossipBus = "gossipbus"
	LoggerBadger    = "badger"
	LoggerPeerMan   = "peerMan"
	LoggerLocalRPC  = "localRPC"
	LoggerIPC       = "ipc"
	LoggerFirewalld = "firewalld"
	LoggerDMan      = "dman"
	LoggerPeer      = "peer"
	LoggerYamux     = "yamux"
	LoggerUPnP      = "upnp"
)

// Badger VLog GC ratio
const (
	BadgerDiscardRatio = 0.5
	MonDBGCFreq        = time.Duration(600)
)

// TODO Find a way to store this list that feels right
<<<<<<< HEAD
var ValidLoggers []string = []string{"alicenet", "consensus", "transport", "app", "db",
	"gossipbus", "badger", "peerman", "localrpc", "dman", "peer", "yamux",
	"ethereum", "main", "deploy", "utils", "monitor", "dkg",
	"services", "settings", "validator", "muxhandler", "bootnode", "p2pmux",
	"status", "test", "ipc", "firewalld", "accusations"}
=======
var ValidLoggers []string = []string{
	"alicenet",
	"consensus",
	"transport",
	"app",
	"db",
	"gossipbus",
	"badger",
	"peerman",
	"localrpc",
	"dman",
	"peer",
	"yamux",
	"ethereum",
	"main",
	"deploy",
	"utils",
	"monitor",
	"dkg",
	"services",
	"settings",
	"validator",
	"muxhandler",
	"bootnode",
	"p2pmux",
	"status",
	"test",
	"ipc",
	"firewalld",
	"transaction",
	"tasks",
	"staterecover",
}
>>>>>>> 333eb8ad
<|MERGE_RESOLUTION|>--- conflicted
+++ resolved
@@ -95,13 +95,6 @@
 )
 
 // TODO Find a way to store this list that feels right
-<<<<<<< HEAD
-var ValidLoggers []string = []string{"alicenet", "consensus", "transport", "app", "db",
-	"gossipbus", "badger", "peerman", "localrpc", "dman", "peer", "yamux",
-	"ethereum", "main", "deploy", "utils", "monitor", "dkg",
-	"services", "settings", "validator", "muxhandler", "bootnode", "p2pmux",
-	"status", "test", "ipc", "firewalld", "accusations"}
-=======
 var ValidLoggers []string = []string{
 	"alicenet",
 	"consensus",
@@ -134,5 +127,5 @@
 	"transaction",
 	"tasks",
 	"staterecover",
-}
->>>>>>> 333eb8ad
+	"accusations",
+}