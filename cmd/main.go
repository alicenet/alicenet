--- conflicted
+++ resolved
@@ -2,17 +2,11 @@
 
 import (
 	"bytes"
-<<<<<<< HEAD
 	"io"
-=======
-	"io/ioutil"
->>>>>>> dfa018a9
 	"os"
 	"reflect"
 	"strings"
 	"time"
-
-	"github.com/alicenet/alicenet/cmd/ethkey"
 
 	"github.com/alicenet/alicenet/cmd/bootnode"
 	"github.com/alicenet/alicenet/cmd/ethkey"
