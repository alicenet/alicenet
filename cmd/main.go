--- conflicted
+++ resolved
@@ -12,10 +12,7 @@
 	"github.com/alicenet/alicenet/cmd/ethkey"
 	"github.com/alicenet/alicenet/cmd/firewalld"
 	"github.com/alicenet/alicenet/cmd/initialization"
-<<<<<<< HEAD
-=======
 	"github.com/alicenet/alicenet/cmd/node"
->>>>>>> c09433d7
 	"github.com/alicenet/alicenet/cmd/utils"
 	"github.com/alicenet/alicenet/config"
 	"github.com/alicenet/alicenet/logging"
@@ -195,12 +192,6 @@
 			{"ethkey.privatekey", "", "file containing a raw private key to encrypt", &config.Configuration.EthKey.PrivateKey},
 			{"ethkey.lightkdf", "", "use less secure scrypt parameters", &config.Configuration.EthKey.LightKDF},
 		},
-<<<<<<< HEAD
-		&initialization.Command: {
-			{"initialization.path", "p", "Path to save the files/folders", &config.Configuration.Initialization.Path},
-			{"initialization.network", "n", "Network environment to use (testnet, mainnet)", &config.Configuration.Initialization.Network},
-			{"initialization.dontGenerateEthkey", "", "Flag to cancel ethkey generation", &config.Configuration.Initialization.Network},
-=======
 
 		&ethkey.Inspect: {
 			{"ethkey.passwordfile", "", "the file that contains the password for the keyfile", &config.Configuration.EthKey.PasswordFile},
@@ -215,7 +206,6 @@
 		&initialization.Command: {
 			{"initialization.path", "p", "Path to save the files/folders", &config.Configuration.Initialization.Path},
 			{"initialization.network", "n", "Network environment to use (testnet, mainnet)", &config.Configuration.Initialization.Network},
->>>>>>> c09433d7
 		},
 	}
 
@@ -223,13 +213,6 @@
 	hierarchy := map[*cobra.Command]*cobra.Command{
 		&firewalld.Command:      &rootCommand,
 		&bootnode.Command:       &rootCommand,
-<<<<<<< HEAD
-		&validator.Command:      &rootCommand,
-		&utils.Command:          &rootCommand,
-		&utils.SendWeiCommand:   &utils.Command,
-		&initialization.Command: &rootCommand,
-		&ethkey.Command:         &rootCommand,
-=======
 		&node.Command:           &rootCommand,
 		&ethkey.Generate:        &rootCommand,
 		&ethkey.Inspect:         &rootCommand,
@@ -237,7 +220,6 @@
 		&utils.Command:          &rootCommand,
 		&utils.SendWeiCommand:   &utils.Command,
 		&initialization.Command: &rootCommand,
->>>>>>> c09433d7
 	}
 
 	// Convert option abstraction into concrete settings for Cobra and Viper
