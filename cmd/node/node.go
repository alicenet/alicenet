package node

import (
	"context"
	"fmt"
	"math/big"
	"os"
	"os/signal"
	"syscall"
	"time"

	"github.com/alicenet/alicenet/application"
	"github.com/alicenet/alicenet/application/deposit"
	"github.com/alicenet/alicenet/bridge/bindings"
	"github.com/alicenet/alicenet/cmd/utils"
	"github.com/alicenet/alicenet/config"
	"github.com/alicenet/alicenet/consensus"
	"github.com/alicenet/alicenet/consensus/admin"
	"github.com/alicenet/alicenet/consensus/db"
	"github.com/alicenet/alicenet/consensus/dman"
	"github.com/alicenet/alicenet/consensus/evidence"
	"github.com/alicenet/alicenet/consensus/gossip"
	"github.com/alicenet/alicenet/consensus/lstate"
	"github.com/alicenet/alicenet/consensus/request"
	"github.com/alicenet/alicenet/constants"
	mncrypto "github.com/alicenet/alicenet/crypto"
	"github.com/alicenet/alicenet/dynamics"
	"github.com/alicenet/alicenet/layer1"
	"github.com/alicenet/alicenet/layer1/evm"
	"github.com/alicenet/alicenet/layer1/executor"
	"github.com/alicenet/alicenet/layer1/handlers"
	"github.com/alicenet/alicenet/layer1/monitor"
	"github.com/alicenet/alicenet/layer1/monitor/events"
	"github.com/alicenet/alicenet/layer1/monitor/objects"
	"github.com/alicenet/alicenet/layer1/transaction"
	"github.com/alicenet/alicenet/localrpc"
	"github.com/alicenet/alicenet/logging"
	"github.com/alicenet/alicenet/peering"
	"github.com/alicenet/alicenet/proto"
	"github.com/alicenet/alicenet/status"
	aUtils "github.com/alicenet/alicenet/utils"
	"github.com/dgraph-io/badger/v2"
	"github.com/ethereum/go-ethereum/accounts/abi/bind"
	"github.com/ethereum/go-ethereum/common"
	"github.com/sirupsen/logrus"
	"github.com/spf13/cobra"
)

// Command is the cobra.Command specifically for running as a node.
var Command = cobra.Command{
	Use:   "node",
	Short: "Starts a node",
	Long:  "Runs a AliceNet node in mining or non-mining mode",
	Run:   validatorNode,
}

<<<<<<< HEAD
func initEVMConnection(conf config.EthereumConfig, logger *logrus.Logger) (layer1.Client, *mncrypto.Secp256k1Signer, []byte) {
	// Ethereum connection setup
	logger.Infof("Connecting to Ethereum chain...")
	eth, err := ethereum.NewClient(
		conf.Endpoint,
		conf.Keystore,
		conf.PassCodes,
		conf.DefaultAccount,
=======
func initEthereumConnection(
	logger *logrus.Logger,
) (layer1.Client, layer1.AllSmartContracts, *mncrypto.Secp256k1Signer, []byte) {
	// Ethereum connection setup
	logger.Infof("Connecting to Ethereum...")
	eth, err := evm.NewClient(
		logging.GetLogger("ethereum"),
		config.Configuration.Ethereum.Endpoint,
		config.Configuration.Ethereum.Keystore,
		config.Configuration.Ethereum.PassCodes,
		config.Configuration.Ethereum.DefaultAccount,
>>>>>>> 3753ac57
		false,
		constants.EthereumFinalityDelay,
		conf.TxMaxGasFeeAllowedInGwei,
		conf.EndpointMinimumPeers)
	if err != nil {
		logger.Fatalf("NewEthereumEndpoint(...) failed: %v", err)
		panic(err)
	}
	// Load the ethereum state
	if !eth.IsAccessible() {
		logger.Fatal("Ethereum endpoint not accessible...")
		panic(err)
	}

<<<<<<< HEAD
=======
	// Initialize and find all the contracts
	contractsHandler := handlers.NewAllSmartContractsHandle(
		eth,
		common.HexToAddress(config.Configuration.Ethereum.FactoryAddress),
	)

	utils.LogStatus(logger.WithField("Component", "validator"), eth, contractsHandler)

>>>>>>> 3753ac57
	secp256k1, err := eth.CreateSecp256k1Signer()
	if err != nil {
		panic(fmt.Sprintf("Failed to create secp global signer: %v", err))
	}
	pubKey, err := secp256k1.Pubkey()
	if err != nil {
		panic(fmt.Sprintf("Failed to get public key from secp256 signer: %v", err))
	}
	logger.Infof("Account: %v Public Key: 0x%x", eth.GetDefaultAccount().Address.Hex(), pubKey)

	return eth, secp256k1, pubKey
}

// Setup the peer manager:
// Peer manager owns the raw TCP connections of the p2p system
// Runs the gossip protocol
// Provides functionality to access methods on a remote peer (validators, miners, those who care about voting and consensus).
func initPeerManager(
	consGossipHandlers *gossip.Handlers,
	consReqHandler *request.Handler,
) *peering.PeerManager {
	p2pDispatch := proto.NewP2PDispatch()

	peerManager, err := peering.NewPeerManager(
		proto.NewGeneratedP2PServer(p2pDispatch),
		uint32(config.Configuration.Chain.ID),
		config.Configuration.Transport.PeerLimitMin,
		config.Configuration.Transport.PeerLimitMax,
		config.Configuration.Transport.FirewallMode,
		config.Configuration.Transport.FirewallHost,
		config.Configuration.Transport.P2PListeningAddress,
		config.Configuration.Transport.PrivateKey,
		config.Configuration.Transport.UPnP)
	if err != nil {
		panic(err)
	}
	p2pDispatch.RegisterP2PGetPeers(peerManager)
	p2pDispatch.RegisterP2PGossipTransaction(consGossipHandlers)
	p2pDispatch.RegisterP2PGossipProposal(consGossipHandlers)
	p2pDispatch.RegisterP2PGossipPreVote(consGossipHandlers)
	p2pDispatch.RegisterP2PGossipPreVoteNil(consGossipHandlers)
	p2pDispatch.RegisterP2PGossipPreCommit(consGossipHandlers)
	p2pDispatch.RegisterP2PGossipPreCommitNil(consGossipHandlers)
	p2pDispatch.RegisterP2PGossipNextRound(consGossipHandlers)
	p2pDispatch.RegisterP2PGossipNextHeight(consGossipHandlers)
	p2pDispatch.RegisterP2PGossipBlockHeader(consGossipHandlers)
	p2pDispatch.RegisterP2PGetBlockHeaders(consReqHandler)
	p2pDispatch.RegisterP2PGetMinedTxs(consReqHandler)
	p2pDispatch.RegisterP2PGetPendingTxs(consReqHandler)
	p2pDispatch.RegisterP2PGetSnapShotNode(consReqHandler)
	p2pDispatch.RegisterP2PGetSnapShotStateData(consReqHandler)
	p2pDispatch.RegisterP2PGetSnapShotHdrNode(consReqHandler)

	return peerManager
}

// Setup the localstate RPC server, a more REST-like API, used by e.g. wallet users (or anything that's not a node).
func initLocalStateServer(localStateHandler *localrpc.Handlers) *localrpc.Handler {
	localStateDispatch := proto.NewLocalStateDispatch()
	localStateServer, err := localrpc.NewStateServerHandler(
		logging.GetLogger(constants.LoggerTransport),
		config.Configuration.Transport.LocalStateListeningAddress,
		proto.NewGeneratedLocalStateServer(localStateDispatch),
	)
	if err != nil {
		panic(err)
	}
	localStateDispatch.RegisterLocalStateGetBlockNumber(localStateHandler)
	localStateDispatch.RegisterLocalStateGetEpochNumber(localStateHandler)
	localStateDispatch.RegisterLocalStateGetBlockHeader(localStateHandler)
	localStateDispatch.RegisterLocalStateGetChainID(localStateHandler)
	localStateDispatch.RegisterLocalStateSendTransaction(localStateHandler)
	localStateDispatch.RegisterLocalStateGetValueForOwner(localStateHandler)
	localStateDispatch.RegisterLocalStateGetUTXO(localStateHandler)
	localStateDispatch.RegisterLocalStateGetTransactionStatus(localStateHandler)
	localStateDispatch.RegisterLocalStateGetMinedTransaction(localStateHandler)
	localStateDispatch.RegisterLocalStateGetPendingTransaction(localStateHandler)
	localStateDispatch.RegisterLocalStateGetRoundStateForValidator(localStateHandler)
	localStateDispatch.RegisterLocalStateGetValidatorSet(localStateHandler)
	localStateDispatch.RegisterLocalStateIterateNameSpace(localStateHandler)
	localStateDispatch.RegisterLocalStateGetData(localStateHandler)
	localStateDispatch.RegisterLocalStateGetTxBlockNumber(localStateHandler)
	localStateDispatch.RegisterLocalStateGetFees(localStateHandler)

	return localStateServer
}

func initDatabase(ctx context.Context, path string, inMemory bool) *badger.DB {
	db, err := aUtils.OpenBadger(ctx.Done(), path, inMemory)
	if err != nil {
		panic(err)
	}
	return db
}

func initSmartContractsHandler(
	ethClient layer1.Client,
	ethFactoryAddress common.Address,
	polygonClient layer1.Client,
	polygonFactoryAddress common.Address,
	logger *logrus.Logger) layer1.AllSmartContracts {
	// Initialize and find all the contracts
	contractsHandler := handlers.NewAllSmartContractsHandle(
		ethClient,
		ethFactoryAddress,
		polygonClient,
		polygonFactoryAddress,
	)

	utils.LogStatus(logger.WithField("Component", "validator"), ethClient, contractsHandler)
	return contractsHandler
}

func validatorNode(cmd *cobra.Command, args []string) {
	// setup logger for program assembly operations
	logger := logging.GetLogger(cmd.Name())
	logger.Infof("Starting node with args %v", args)
	defer func() { logger.Warning("Graceful unwind of core process complete.") }()

	// create execution context for application
	ctx := context.Background()
	nodeCtx, cf := context.WithCancel(ctx)
	defer cf()

	chainID := uint32(config.Configuration.Chain.ID)

	ethClient, ethSecp256k1Signer, ethPublicKey := initEVMConnection(config.Configuration.Ethereum, logger)
	defer ethClient.Close()

	//polygonClient, polygonContractsHandler, polygonSecp256k1Signer, polygonPublicKey := initEVMConnection(config.Configuration.Polygon, logger)
	polygonClient, _, _ := initEVMConnection(config.Configuration.Polygon, logger)
	defer polygonClient.Close()

<<<<<<< HEAD
	allContractsHandler := initSmartContractsHandler(
		ethClient,
		common.HexToAddress(config.Configuration.Ethereum.FactoryAddress),
		polygonClient,
		common.HexToAddress(config.Configuration.Polygon.FactoryAddress),
		logger)

	currentEpoch, latestVersion, err := getCurrentEpochAndCanonicalVersion(nodeCtx, ethClient, allContractsHandler, logger)
=======
	currentEpoch, latestVersion, err := getCurrentEpochAndCanonicalVersion(
		nodeCtx,
		eth,
		contractsHandler,
		logger,
	)
>>>>>>> 3753ac57
	if err != nil {
		panic(err)
	}

	newMajorIsGreater, _, _, localVersion, err := aUtils.CompareCanonicalVersion(latestVersion)
	if err != nil {
		panic(err)
	}

	logger.Infof(
		"Local AliceNet Node Version %d.%d.%d",
		localVersion.Major,
		localVersion.Minor,
		localVersion.Patch,
	)
	if newMajorIsGreater && currentEpoch >= latestVersion.ExecutionEpoch {
		logger.Fatalf(
			"CRITICAL: Exiting! Your Node Version %d.%d.%d is lower than the latest required version %d.%d.%d! Please update your node!",
			localVersion.Major,
			localVersion.Minor,
			localVersion.Patch,
			latestVersion.Major,
			latestVersion.Minor,
			latestVersion.Patch,
		)
	}

	// Initialize consensus db: stores all state the consensus mechanism requires to work
	rawConsensusDb := initDatabase(
		nodeCtx,
		config.Configuration.Chain.StateDbPath,
		config.Configuration.Chain.StateDbInMemory,
	)
	defer rawConsensusDb.Close()

	// Initialize transaction pool db: contains transactions that have not been mined (and thus are to be gossiped)
	rawTxPoolDb := initDatabase(
		nodeCtx,
		config.Configuration.Chain.TransactionDbPath,
		config.Configuration.Chain.TransactionDbInMemory,
	)
	defer rawTxPoolDb.Close()

	// Initialize monitor database: tracks what ETH block number we're on (tracking deposits)
	rawMonitorDb := initDatabase(
		nodeCtx,
		config.Configuration.Chain.MonitorDbPath,
		config.Configuration.Chain.MonitorDbInMemory,
	)
	defer rawMonitorDb.Close()

	// giving some time to services finish their work on the databases to avoid
	// panic when closing the databases
	defer func() { <-time.After(15 * time.Second) }()

	/////////////////////////////////////////////////////////////////////////////
	// INITIALIZE ALL SERVICE OBJECTS ///////////////////////////////////////////
	/////////////////////////////////////////////////////////////////////////////

	consDB := &db.Database{}
	monDB := &db.Database{}

	// app maintains the UTXO set of the AliceNet blockchain (module is separate from consensus e.d.)
	app := &application.Application{}
	appDepositHandler := &deposit.Handler{} // watches ETH blockchain about deposits

	// consDlManager is used to retrieve transactions or block headers (to verify validity for proposal vote)
	consDlManager := &dman.DMan{}

	// gossip system (e.g. I gossip the block header, I request the transactions, to drive what the next request should be)
	consGossipHandlers := &gossip.Handlers{}
	consGossipClient := &gossip.Client{}

	// link between ETH net and our internal logic, relays important ETH events (e.g. snapshot) into our system
	consAdminHandlers := &admin.Handlers{}

	// consensus p2p comm
	consReqClient := &request.Client{}
	consReqHandler := &request.Handler{}

	// core of consensus algorithm: where outside stake relies, how gossip ends up, how state modifications occur
	consLSEngine := &lstate.Engine{}
	consLSHandler := &lstate.Handlers{}

	// synchronizes execution context, makes sure everything synchronizes with the ctx system - throughout modules
	consSync := &consensus.Synchronizer{}

	// define storage to dynamic values
	storage := &dynamics.Storage{}

	// stdout logger
	statusLogger := &status.Logger{}

	peerManager := initPeerManager(consGossipHandlers, consReqHandler)

	consDB.Init(rawConsensusDb)

	// consTxPool takes old state from consensusDB, used as evidence for what was done (new blocks, consensus, voting)
	consTxPool := evidence.NewPool(consDB)

	appDepositHandler.Init()
	if err := app.Init(consDB, rawTxPoolDb, appDepositHandler, storage); err != nil {
		panic(err)
	}

	// Initialize storage
	if err := storage.Init(consDB, logger); err != nil {
		panic(err)
	}

	localStateHandler := &localrpc.Handlers{}
	localStateServer := initLocalStateServer(localStateHandler)

	// Initialize consensus
	consReqClient.Init(peerManager.P2PClient(), storage)
	consReqHandler.Init(consDB, app, storage)
	consDlManager.Init(consDB, app, consReqClient)
	consLSHandler.Init(consDB, consDlManager)
	consGossipHandlers.Init(chainID, consDB, peerManager.P2PClient(), app, consLSHandler, storage)
	consGossipClient.Init(consDB, peerManager.P2PClient(), app, storage)
<<<<<<< HEAD
	consAdminHandlers.Init(chainID, consDB, mncrypto.Hasher([]byte(config.Configuration.Validator.SymmetricKey)), app, ethPublicKey, storage)
	consLSEngine.Init(consDB, consDlManager, app, ethSecp256k1Signer, consAdminHandlers, ethPublicKey, consReqClient, storage)
=======
	consAdminHandlers.Init(
		chainID,
		consDB,
		mncrypto.Hasher([]byte(config.Configuration.Validator.SymmetricKey)),
		app,
		publicKey,
		storage,
	)
	consLSEngine.Init(
		consDB,
		consDlManager,
		app,
		secp256k1Signer,
		consAdminHandlers,
		publicKey,
		consReqClient,
		storage,
	)
>>>>>>> 3753ac57

	// Setup monitor
	monDB.Init(rawMonitorDb)

	// Layer 1 transaction watcher
<<<<<<< HEAD
	ethTxWatcher := transaction.WatcherFromNetwork(ethClient, monDB, config.Configuration.Ethereum.TxMetricsDisplay, constants.TxPollingTime)
	defer ethTxWatcher.Close()
	polygonTxWatcher := transaction.WatcherFromNetwork(polygonClient, monDB, config.Configuration.Polygon.TxMetricsDisplay, constants.TxPollingTime)
	defer ethTxWatcher.Close()

	// Setup tasks scheduler
	ethTasksHandler, err := executor.NewTaskHandler(monDB, ethClient, allContractsHandler, consAdminHandlers, ethTxWatcher)
	if err != nil {
		panic(err)
	}
	polygonTasksHandler, err := executor.NewTaskHandler(monDB, polygonClient, allContractsHandler, consAdminHandlers, polygonTxWatcher)
=======
	txWatcher := transaction.WatcherFromNetwork(
		eth,
		monDB,
		config.Configuration.Ethereum.TxMetricsDisplay,
		constants.TxPollingTime,
	)
	defer txWatcher.Close()

	// Setup tasks scheduler
	tasksHandler, err := executor.NewTaskHandler(
		monDB,
		eth,
		contractsHandler,
		consAdminHandlers,
		txWatcher,
	)
>>>>>>> 3753ac57
	if err != nil {
		panic(err)
	}

	// setup monitor
	ethereumEventMap := objects.NewEventMap()
	err = events.SetupEthereumEventMap(ethereumEventMap, consDB, monDB, consAdminHandlers, appDepositHandler, ethTasksHandler, func() {}, uint32(config.Configuration.Chain.ID))
	if err != nil {
		logger.Fatalf("Error creating ethereum event map: %v", err)
	}

	monitorInterval := constants.MonitorInterval
<<<<<<< HEAD
	ethBatchSize := config.Configuration.Ethereum.ProcessingBlockBatchSize
	ethMon, err := monitor.NewMonitor(consDB, monDB, consAdminHandlers, appDepositHandler, ethClient, allContractsHandler, allContractsHandler.EthereumContracts().GetAllAddresses(), monitorInterval, ethBatchSize, uint32(config.Configuration.Chain.ID), ethTasksHandler, ethereumEventMap)
	if err != nil {
		panic(err)
	}

	polygonEventMap := objects.NewEventMap()
	// todo: update SetupPolygonEventMap() to only listen to necessary events
	err = events.SetupPolygonEventMap(polygonEventMap, consDB, monDB, consAdminHandlers, appDepositHandler, ethTasksHandler, func() {}, uint32(config.Configuration.Chain.ID))
	if err != nil {
		logger.Fatalf("Error creating polygon event map: %v", err)
	}

	polygonBatchSize := config.Configuration.Polygon.ProcessingBlockBatchSize
	polygonMon, err := monitor.NewMonitor(consDB, monDB, consAdminHandlers, appDepositHandler, polygonClient, allContractsHandler, allContractsHandler.EthereumContracts().GetAllAddresses(), monitorInterval, polygonBatchSize, uint32(config.Configuration.Chain.ID), polygonTasksHandler, polygonEventMap)
=======
	mon, err := monitor.NewMonitor(
		consDB,
		monDB,
		consAdminHandlers,
		appDepositHandler,
		eth,
		contractsHandler,
		contractsHandler.EthereumContracts().GetAllAddresses(),
		monitorInterval,
		batchSize,
		uint32(config.Configuration.Chain.ID),
		tasksHandler,
	)
>>>>>>> 3753ac57
	if err != nil {
		panic(err)
	}

	var tDB, mDB *badger.DB = nil, nil
	if config.Configuration.Chain.TransactionDbInMemory {
		// prevent value log GC on in memory by setting to nil - this will cause synchronizer to bypass GC on these databases
		tDB = rawTxPoolDb
	}
	if config.Configuration.Chain.MonitorDbInMemory {
		mDB = rawMonitorDb
	}

<<<<<<< HEAD
	consSync.Init(consDB, mDB, tDB, consGossipClient, consGossipHandlers, consTxPool, consLSEngine, app, consAdminHandlers, peerManager, storage)
	localStateHandler.Init(consDB, app, consGossipHandlers, ethPublicKey, consSync.Safe, storage)
	statusLogger.Init(consLSEngine, peerManager, consAdminHandlers, ethMon)
=======
	consSync.Init(
		consDB,
		mDB,
		tDB,
		consGossipClient,
		consGossipHandlers,
		consTxPool,
		consLSEngine,
		app,
		consAdminHandlers,
		peerManager,
		storage,
	)
	localStateHandler.Init(consDB, app, consGossipHandlers, publicKey, consSync.Safe, storage)
	statusLogger.Init(consLSEngine, peerManager, consAdminHandlers, mon)
>>>>>>> 3753ac57

	//////////////////////////////////////////////////////////////////////////////
	//LAUNCH ALL SERVICE GOROUTINES///////////////////////////////////////////////
	//////////////////////////////////////////////////////////////////////////////

	go statusLogger.Run()
	defer statusLogger.Close()

	ethTasksHandler.Start()
	defer ethTasksHandler.Close()

	err = ethMon.Start()
	if err != nil {
		panic(err)
	}
	defer ethMon.Close()

	err = polygonMon.Start()
	if err != nil {
		panic(err)
	}
	defer polygonMon.Close()

	go peerManager.Start()
	defer peerManager.Close()

	go consGossipClient.Start() //nolint:errcheck
	defer consGossipClient.Close()

	go consDlManager.Start()
	defer consDlManager.Close()

	go localStateServer.Serve()
	defer localStateServer.Close()

	go localStateHandler.Start()
	defer localStateHandler.Stop()

	go consGossipHandlers.Start()
	defer consGossipHandlers.Close()

	//////////////////////////////////////////////////////////////////////////////
	//SETUP SHUTDOWN MONITORING///////////////////////////////////////////////////
	//////////////////////////////////////////////////////////////////////////////

	signals := make(chan os.Signal, 1)
	signal.Notify(signals, syscall.SIGINT, syscall.SIGTERM)

	consSync.Start()
	select {
	case <-peerManager.CloseChan():
	case <-consSync.CloseChan():
	case <-ethMon.CloseChan():
	case <-polygonMon.CloseChan():
	case <-ethTasksHandler.CloseChan():
	case <-polygonTasksHandler.CloseChan():
	case <-signals:
	}
	go countSignals(logger, 5, signals)

	defer consSync.Stop()
	defer func() { logger.Warning("Starting graceful unwind of core processes.") }()
}

// countSignals will cause a forced exit on repeated Ctrl+C commands
// this is a convenient escape from a deadlock during shutdown.
func countSignals(logger *logrus.Logger, num int, c chan os.Signal) {
	<-c
	for count := 0; count < num; count++ {
		logger.Warnf(
			"Send Ctrl+C %v more times to force shutdown without waiting for services.\n",
			num-count,
		)
		<-c
	}
	os.Exit(1)
}

func getCurrentEpochAndCanonicalVersion(
	ctx context.Context,
	eth layer1.Client,
	contractsHandler layer1.AllSmartContracts,
	logger *logrus.Logger,
) (uint32, bindings.CanonicalVersion, error) {
	retryCount := 5
	retryDelay := 1 * time.Second

	logEntry := logger.WithField("Method", "getCurrentEpochAndCanonicalVersion")

	var callOpts *bind.CallOpts
	var err error
	var latestVersion bindings.CanonicalVersion
	var currentEpoch *big.Int
	for i := 0; i < retryCount; i++ {
		callOpts, err = eth.GetCallOpts(ctx, eth.GetDefaultAccount())
		if err != nil {
			logEntry.Errorf("Received and error during GetCallOpts: %v", err)
			<-time.After(retryDelay)
			continue
		}
		break
	}
	if err != nil {
		return 0, latestVersion, err
	}

	for i := 0; i < retryCount; i++ {
		latestVersion, err = contractsHandler.EthereumContracts().
			Dynamics().
			GetLatestAliceNetVersion(callOpts)
		if err != nil {
			logEntry.Errorf("Received and error during GetLatestAliceNetVersion: %v", err)
			<-time.After(retryDelay)
			continue
		}
		break
	}
	if err != nil {
		return 0, latestVersion, err
	}
	logEntry.Infof(
		"Current Canonical AliceNet Node Version %d.%d.%d",
		latestVersion.Major,
		latestVersion.Minor,
		latestVersion.Patch,
	)

	for i := 0; i < retryCount; i++ {
		currentEpoch, err = contractsHandler.EthereumContracts().Snapshots().GetEpoch(callOpts)
		if err != nil {
			logEntry.Errorf("Received and error during GetEpoch: %v", err)
			<-time.After(retryDelay)
			continue
		}
		break
	}
	if err != nil {
		return 0, latestVersion, err
	}

	return uint32(currentEpoch.Uint64()), latestVersion, err
}<|MERGE_RESOLUTION|>--- conflicted
+++ resolved
@@ -26,11 +26,12 @@
 	mncrypto "github.com/alicenet/alicenet/crypto"
 	"github.com/alicenet/alicenet/dynamics"
 	"github.com/alicenet/alicenet/layer1"
+	ethEvents "github.com/alicenet/alicenet/layer1/chains/ethereum/events"
+	polyEvents "github.com/alicenet/alicenet/layer1/chains/polygon/events"
 	"github.com/alicenet/alicenet/layer1/evm"
 	"github.com/alicenet/alicenet/layer1/executor"
 	"github.com/alicenet/alicenet/layer1/handlers"
 	"github.com/alicenet/alicenet/layer1/monitor"
-	"github.com/alicenet/alicenet/layer1/monitor/events"
 	"github.com/alicenet/alicenet/layer1/monitor/objects"
 	"github.com/alicenet/alicenet/layer1/transaction"
 	"github.com/alicenet/alicenet/localrpc"
@@ -54,28 +55,17 @@
 	Run:   validatorNode,
 }
 
-<<<<<<< HEAD
-func initEVMConnection(conf config.EthereumConfig, logger *logrus.Logger) (layer1.Client, *mncrypto.Secp256k1Signer, []byte) {
+func initEVMConnection(conf config.EthereumConfig,
+	logger *logrus.Logger,
+) (layer1.Client, *mncrypto.Secp256k1Signer, []byte) {
 	// Ethereum connection setup
-	logger.Infof("Connecting to Ethereum chain...")
-	eth, err := ethereum.NewClient(
+	logger.Infof("Connecting to EVM chain...")
+	eth, err := evm.NewClient(
+		logger,
 		conf.Endpoint,
 		conf.Keystore,
 		conf.PassCodes,
 		conf.DefaultAccount,
-=======
-func initEthereumConnection(
-	logger *logrus.Logger,
-) (layer1.Client, layer1.AllSmartContracts, *mncrypto.Secp256k1Signer, []byte) {
-	// Ethereum connection setup
-	logger.Infof("Connecting to Ethereum...")
-	eth, err := evm.NewClient(
-		logging.GetLogger("ethereum"),
-		config.Configuration.Ethereum.Endpoint,
-		config.Configuration.Ethereum.Keystore,
-		config.Configuration.Ethereum.PassCodes,
-		config.Configuration.Ethereum.DefaultAccount,
->>>>>>> 3753ac57
 		false,
 		constants.EthereumFinalityDelay,
 		conf.TxMaxGasFeeAllowedInGwei,
@@ -90,17 +80,6 @@
 		panic(err)
 	}
 
-<<<<<<< HEAD
-=======
-	// Initialize and find all the contracts
-	contractsHandler := handlers.NewAllSmartContractsHandle(
-		eth,
-		common.HexToAddress(config.Configuration.Ethereum.FactoryAddress),
-	)
-
-	utils.LogStatus(logger.WithField("Component", "validator"), eth, contractsHandler)
-
->>>>>>> 3753ac57
 	secp256k1, err := eth.CreateSecp256k1Signer()
 	if err != nil {
 		panic(fmt.Sprintf("Failed to create secp global signer: %v", err))
@@ -234,7 +213,6 @@
 	polygonClient, _, _ := initEVMConnection(config.Configuration.Polygon, logger)
 	defer polygonClient.Close()
 
-<<<<<<< HEAD
 	allContractsHandler := initSmartContractsHandler(
 		ethClient,
 		common.HexToAddress(config.Configuration.Ethereum.FactoryAddress),
@@ -242,15 +220,12 @@
 		common.HexToAddress(config.Configuration.Polygon.FactoryAddress),
 		logger)
 
-	currentEpoch, latestVersion, err := getCurrentEpochAndCanonicalVersion(nodeCtx, ethClient, allContractsHandler, logger)
-=======
 	currentEpoch, latestVersion, err := getCurrentEpochAndCanonicalVersion(
 		nodeCtx,
-		eth,
-		contractsHandler,
+		ethClient,
+		allContractsHandler,
 		logger,
 	)
->>>>>>> 3753ac57
 	if err != nil {
 		panic(err)
 	}
@@ -371,107 +346,90 @@
 	consLSHandler.Init(consDB, consDlManager)
 	consGossipHandlers.Init(chainID, consDB, peerManager.P2PClient(), app, consLSHandler, storage)
 	consGossipClient.Init(consDB, peerManager.P2PClient(), app, storage)
-<<<<<<< HEAD
-	consAdminHandlers.Init(chainID, consDB, mncrypto.Hasher([]byte(config.Configuration.Validator.SymmetricKey)), app, ethPublicKey, storage)
-	consLSEngine.Init(consDB, consDlManager, app, ethSecp256k1Signer, consAdminHandlers, ethPublicKey, consReqClient, storage)
-=======
 	consAdminHandlers.Init(
 		chainID,
 		consDB,
 		mncrypto.Hasher([]byte(config.Configuration.Validator.SymmetricKey)),
 		app,
-		publicKey,
+		ethPublicKey,
 		storage,
 	)
 	consLSEngine.Init(
 		consDB,
 		consDlManager,
 		app,
-		secp256k1Signer,
+		ethSecp256k1Signer,
 		consAdminHandlers,
-		publicKey,
+		ethPublicKey,
 		consReqClient,
 		storage,
 	)
->>>>>>> 3753ac57
 
 	// Setup monitor
 	monDB.Init(rawMonitorDb)
 
 	// Layer 1 transaction watcher
-<<<<<<< HEAD
-	ethTxWatcher := transaction.WatcherFromNetwork(ethClient, monDB, config.Configuration.Ethereum.TxMetricsDisplay, constants.TxPollingTime)
+	ethTxWatcher := transaction.WatcherFromNetwork(
+		ethClient,
+		monDB,
+		config.Configuration.Ethereum.TxMetricsDisplay,
+		constants.TxPollingTime,
+	)
 	defer ethTxWatcher.Close()
 	polygonTxWatcher := transaction.WatcherFromNetwork(polygonClient, monDB, config.Configuration.Polygon.TxMetricsDisplay, constants.TxPollingTime)
 	defer ethTxWatcher.Close()
 
 	// Setup tasks scheduler
-	ethTasksHandler, err := executor.NewTaskHandler(monDB, ethClient, allContractsHandler, consAdminHandlers, ethTxWatcher)
-	if err != nil {
-		panic(err)
-	}
-	polygonTasksHandler, err := executor.NewTaskHandler(monDB, polygonClient, allContractsHandler, consAdminHandlers, polygonTxWatcher)
-=======
-	txWatcher := transaction.WatcherFromNetwork(
-		eth,
+	ethTasksHandler, err := executor.NewTaskHandler(
 		monDB,
-		config.Configuration.Ethereum.TxMetricsDisplay,
-		constants.TxPollingTime,
-	)
-	defer txWatcher.Close()
-
-	// Setup tasks scheduler
-	tasksHandler, err := executor.NewTaskHandler(
-		monDB,
-		eth,
-		contractsHandler,
+		ethClient, allContractsHandler,
+		consAdminHandlers, ethTxWatcher)
+	if err != nil {
+		panic(err)
+	}
+	polygonTasksHandler, err := executor.NewTaskHandler(monDB, polygonClient, allContractsHandler,
 		consAdminHandlers,
-		txWatcher,
-	)
->>>>>>> 3753ac57
+		polygonTxWatcher,
+	)
 	if err != nil {
 		panic(err)
 	}
 
 	// setup monitor
 	ethereumEventMap := objects.NewEventMap()
-	err = events.SetupEthereumEventMap(ethereumEventMap, consDB, monDB, consAdminHandlers, appDepositHandler, ethTasksHandler, func() {}, uint32(config.Configuration.Chain.ID))
+	err = ethEvents.SetupEventMap(ethereumEventMap, consDB, monDB, consAdminHandlers, appDepositHandler, ethTasksHandler, func() {}, uint32(config.Configuration.Chain.ID))
 	if err != nil {
 		logger.Fatalf("Error creating ethereum event map: %v", err)
 	}
 
 	monitorInterval := constants.MonitorInterval
-<<<<<<< HEAD
 	ethBatchSize := config.Configuration.Ethereum.ProcessingBlockBatchSize
-	ethMon, err := monitor.NewMonitor(consDB, monDB, consAdminHandlers, appDepositHandler, ethClient, allContractsHandler, allContractsHandler.EthereumContracts().GetAllAddresses(), monitorInterval, ethBatchSize, uint32(config.Configuration.Chain.ID), ethTasksHandler, ethereumEventMap)
-	if err != nil {
-		panic(err)
-	}
-
-	polygonEventMap := objects.NewEventMap()
-	// todo: update SetupPolygonEventMap() to only listen to necessary events
-	err = events.SetupPolygonEventMap(polygonEventMap, consDB, monDB, consAdminHandlers, appDepositHandler, ethTasksHandler, func() {}, uint32(config.Configuration.Chain.ID))
-	if err != nil {
-		logger.Fatalf("Error creating polygon event map: %v", err)
-	}
-
-	polygonBatchSize := config.Configuration.Polygon.ProcessingBlockBatchSize
-	polygonMon, err := monitor.NewMonitor(consDB, monDB, consAdminHandlers, appDepositHandler, polygonClient, allContractsHandler, allContractsHandler.EthereumContracts().GetAllAddresses(), monitorInterval, polygonBatchSize, uint32(config.Configuration.Chain.ID), polygonTasksHandler, polygonEventMap)
-=======
-	mon, err := monitor.NewMonitor(
+	ethMon, err := monitor.NewMonitor(
 		consDB,
 		monDB,
 		consAdminHandlers,
 		appDepositHandler,
-		eth,
-		contractsHandler,
-		contractsHandler.EthereumContracts().GetAllAddresses(),
+		ethClient,
+		allContractsHandler, allContractsHandler.EthereumContracts().GetAllAddresses(),
+		monitorInterval, ethBatchSize, uint32(config.Configuration.Chain.ID), ethTasksHandler, ethereumEventMap)
+	if err != nil {
+		panic(err)
+	}
+
+	polygonEventMap := objects.NewEventMap()
+	// todo: update SetupPolygonEventMap() to only listen to necessary events
+	err = polyEvents.SetupEventMap(polygonEventMap, consDB, monDB, consAdminHandlers, appDepositHandler, ethTasksHandler, func() {}, uint32(config.Configuration.Chain.ID))
+	if err != nil {
+		logger.Fatalf("Error creating polygon event map: %v", err)
+	}
+
+	polygonBatchSize := config.Configuration.Polygon.ProcessingBlockBatchSize
+	polygonMon, err := monitor.NewMonitor(consDB, monDB, consAdminHandlers, appDepositHandler, polygonClient, allContractsHandler, allContractsHandler.EthereumContracts().GetAllAddresses(),
 		monitorInterval,
-		batchSize,
+		polygonBatchSize,
 		uint32(config.Configuration.Chain.ID),
-		tasksHandler,
-	)
->>>>>>> 3753ac57
+		polygonTasksHandler,
+		polygonEventMap)
 	if err != nil {
 		panic(err)
 	}
@@ -485,11 +443,6 @@
 		mDB = rawMonitorDb
 	}
 
-<<<<<<< HEAD
-	consSync.Init(consDB, mDB, tDB, consGossipClient, consGossipHandlers, consTxPool, consLSEngine, app, consAdminHandlers, peerManager, storage)
-	localStateHandler.Init(consDB, app, consGossipHandlers, ethPublicKey, consSync.Safe, storage)
-	statusLogger.Init(consLSEngine, peerManager, consAdminHandlers, ethMon)
-=======
 	consSync.Init(
 		consDB,
 		mDB,
@@ -503,9 +456,8 @@
 		peerManager,
 		storage,
 	)
-	localStateHandler.Init(consDB, app, consGossipHandlers, publicKey, consSync.Safe, storage)
-	statusLogger.Init(consLSEngine, peerManager, consAdminHandlers, mon)
->>>>>>> 3753ac57
+	localStateHandler.Init(consDB, app, consGossipHandlers, ethPublicKey, consSync.Safe, storage)
+	statusLogger.Init(consLSEngine, peerManager, consAdminHandlers, ethMon)
 
 	//////////////////////////////////////////////////////////////////////////////
 	//LAUNCH ALL SERVICE GOROUTINES///////////////////////////////////////////////
