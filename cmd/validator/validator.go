package validator

import (
	"context"
	"fmt"
<<<<<<< HEAD
	"github.com/alicenet/alicenet/layer1/handlers"
=======
	"math/big"
>>>>>>> 1072fc3c
	"os"
	"os/signal"
	"syscall"
	"time"

	"github.com/alicenet/alicenet/application"
	"github.com/alicenet/alicenet/application/deposit"
	"github.com/alicenet/alicenet/bridge/bindings"
	"github.com/alicenet/alicenet/cmd/utils"
	"github.com/alicenet/alicenet/config"
	"github.com/alicenet/alicenet/consensus"
	"github.com/alicenet/alicenet/consensus/admin"
	"github.com/alicenet/alicenet/consensus/db"
	"github.com/alicenet/alicenet/consensus/dman"
	"github.com/alicenet/alicenet/consensus/evidence"
	"github.com/alicenet/alicenet/consensus/gossip"
	"github.com/alicenet/alicenet/consensus/lstate"
	"github.com/alicenet/alicenet/consensus/request"
	"github.com/alicenet/alicenet/constants"
	mncrypto "github.com/alicenet/alicenet/crypto"
	"github.com/alicenet/alicenet/dynamics"
	"github.com/alicenet/alicenet/layer1"
	"github.com/alicenet/alicenet/layer1/ethereum"
	"github.com/alicenet/alicenet/layer1/executor"
	"github.com/alicenet/alicenet/layer1/monitor"
	"github.com/alicenet/alicenet/layer1/transaction"
	"github.com/alicenet/alicenet/localrpc"
	"github.com/alicenet/alicenet/logging"
	"github.com/alicenet/alicenet/peering"
	"github.com/alicenet/alicenet/proto"
	"github.com/alicenet/alicenet/status"
	aUtils "github.com/alicenet/alicenet/utils"
	"github.com/dgraph-io/badger/v2"
	"github.com/ethereum/go-ethereum/accounts/abi/bind"
	"github.com/ethereum/go-ethereum/common"
	"github.com/sirupsen/logrus"
	"github.com/spf13/cobra"
)

// Command is the cobra.Command specifically for running as a node
var Command = cobra.Command{
	Use:   "validator",
	Short: "Starts a node",
	Long:  "Runs a AliceNet node in mining or non-mining mode",
	Run:   validatorNode}

func initEthereumConnection(logger *logrus.Logger) (layer1.Client, layer1.AllSmartContracts, *mncrypto.Secp256k1Signer, []byte) {
	// Ethereum connection setup
	logger.Infof("Connecting to Ethereum...")
	eth, err := ethereum.NewClient(
		config.Configuration.Ethereum.Endpoint,
		config.Configuration.Ethereum.Keystore,
		config.Configuration.Ethereum.PassCodes,
		config.Configuration.Ethereum.DefaultAccount,
		false,
		constants.EthereumFinalityDelay,
		config.Configuration.Ethereum.TxMaxGasFeeAllowedInGwei,
		config.Configuration.Ethereum.EndpointMinimumPeers)

	if err != nil {
		logger.Fatalf("NewEthereumEndpoint(...) failed: %v", err)
		panic(err)
	}
	// Load the ethereum state
	if !eth.IsAccessible() {
		logger.Fatal("Ethereum endpoint not accessible...")
		panic(err)
	}

	// Initialize and find all the contracts
	contractsHandler := handlers.NewAllSmartContractsHandle(eth, common.HexToAddress(config.Configuration.Ethereum.FactoryAddress))

	utils.LogStatus(logger.WithField("Component", "validator"), eth, contractsHandler)

	secp256k1, err := eth.CreateSecp256k1Signer()
	if err != nil {
		panic(fmt.Sprintf("Failed to create secp global signer: %v", err))
	}
	pubKey, err := secp256k1.Pubkey()
	if err != nil {
		panic(fmt.Sprintf("Failed to get public key from secp256 signer: %v", err))
	}
	logger.Infof("Account: %v Public Key: 0x%x", eth.GetDefaultAccount().Address.Hex(), pubKey)

	return eth, contractsHandler, secp256k1, pubKey
}

// Setup the peer manager:
// Peer manager owns the raw TCP connections of the p2p system
// Runs the gossip protocol
// Provides functionality to access methods on a remote peer (validators, miners, those who care about voting and consensus)
func initPeerManager(consGossipHandlers *gossip.Handlers, consReqHandler *request.Handler) *peering.PeerManager {
	p2pDispatch := proto.NewP2PDispatch()

	peerManager, err := peering.NewPeerManager(
		proto.NewGeneratedP2PServer(p2pDispatch),
		uint32(config.Configuration.Chain.ID),
		config.Configuration.Transport.PeerLimitMin,
		config.Configuration.Transport.PeerLimitMax,
		config.Configuration.Transport.FirewallMode,
		config.Configuration.Transport.FirewallHost,
		config.Configuration.Transport.P2PListeningAddress,
		config.Configuration.Transport.PrivateKey,
		config.Configuration.Transport.UPnP)
	if err != nil {
		panic(err)
	}
	p2pDispatch.RegisterP2PGetPeers(peerManager)
	p2pDispatch.RegisterP2PGossipTransaction(consGossipHandlers)
	p2pDispatch.RegisterP2PGossipProposal(consGossipHandlers)
	p2pDispatch.RegisterP2PGossipPreVote(consGossipHandlers)
	p2pDispatch.RegisterP2PGossipPreVoteNil(consGossipHandlers)
	p2pDispatch.RegisterP2PGossipPreCommit(consGossipHandlers)
	p2pDispatch.RegisterP2PGossipPreCommitNil(consGossipHandlers)
	p2pDispatch.RegisterP2PGossipNextRound(consGossipHandlers)
	p2pDispatch.RegisterP2PGossipNextHeight(consGossipHandlers)
	p2pDispatch.RegisterP2PGossipBlockHeader(consGossipHandlers)
	p2pDispatch.RegisterP2PGetBlockHeaders(consReqHandler)
	p2pDispatch.RegisterP2PGetMinedTxs(consReqHandler)
	p2pDispatch.RegisterP2PGetPendingTxs(consReqHandler)
	p2pDispatch.RegisterP2PGetSnapShotNode(consReqHandler)
	p2pDispatch.RegisterP2PGetSnapShotStateData(consReqHandler)
	p2pDispatch.RegisterP2PGetSnapShotHdrNode(consReqHandler)

	return peerManager
}

// Setup the localstate RPC server, a more REST-like API, used by e.g. wallet users (or anything that's not a node)
func initLocalStateServer(localStateHandler *localrpc.Handlers) *localrpc.Handler {
	localStateDispatch := proto.NewLocalStateDispatch()
	localStateServer, err := localrpc.NewStateServerHandler(
		logging.GetLogger(constants.LoggerTransport),
		config.Configuration.Transport.LocalStateListeningAddress,
		proto.NewGeneratedLocalStateServer(localStateDispatch),
	)
	if err != nil {
		panic(err)
	}
	localStateDispatch.RegisterLocalStateGetBlockNumber(localStateHandler)
	localStateDispatch.RegisterLocalStateGetEpochNumber(localStateHandler)
	localStateDispatch.RegisterLocalStateGetBlockHeader(localStateHandler)
	localStateDispatch.RegisterLocalStateGetChainID(localStateHandler)
	localStateDispatch.RegisterLocalStateSendTransaction(localStateHandler)
	localStateDispatch.RegisterLocalStateGetValueForOwner(localStateHandler)
	localStateDispatch.RegisterLocalStateGetUTXO(localStateHandler)
	localStateDispatch.RegisterLocalStateGetTransactionStatus(localStateHandler)
	localStateDispatch.RegisterLocalStateGetMinedTransaction(localStateHandler)
	localStateDispatch.RegisterLocalStateGetPendingTransaction(localStateHandler)
	localStateDispatch.RegisterLocalStateGetRoundStateForValidator(localStateHandler)
	localStateDispatch.RegisterLocalStateGetValidatorSet(localStateHandler)
	localStateDispatch.RegisterLocalStateIterateNameSpace(localStateHandler)
	localStateDispatch.RegisterLocalStateGetData(localStateHandler)
	localStateDispatch.RegisterLocalStateGetTxBlockNumber(localStateHandler)
	localStateDispatch.RegisterLocalStateGetFees(localStateHandler)

	return localStateServer
}

func initDatabase(ctx context.Context, path string, inMemory bool) *badger.DB {
	db, err := aUtils.OpenBadger(ctx.Done(), path, inMemory)
	if err != nil {
		panic(err)
	}
	return db
}

func validatorNode(cmd *cobra.Command, args []string) {

	// setup logger for program assembly operations
	logger := logging.GetLogger(cmd.Name())
	logger.Infof("Starting node with args %v", args)
	defer func() { logger.Warning("Graceful unwind of core process complete.") }()

	// create execution context for application
	ctx := context.Background()
	nodeCtx, cf := context.WithCancel(ctx)
	defer cf()

	chainID := uint32(config.Configuration.Chain.ID)
	batchSize := config.Configuration.Monitor.BatchSize

	eth, contractsHandler, secp256k1Signer, publicKey := initEthereumConnection(logger)
	defer eth.Close()

	currentEpoch, latestVersion, err := getCurrentEpochAndCanonicalVersion(nodeCtx, eth, contractsHandler, logger)
	if err != nil {
		panic(err)
	}
	newMajorIsGreater, _, _, localVersion := aUtils.CompareCanonicalVersion(latestVersion)
	logger.Infof(
		"Local AliceNet Node Version %d.%d.%d",
		localVersion.Major,
		localVersion.Minor,
		localVersion.Patch,
	)
	if newMajorIsGreater && currentEpoch >= latestVersion.ExecutionEpoch {
		logger.Fatalf(
			"CRITICAL: Exiting! Your Node Version %d.%d.%d is lower than the latest required version %d.%d.%d! Please update your node!",
			localVersion.Major,
			localVersion.Minor,
			localVersion.Patch,
			latestVersion.Major,
			latestVersion.Minor,
			latestVersion.Patch,
		)
	}

	// Initialize consensus db: stores all state the consensus mechanism requires to work
	rawConsensusDb := initDatabase(nodeCtx, config.Configuration.Chain.StateDbPath, config.Configuration.Chain.StateDbInMemory)
	defer rawConsensusDb.Close()

	// Initialize transaction pool db: contains transactions that have not been mined (and thus are to be gossiped)
	rawTxPoolDb := initDatabase(nodeCtx, config.Configuration.Chain.TransactionDbPath, config.Configuration.Chain.TransactionDbInMemory)
	defer rawTxPoolDb.Close()

	// Initialize monitor database: tracks what ETH block number we're on (tracking deposits)
	rawMonitorDb := initDatabase(nodeCtx, config.Configuration.Chain.MonitorDbPath, config.Configuration.Chain.MonitorDbInMemory)
	defer rawMonitorDb.Close()

	// giving some time to services finish their work on the databases to avoid
	// panic when closing the databases
	defer func() { <-time.After(15 * time.Second) }()

	/////////////////////////////////////////////////////////////////////////////
	// INITIALIZE ALL SERVICE OBJECTS ///////////////////////////////////////////
	/////////////////////////////////////////////////////////////////////////////

	consDB := &db.Database{}
	monDB := &db.Database{}

	// app maintains the UTXO set of the AliceNet blockchain (module is separate from consensus e.d.)
	app := &application.Application{}
	appDepositHandler := &deposit.Handler{} // watches ETH blockchain about deposits

	// consDlManager is used to retrieve transactions or block headers (to verify validity for proposal vote)
	consDlManager := &dman.DMan{}

	// gossip system (e.g. I gossip the block header, I request the transactions, to drive what the next request should be)
	consGossipHandlers := &gossip.Handlers{}
	consGossipClient := &gossip.Client{}

	// link between ETH net and our internal logic, relays important ETH events (e.g. snapshot) into our system
	consAdminHandlers := &admin.Handlers{}

	// consensus p2p comm
	consReqClient := &request.Client{}
	consReqHandler := &request.Handler{}

	// core of consensus algorithm: where outside stake relies, how gossip ends up, how state modifications occur
	consLSEngine := &lstate.Engine{}
	consLSHandler := &lstate.Handlers{}

	// synchronizes execution context, makes sure everything synchronizes with the ctx system - throughout modules
	consSync := &consensus.Synchronizer{}

	// define storage to dynamic values
	storage := &dynamics.Storage{}

	// stdout logger
	statusLogger := &status.Logger{}

	peerManager := initPeerManager(consGossipHandlers, consReqHandler)

	consDB.Init(rawConsensusDb)

	// consTxPool takes old state from consensusDB, used as evidence for what was done (new blocks, consensus, voting)
	consTxPool := evidence.NewPool(consDB)

	appDepositHandler.Init()
	if err := app.Init(consDB, rawTxPoolDb, appDepositHandler, storage); err != nil {
		panic(err)
	}

	// Initialize storage
	if err := storage.Init(consDB, logger); err != nil {
		panic(err)
	}

	localStateHandler := &localrpc.Handlers{}
	localStateServer := initLocalStateServer(localStateHandler)

	// Initialize consensus
	consReqClient.Init(peerManager.P2PClient(), storage)
	consReqHandler.Init(consDB, app, storage)
	consDlManager.Init(consDB, app, consReqClient)
	consLSHandler.Init(consDB, consDlManager)
	consGossipHandlers.Init(chainID, consDB, peerManager.P2PClient(), app, consLSHandler, storage)
	consGossipClient.Init(consDB, peerManager.P2PClient(), app, storage)
	consAdminHandlers.Init(chainID, consDB, mncrypto.Hasher([]byte(config.Configuration.Validator.SymmetricKey)), app, publicKey, storage)
	consLSEngine.Init(consDB, consDlManager, app, secp256k1Signer, consAdminHandlers, publicKey, consReqClient, storage)

	// Setup monitor
	monDB.Init(rawMonitorDb)

	// Layer 1 transaction watcher
	txWatcher := transaction.WatcherFromNetwork(eth, monDB, config.Configuration.Ethereum.TxMetricsDisplay, constants.TxPollingTime)
	defer txWatcher.Close()

	// Setup tasks scheduler
	tasksHandler, err := executor.NewTaskHandler(monDB, eth, contractsHandler, consAdminHandlers, txWatcher)
	if err != nil {
		panic(err)
	}

	monitorInterval := config.Configuration.Monitor.Interval
	mon, err := monitor.NewMonitor(consDB, monDB, consAdminHandlers, appDepositHandler, eth, contractsHandler, contractsHandler.EthereumContracts().GetAllAddresses(), monitorInterval, uint64(batchSize), tasksHandler)
	if err != nil {
		panic(err)
	}

	var tDB, mDB *badger.DB = nil, nil
	if config.Configuration.Chain.TransactionDbInMemory {
		// prevent value log GC on in memory by setting to nil - this will cause synchronizer to bypass GC on these databases
		tDB = rawTxPoolDb
	}
	if config.Configuration.Chain.MonitorDbInMemory {
		mDB = rawMonitorDb
	}

	consSync.Init(consDB, mDB, tDB, consGossipClient, consGossipHandlers, consTxPool, consLSEngine, app, consAdminHandlers, peerManager, storage)
	localStateHandler.Init(consDB, app, consGossipHandlers, publicKey, consSync.Safe, storage)
	statusLogger.Init(consLSEngine, peerManager, consAdminHandlers, mon)

	//////////////////////////////////////////////////////////////////////////////
	//LAUNCH ALL SERVICE GOROUTINES///////////////////////////////////////////////
	//////////////////////////////////////////////////////////////////////////////

	go storage.Start()

	go statusLogger.Run()
	defer statusLogger.Close()

	tasksHandler.Start()
	defer tasksHandler.Close()

	err = mon.Start()
	if err != nil {
		panic(err)
	}
	defer mon.Close()

	go peerManager.Start()
	defer peerManager.Close()

	go consGossipClient.Start() //nolint:errcheck
	defer consGossipClient.Close()

	go consDlManager.Start()
	defer consDlManager.Close()

	go localStateServer.Serve()
	defer localStateServer.Close()

	go localStateHandler.Start()
	defer localStateHandler.Stop()

	go consGossipHandlers.Start()
	defer consGossipHandlers.Close()

	//////////////////////////////////////////////////////////////////////////////
	//SETUP SHUTDOWN MONITORING///////////////////////////////////////////////////
	//////////////////////////////////////////////////////////////////////////////

	signals := make(chan os.Signal, 1)
	signal.Notify(signals, syscall.SIGINT, syscall.SIGTERM)

	consSync.Start()
	select {
	case <-peerManager.CloseChan():
	case <-consSync.CloseChan():
	case <-mon.CloseChan():
	case <-signals:
	}
	go countSignals(logger, 5, signals)

	defer consSync.Stop()
	defer func() { logger.Warning("Starting graceful unwind of core processes.") }()
}

// countSignals will cause a forced exit on repeated Ctrl+C commands
// this is a convenient escape from a deadlock during shutdown
func countSignals(logger *logrus.Logger, num int, c chan os.Signal) {
	<-c
	for count := 0; count < num; count++ {
		logger.Warnf("Send Ctrl+C %v more times to force shutdown without waiting for services.\n", num-count)
		<-c
	}
	os.Exit(1)
}

func getCurrentEpochAndCanonicalVersion(ctx context.Context, eth layer1.Client, contractsHandler layer1.AllSmartContracts, logger *logrus.Logger) (uint32, bindings.CanonicalVersion, error) {
	retryCount := 5
	retryDelay := 1 * time.Second

	logEntry := logger.WithField("Method", "getCurrentEpochAndCanonicalVersion")

	var callOpts *bind.CallOpts
	var err error
	var latestVersion bindings.CanonicalVersion
	var currentEpoch *big.Int
	for i := 0; i < retryCount; i++ {
		callOpts, err = eth.GetCallOpts(ctx, eth.GetDefaultAccount())
		if err != nil {
			logEntry.Errorf("Received and error during GetCallOpts: %v", err)
			<-time.After(retryDelay)
			continue
		}
		break
	}
	if err != nil {
		return 0, latestVersion, err
	}

	for i := 0; i < retryCount; i++ {
		latestVersion, err = contractsHandler.EthereumContracts().Dynamics().GetLatestAliceNetVersion(callOpts)
		if err != nil {
			logEntry.Errorf("Received and error during GetLatestAliceNetVersion: %v", err)
			<-time.After(retryDelay)
			continue
		}
		break
	}
	if err != nil {
		return 0, latestVersion, err
	}
	logEntry.Infof(
		"Current Canonical AliceNet Node Version %d.%d.%d",
		latestVersion.Major,
		latestVersion.Minor,
		latestVersion.Patch,
	)

	for i := 0; i < retryCount; i++ {
		currentEpoch, err = contractsHandler.EthereumContracts().Snapshots().GetEpoch(callOpts)
		if err != nil {
			logEntry.Errorf("Received and error during GetEpoch: %v", err)
			<-time.After(retryDelay)
			continue
		}
		break
	}
	if err != nil {
		return 0, latestVersion, err
	}

	return uint32(currentEpoch.Uint64()), latestVersion, err
}<|MERGE_RESOLUTION|>--- conflicted
+++ resolved
@@ -3,11 +3,8 @@
 import (
 	"context"
 	"fmt"
-<<<<<<< HEAD
 	"github.com/alicenet/alicenet/layer1/handlers"
-=======
 	"math/big"
->>>>>>> 1072fc3c
 	"os"
 	"os/signal"
 	"syscall"
