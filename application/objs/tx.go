package objs

import (
	"bytes"
	"fmt"

	capnp "github.com/MadBase/go-capnproto2/v2"

	mdefs "github.com/alicenet/alicenet/application/objs/capn"
	"github.com/alicenet/alicenet/application/objs/tx"
	"github.com/alicenet/alicenet/application/objs/uint256"
	"github.com/alicenet/alicenet/application/wrapper"
	trie "github.com/alicenet/alicenet/badgerTrie"
	"github.com/alicenet/alicenet/constants"
	"github.com/alicenet/alicenet/crypto"
	"github.com/alicenet/alicenet/errorz"
	"github.com/alicenet/alicenet/interfaces"
	"github.com/alicenet/alicenet/utils"
)

var _ interfaces.Transaction = (*Tx)(nil)

// Tx is the transaction object.
type Tx struct {
	Vin  Vin
	Vout Vout
	Fee  *uint256.Uint256
	// not part of serialized object below this line
	txHash []byte
}

// UnmarshalBinary takes a byte slice and returns the corresponding
// Tx object.
func (b *Tx) UnmarshalBinary(data []byte) error {
	if b == nil {
		return errorz.ErrInvalid{}.New("tx.unmarshalBinary: tx not initialized")
	}
	bc, err := tx.Unmarshal(data)
	if err != nil {
		return err
	}
	return b.UnmarshalCapn(bc)
}

// MarshalBinary takes the Tx object and returns the canonical
// byte slice.
func (b *Tx) MarshalBinary() ([]byte, error) {
	if b == nil {
		return nil, errorz.ErrInvalid{}.New("tx.marshalBinary: tx not initialized")
	}
	if b.Fee == nil {
		return nil, errorz.ErrInvalid{}.New("tx.marshalBinary: tx.fee not initialized")
	}
	if len(b.Vin) > constants.MaxTxVectorLength {
		return nil, errorz.ErrInvalid{}.New("tx.marshalBinary: len(tx.vin) > MaxTxVectorLength")
	}
	if len(b.Vout) > constants.MaxTxVectorLength {
		return nil, errorz.ErrInvalid{}.New("tx.marshalBinary: len(tx.vout) > MaxTxVectorLength")
	}
	bc, err := b.MarshalCapn(nil)
	if err != nil {
		return nil, err
	}
	return tx.Marshal(bc)
}

// UnmarshalCapn unmarshals the capnproto definition of the object.
func (b *Tx) UnmarshalCapn(bc mdefs.Tx) error {
	if b == nil {
		return errorz.ErrInvalid{}.New("tx.unmarshalCapn: tx not initialized")
	}
	if err := tx.Validate(bc); err != nil {
		return err
	}
	invec := []*TXIn{}
	vin, err := bc.Vin()
	if err != nil {
		return err
	}
	for i := 0; i < vin.Len(); i++ {
		mobj := vin.At(i)
		txin := &TXIn{}
		if err := txin.UnmarshalCapn(mobj); err != nil {
			return err
		}
		invec = append(invec, txin)
	}

	outvec := []*TXOut{}
	vout, err := bc.Vout()
	if err != nil {
		return err
	}
	for i := 0; i < vout.Len(); i++ {
		mobj := vout.At(i)
		txout := &TXOut{}
		if err := txout.UnmarshalCapn(mobj); err != nil {
			return err
		}
		outvec = append(outvec, txout)
	}
	b.Vin = invec
	b.Vout = outvec
	u32array := [8]uint32{}
	u32array[0] = bc.Fee0()
	u32array[1] = bc.Fee1()
	u32array[2] = bc.Fee2()
	u32array[3] = bc.Fee3()
	u32array[4] = bc.Fee4()
	u32array[5] = bc.Fee5()
	u32array[6] = bc.Fee6()
	u32array[7] = bc.Fee7()
	fObj := &uint256.Uint256{}
	err = fObj.FromUint32Array(u32array)
	if err != nil {
		return err
	}
	b.Fee = fObj
	return nil
}

// MarshalCapn marshals the object into its capnproto definition.
func (b *Tx) MarshalCapn(seg *capnp.Segment) (mdefs.Tx, error) {
	if b == nil {
		return mdefs.Tx{}, errorz.ErrInvalid{}.New("tx.marshalCapn: tx not initialized")
	}
	var bc mdefs.Tx
	if seg == nil {
		_, seg, err := capnp.NewMessage(capnp.SingleSegment(nil))
		if err != nil {
			return bc, err
		}
		tmp, err := mdefs.NewRootTx(seg)
		if err != nil {
			return bc, err
		}
		bc = tmp
	} else {
		tmp, err := mdefs.NewTx(seg)
		if err != nil {
			return bc, err
		}
		bc = tmp
	}
	seg = bc.Struct.Segment()
	vin, err := bc.NewVin(int32(len(b.Vin)))
	if err != nil {
		return bc, err
	}
	for i := 0; i < len(b.Vin); i++ {
		txin := b.Vin[i]
		mobj, err := txin.MarshalCapn(seg)
		if err != nil {
			return bc, err
		}
		if err := vin.Set(i, mobj); err != nil {
			return bc, err
		}
	}
	vout, err := bc.NewVout(int32(len(b.Vout)))
	if err != nil {
		return bc, err
	}
	for i := 0; i < len(b.Vout); i++ {
		txout := b.Vout[i]
		mobj, err := txout.MarshalCapn(seg)
		if err != nil {
			return bc, err
		}
		if err := vout.Set(i, mobj); err != nil {
			return bc, err
		}
	}
	if err := bc.SetVin(vin); err != nil {
		return bc, err
	}
	if err := bc.SetVout(vout); err != nil {
		return bc, err
	}
	u32array, err := b.Fee.ToUint32Array()
	if err != nil {
		return bc, err
	}
	bc.SetFee0(u32array[0])
	bc.SetFee1(u32array[1])
	bc.SetFee2(u32array[2])
	bc.SetFee3(u32array[3])
	bc.SetFee4(u32array[4])
	bc.SetFee5(u32array[5])
	bc.SetFee6(u32array[6])
	bc.SetFee7(u32array[7])
	return bc, nil
}

// ValidateUnique checks that all inputs and outputs are unique.
func (b *Tx) ValidateUnique(opset map[string]bool) (map[string]bool, error) {
	if b == nil {
		return nil, errorz.ErrInvalid{}.New("tx.validateUnique: tx not initialized")
	}
	if opset == nil {
		opset = make(map[string]bool)
	}
	for i := 0; i < len(b.Vin); i++ {
		hsh, err := b.Vin[i].UTXOID()
		if err != nil {
			return nil, err
		}
		if !opset[string(hsh)] {
			opset[string(hsh)] = true
			continue
		}
		return nil, errorz.ErrInvalid{}.New("tx.validateUnique: duplicate input")
	}
	for i := 0; i < len(b.Vout); i++ {
		hsh, err := b.Vout[i].UTXOID()
		if err != nil {
			return nil, err
		}
		if !opset[string(hsh)] {
			opset[string(hsh)] = true
			continue
		}
		return nil, errorz.ErrInvalid{}.New("tx.validateUnique: duplicate output")
	}
	return opset, nil
}

// ValidateDataStoreIndexes ensures there are no duplicate output indices
// for DataStore objects.
func (b *Tx) ValidateDataStoreIndexes(opset map[string]bool) (map[string]bool, error) {
	if b == nil {
		return nil, errorz.ErrInvalid{}.New("tx.validateDataStoreIndexes: tx not initialized")
	}
	if opset == nil {
		opset = make(map[string]bool)
	}
	for _, utxo := range b.Vout {
		if utxo.HasDataStore() {
			ds, err := utxo.DataStore()
			if err != nil {
				return nil, err
			}
			index, err := ds.Index()
			if err != nil {
				return nil, err
			}
			owner, err := utxo.GenericOwner()
			if err != nil {
				return nil, err
			}
			ownerBytes, err := owner.MarshalBinary()
			if err != nil {
				return nil, err
			}
			tmp := []byte{}
			tmp = append(tmp, ownerBytes...)
			tmp = append(tmp, index...)
			hsh := crypto.Hasher(tmp)
			if !opset[string(hsh)] {
				opset[string(hsh)] = true
				continue
			}
			return nil, errorz.ErrInvalid{}.New("tx.validateDataStoreIndexes: duplicate output index for datastore")
		}
	}
	return opset, nil
}

// ValidateTxHash validates the txHash is correct on all objects.
func (b *Tx) ValidateTxHash() error {
	if b == nil {
		return errorz.ErrInvalid{}.New("tx.validateTxHash: tx not initialized")
	}
	if b.txHash != nil {
		return nil
	}
	txHash, err := b.TxHash()
	if err != nil {
		return err
	}
	for _, txIn := range b.Vin {
		txInTxHash, err := txIn.TxHash()
		if err != nil {
			return err
		}
		if !bytes.Equal(txInTxHash, txHash) {
			return errorz.ErrInvalid{}.New("validateTxHash: wrong txHash (vin)")
		}
	}
	for _, txOut := range b.Vout {
		hsh, err := txOut.TxHash()
		if err != nil {
			return err
		}
		if !bytes.Equal(hsh, txHash) {
			return errorz.ErrInvalid{}.New("validateTxHash: wrong txHash (vout)")
		}
	}
	return nil
}

// TxHash calculates the TxHash of the transaction.
func (b *Tx) TxHash() ([]byte, error) {
	if b == nil {
		return nil, errorz.ErrInvalid{}.New("tx.txHash: tx not initialized")
	}
	if b.Fee == nil {
		return nil, errorz.ErrInvalid{}.New("tx.txHash: tx.fee not initialized")
	}
	if b.txHash != nil {
		return utils.CopySlice(b.txHash), nil
	}
	if err := b.Vout.SetTxOutIdx(); err != nil {
		return nil, err
	}
	keys := [][]byte{}
	values := [][]byte{}
	for _, txIn := range b.Vin {
		id, err := txIn.UTXOID()
		if err != nil {
			return nil, err
		}
		keys = append(keys, id)
		hsh, err := txIn.PreHash()
		if err != nil {
			return nil, err
		}
		values = append(values, hsh)
	}
	for idx, txOut := range b.Vout {
		hsh, err := txOut.PreHash()
		if err != nil {
			return nil, err
		}
		id := MakeUTXOID(utils.CopySlice(hsh), uint32(idx))
		keys = append(keys, id)
		values = append(values, hsh)
	}
	// new in memory smt
	smt := trie.NewMemoryTrie()
	// smt update
	keysSorted, valuesSorted, err := utils.SortKVs(keys, values)
	if err != nil {
		return nil, err
	}
	if len(keysSorted) == 0 && len(valuesSorted) == 0 {
		rootHash := crypto.Hasher([][]byte{}...)
		b.txHash = rootHash
		return utils.CopySlice(b.txHash), nil
	}
	rootHash, err := smt.Update(keysSorted, valuesSorted)
	if err != nil {
		return nil, err
	}
	b.txHash = rootHash
	return utils.CopySlice(b.txHash), nil
}

// SetTxHash calculates the TxHash and sets it on all UTXOs and TXIns.
func (b *Tx) SetTxHash() error {
	if b == nil {
		return errorz.ErrInvalid{}.New("tx.setTxHash: tx not initialized")
	}
	if b.Fee == nil {
		return errorz.ErrInvalid{}.New("tx.setTxHash: tx.fee not initialized")
	}
	txHash, err := b.TxHash()
	if err != nil {
		return err
	}
	for _, txIn := range b.Vin {
		if err := txIn.SetTxHash(txHash); err != nil {
			return err
		}
	}
	for _, txOut := range b.Vout {
		if err := txOut.SetTxHash(txHash); err != nil {
			return err
		}
	}
	return nil
}

// ConsumedPreHash returns the list of PreHashs from Vin.
func (b *Tx) ConsumedPreHash() ([][]byte, error) {
	if b == nil {
		return nil, errorz.ErrInvalid{}.New("tx.consumedPreHash: tx not initialized")
	}
	if len(b.Vin) == 0 {
		return nil, errorz.ErrInvalid{}.New("tx.consumedPreHash: tx.vin not initialized")
	}
	return b.Vin.PreHash()
}

// ConsumedUTXOID returns the list of UTXOIDs from Vin.
func (b *Tx) ConsumedUTXOID() ([][]byte, error) {
	if b == nil {
		return nil, errorz.ErrInvalid{}.New("tx.consumedUTXOID: tx not initialized")
	}
	if len(b.Vin) == 0 {
		return nil, errorz.ErrInvalid{}.New("tx.consumedUTXOID: tx.vin not initialized")
	}
	return b.Vin.UTXOID()
}

// ConsumedIsDeposit returns the list of IsDeposit bools from Vin.
func (b *Tx) ConsumedIsDeposit() []bool {
	return b.Vin.IsDeposit()
}

// GeneratedUTXOID returns the list of UTXOIDs from Vout.
func (b *Tx) GeneratedUTXOID() ([][]byte, error) {
	if b == nil {
		return nil, errorz.ErrInvalid{}.New("tx.generatedUTXOID: tx not initialized")
	}
	if len(b.Vout) == 0 {
		return nil, errorz.ErrInvalid{}.New("tx.generatedUTXOID: tx.vout not initialized")
	}
	return b.Vout.UTXOID()
}

// GeneratedPreHash returns the list of PreHashs from Vout.
func (b *Tx) GeneratedPreHash() ([][]byte, error) {
	if b == nil {
		return nil, errorz.ErrInvalid{}.New("tx.generatedPreHash: tx not initialized")
	}
	if len(b.Vout) == 0 {
		return nil, errorz.ErrInvalid{}.New("tx.generatedPreHash: tx.vout not initialized")
	}
	return b.Vout.PreHash()
}

// ValidateSignature validates the signatures of the objects.
func (b *Tx) ValidateSignature(currentHeight uint32, refUTXOs Vout) error {
	if b == nil {
		return errorz.ErrInvalid{}.New("tx.validateSignature: tx not initialized")
	}
	if len(b.Vin) == 0 {
		return errorz.ErrInvalid{}.New("tx.validateSignature: tx.vin not initialized")
	}
	return refUTXOs.ValidateSignature(currentHeight, b.Vin)
}

// ValidatePreSignature validates the presignatures of the objects.
func (b *Tx) ValidatePreSignature() error {
	if b == nil {
		return errorz.ErrInvalid{}.New("tx.validatePreSignature: tx not initialized")
	}
	if len(b.Vout) == 0 {
		return errorz.ErrInvalid{}.New("tx.validatePreSignature: tx.vout not initialized")
	}
	return b.Vout.ValidatePreSignature()
}

// ValidateFees validates the fees of the object.
// currentHeight and refUTXOs are needed to verify if we have a cleanup tx.
func (b *Tx) ValidateFees(currentHeight uint32, refUTXOs Vout, storage *wrapper.Storage) error {
	if b == nil {
		return errorz.ErrInvalid{}.New("tx.validateFees: tx not initialized")
	}
	if len(b.Vin) == 0 {
		return errorz.ErrInvalid{}.New("tx.validateFees: tx.vin not initialized")
	}
	if len(b.Vout) == 0 {
		return errorz.ErrInvalid{}.New("tx.validateFees: tx.vout not initialized")
	}
	if b.Fee == nil {
		return errorz.ErrInvalid{}.New("tx.validateFees: tx.fee not initialized")
	}
	if b.IsCleanupTx(currentHeight, refUTXOs) {
		// Tx is a valid Cleanup Tx, so we do not worry about fees.
		return nil
	}
	if err := b.Vout.ValidateFees(storage); err != nil {
		return err
	}
	// Ensure Fee is above minimum
	minTxFee, err := storage.GetMinScaledTransactionFee()
	if err != nil {
		return err
	}
	if b.Fee.Lt(minTxFee) {
		return errorz.ErrInvalid{}.New("tx.validateFees; tx.fee below minTxFee")
	}
	return nil
}

// ValidateEqualVinVout checks the following
// calc sum on inputs from utxos and currentHeight
// sum inputs must equal sum outputs plus fee.
func (b *Tx) ValidateEqualVinVout(currentHeight uint32, refUTXOs Vout) error {
	if b == nil {
		return errorz.ErrInvalid{}.New("tx.validateEqualVinVout: tx not initialized")
	}
	if len(b.Vin) == 0 {
		return errorz.ErrInvalid{}.New("tx.validateEqualVinVout: tx.vin not initialized")
	}
	if len(b.Vout) == 0 {
		return errorz.ErrInvalid{}.New("tx.validateEqualVinVout: tx.vout not initialized")
	}
	if b.Fee == nil {
		return errorz.ErrInvalid{}.New("tx.validateEqualVinVout: tx.fee not initialized")
	}
	minBH, err := b.CannotBeMinedUntil()
	if err != nil {
		return err
	}
	if minBH > currentHeight {
		// We cannot mine before the future;
		// to calculate the correct future value, we must look at the height
		// we will mine it in the future
		currentHeight = minBH
	}
	valueIn, err := refUTXOs.RemainingValue(currentHeight)
	if err != nil {
		return err
	}
	valueOut, err := b.Vout.ValuePlusFee()
	if err != nil {
		return err
	}
	valueOutPlusFee, err := new(uint256.Uint256).Add(valueOut, b.Fee)
	if err != nil {
		return err
	}
	if valueOutPlusFee.Cmp(valueIn) == 0 {
		return nil
	}
	return errorz.ErrInvalid{}.New(fmt.Sprintf("tx.validateEqualVinVout: input value does not match output value: IN:%v  vs  OUT+FEE:%v", valueIn, valueOutPlusFee))
}

// ValidateChainID validates that all elements have the correct ChainID.
func (b *Tx) ValidateChainID(chainID uint32) error {
	if b == nil {
		return errorz.ErrInvalid{}.New("tx.validateChainID: tx not initialized")
	}
	if len(b.Vin) == 0 {
		return errorz.ErrInvalid{}.New("tx.validateChainID: tx.vin not initialized")
	}
	if len(b.Vout) == 0 {
		return errorz.ErrInvalid{}.New("tx.validateChainID: tx.vout not initialized")
	}
	if chainID == 0 {
		return errorz.ErrInvalid{}.New("tx.validateChainID: chainID invalid; cannot be 0")
	}
	for _, inp := range b.Vin {
		inpCid, err := inp.ChainID()
		if err != nil {
			return err
		}
		if inpCid != chainID {
			return errorz.ErrInvalid{}.New("tx.validateChainID: invalid chainID; bad chain ID (vin)")
		}
	}
	for _, outp := range b.Vout {
		outpCid, err := outp.ChainID()
		if err != nil {
			return err
		}
		if outpCid != chainID {
			return errorz.ErrInvalid{}.New("tx.validateChainID: invalid chainID; bad chain ID (vout)")
		}
	}
	return nil
}

// CannotBeMinedUntil returns the height at which the tx may be mined
func (b *Tx) CannotBeMinedUntil() (uint32, error) {
	if b == nil {
		return 0, errorz.ErrInvalid{}.New("tx.cannotBeMinedUntil: tx not initialized")
	}
	if len(b.Vout) == 0 {
		return 0, errorz.ErrInvalid{}.New("tx.cannotBeMinedUntil: tx.vout not initialized")
	}
	maxBH := uint32(1)
	for _, utxo := range b.Vout {
		mbh, err := utxo.CannotBeMinedBeforeHeight()
		if err != nil {
			return 0, err
		}
		if mbh > maxBH {
			maxBH = mbh
		}
	}
	return maxBH, nil
}

<<<<<<< HEAD
// todo: clean this up
// ValidateIssuedAtForMining ...
=======
// ValidateIssuedAtForMining insures all UTXOs which are issued at a specific epoch
// are being issued at within the same epoch;
// this applies to datastore objects.
>>>>>>> 675394a1
func (b *Tx) ValidateIssuedAtForMining(currentHeight uint32) error {
	if b == nil {
		return errorz.ErrInvalid{}.New("tx.validateIssuedAtForMining: tx not initialized")
	}
	if len(b.Vout) == 0 {
		return errorz.ErrInvalid{}.New("tx.validateIssuedAtForMining: tx.vout not initialized")
	}
	hmap := make(map[uint32]bool)
	for _, utxo := range b.Vout {
		mbh, err := utxo.MustBeMinedBeforeHeight()
		if err != nil {
			return err
		}
		if mbh != constants.MaxUint32 {
			hmap[mbh] = true
		}
	}
	if len(hmap) == 0 {
		return nil
	}
	if len(hmap) > 1 {
		return errorz.ErrInvalid{}.New("tx.validateIssuedAtForMining: conflicting IssuedAt")
	}
	mbh := uint32(0)
	for k := range hmap {
		mbh = k
		break
	}
	if utils.Epoch(mbh) != utils.Epoch(currentHeight) {
		return errorz.ErrInvalid{}.New("tx.validateIssuedAtForMining: mining out of epoch")
	}
	return nil
}

// better documentation!!!!
// EpochOfExpirationForMining ...
func (b *Tx) EpochOfExpirationForMining() (uint32, error) {
	if b == nil {
		return 0, errorz.ErrInvalid{}.New("tx.epochOfExpirationForMining: tx not initialized")
	}
	if len(b.Vout) == 0 {
		return 0, errorz.ErrInvalid{}.New("tx.epochOfExpirationForMining: tx.vout not initialized")
	}
	// what is hmap?
	hmap := make(map[uint32]bool)
	for _, utxo := range b.Vout {
		mbh, err := utxo.MustBeMinedBeforeHeight()
		if err != nil {
			return 0, err
		}
		if mbh != constants.MaxUint32 {
			hmap[mbh] = true
		}
	}
	if len(hmap) == 0 {
		return constants.MaxUint32, nil
	}
	if len(hmap) > 1 {
		return 0, errorz.ErrInvalid{}.New("tx.epochOfExpirationForMining: conflicting IssuedAt")
	}
	//todo: get this from mbh directly
	mbh := uint32(0)
	for k := range hmap {
		mbh = k
		break
	}
	return utils.Epoch(mbh), nil
}

// Validate validates the tx object
func (b *Tx) Validate(set map[string]bool, currentHeight uint32, consumedUTXOs Vout, storage *wrapper.Storage) (map[string]bool, error) {
	if b == nil {
		return nil, errorz.ErrInvalid{}.New("tx.validate: tx not initialized")
	}
	if len(b.Vin) == 0 {
		return nil, errorz.ErrInvalid{}.New("tx.validate: tx.vin not initialized")
	}
	if len(b.Vout) == 0 {
		return nil, errorz.ErrInvalid{}.New("tx.validate: tx.vout not initialized")
	}
	if b.Fee == nil {
		return nil, errorz.ErrInvalid{}.New("tx.validate: tx.fee not initialized")
	}
	if err := b.Vout.ValidateTxOutIdx(); err != nil {
		return nil, err
	}
	set, err := b.ValidateDataStoreIndexes(set)
	if err != nil {
		return nil, err
	}
	set, err = b.ValidateUnique(set)
	if err != nil {
		return nil, err
	}
	err = b.ValidateEqualVinVout(currentHeight, consumedUTXOs)
	if err != nil {
		return nil, err
	}
	err = b.ValidateFees(currentHeight, consumedUTXOs, storage)
	if err != nil {
		return nil, err
	}
	err = b.ValidateTxHash()
	if err != nil {
		return nil, err
	}
	return set, nil
}

// PreValidatePending performs the initial check of a transaction
// before it is added to the pending transaction pool.
// This includes all of the basic validation logic that *all* transactions
// must minimally pass to be valid.
// Other important validation logic is included in PostValidatePending.
func (b *Tx) PreValidatePending(chainID uint32) error {
	if b == nil {
		return errorz.ErrInvalid{}.New("tx.preValidatePending: tx not initialized")
	}
	if len(b.Vin) == 0 {
		return errorz.ErrInvalid{}.New("tx.preValidatePending: tx.vin not initialized")
	}
	if len(b.Vout) == 0 {
		return errorz.ErrInvalid{}.New("tx.preValidatePending: tx.vout not initialized")
	}
	if b.Fee == nil {
		return errorz.ErrInvalid{}.New("tx.preValidatePending: tx.fee not initialized")
	}
	err := b.ValidateChainID(chainID)
	if err != nil {
		return err
	}
	_, err = b.ValidateUnique(nil)
	if err != nil {
		return err
	}
	err = b.ValidateTxHash()
	if err != nil {
		return err
	}
	err = b.ValidatePreSignature()
	if err != nil {
		return err
	}
	return nil
}

// PostValidatePending performs the validation logic which occurs before
// adding the transaction to the pending transaction pool.
func (b *Tx) PostValidatePending(currentHeight uint32, consumedUTXOs Vout, storage *wrapper.Storage) error {
	if b == nil {
		return errorz.ErrInvalid{}.New("tx.postValidatePending: tx not initialized")
	}
	if len(b.Vin) == 0 {
		return errorz.ErrInvalid{}.New("tx.postValidatePending: tx.vin not initialized")
	}
	if len(b.Vout) == 0 {
		return errorz.ErrInvalid{}.New("tx.postValidatePending: tx.vout not initialized")
	}
	if b.Fee == nil {
		return errorz.ErrInvalid{}.New("tx.postValidatePending: tx.fee not initialized")
	}
	err := b.ValidateEqualVinVout(currentHeight, consumedUTXOs)
	if err != nil {
		return err
	}
	err = b.ValidateFees(currentHeight, consumedUTXOs, storage)
	if err != nil {
		return err
	}
	err = b.ValidateSignature(currentHeight, consumedUTXOs)
	if err != nil {
		return err
	}
	return nil
}

// IsCleanupTx checks if Tx is a cleanup transaction.
// Cleanup transactions are unique in that there is no associated TxFee
// or ValueStoreFee. The CleaupTx must consist of *expired* DataStores
// with value equal to that in the only ValueStore in Vout.
func (b *Tx) IsCleanupTx(currentHeight uint32, refUTXOs Vout) bool {
	if b == nil || b.Fee == nil {
		return false
	}
	// Confirm Vin
	cleanupVin := b.Vin.IsCleanupVin(currentHeight, refUTXOs)
	if !cleanupVin {
		return false
	}
	// Confirm Vout
	cleanupVout := b.Vout.IsCleanupVout()
	if !cleanupVout {
		return false
	}
	// Confirm Fee is zero
	if !b.Fee.IsZero() {
		return false
	}
	// Confirm inputs equal outputs
	if err := b.ValidateEqualVinVout(currentHeight, refUTXOs); err != nil {
		return false
	}
	return true
}

// XXXIsTx allows compile time type checking for transaction interfaces.
func (b *Tx) XXXIsTx() {}<|MERGE_RESOLUTION|>--- conflicted
+++ resolved
@@ -585,14 +585,9 @@
 	return maxBH, nil
 }
 
-<<<<<<< HEAD
-// todo: clean this up
-// ValidateIssuedAtForMining ...
-=======
 // ValidateIssuedAtForMining insures all UTXOs which are issued at a specific epoch
 // are being issued at within the same epoch;
 // this applies to datastore objects.
->>>>>>> 675394a1
 func (b *Tx) ValidateIssuedAtForMining(currentHeight uint32) error {
 	if b == nil {
 		return errorz.ErrInvalid{}.New("tx.validateIssuedAtForMining: tx not initialized")
