--- conflicted
+++ resolved
@@ -44,7 +44,6 @@
     echo -e "0x546F99F244b7B58B855330AE0E2BC1b30b41302F=abc123" >./scripts/generated/keystores/passcodes.txt
 }
 
-<<<<<<< HEAD
 CLEAN_UP_NODES() {
     # Reset Folder
     rm -rf ./scripts/generated/extra-nodes
@@ -58,8 +57,6 @@
     touch ./scripts/generated/extra-nodes/keystores/passcodes.txt
 }
 
-=======
->>>>>>> 6adbe7e7
 CREATE_CONFIGS() {
     # Vars
     LA=4242
@@ -101,7 +98,6 @@
     done
 }
 
-<<<<<<< HEAD
 CREATE_EXTRA_NODES_CONFIGS() {
     # Vars
     LA=5242
@@ -144,8 +140,6 @@
     done
 }
 
-=======
->>>>>>> 6adbe7e7
 LIST() {
     # List each of the validators
     COUNTER=1
@@ -173,15 +167,12 @@
     ./alicenet --config ./scripts/generated/config/validator$1.toml validator
 }
 
-<<<<<<< HEAD
 RUN_NODE() {
     # Run a normal node (non validator)
     CHECK_EXISTING $1
     ./madnet --config ./scripts/generated/extra-nodes/config/node$1.toml validator
 }
 
-=======
->>>>>>> 6adbe7e7
 RACE_VALIDATOR() {
     # Run a validator
     CHECK_EXISTING $1
@@ -222,12 +213,9 @@
     cd $WD && ./scripts/base-scripts/init-githooks.sh
     CREATE_CONFIGS $2
     ;;
-<<<<<<< HEAD
 init-extra-nodes)
     CREATE_EXTRA_NODES_CONFIGS $2
     ;;
-=======
->>>>>>> 6adbe7e7
 geth)
     ./scripts/base-scripts/geth-local.sh
     ;;
