--- conflicted
+++ resolved
@@ -1077,11 +1077,7 @@
 }
 
 func (ssm *SnapShotManager) syncStateLeaves(txn *badger.Txn, snapShotHeight uint32) error {
-<<<<<<< HEAD
-	// get keys from state cache use those to store the state state into the db
-=======
 	// get keys from state cache use those to store the state into the db
->>>>>>> cf37d5a4
 	leafKeys := ssm.stateLeafCache.getLeafKeys(snapShotHeight, maxNumber)
 	// loop through LeafNode keys and retrieve from stateCache;
 	// store state before deleting from database.
@@ -1096,11 +1092,7 @@
 		if err != nil {
 			utils.DebugTrace(ssm.logger, err)
 		}
-<<<<<<< HEAD
-		// store key-value state state
-=======
 		// store key-value state
->>>>>>> cf37d5a4
 		err = ssm.appHandler.StoreSnapShotStateData(txn, utils.CopySlice(resp.key), utils.CopySlice(resp.value), utils.CopySlice(resp.data))
 		if err != nil {
 			// should not return if err invalid
@@ -1151,11 +1143,7 @@
 }
 
 func (ssm *SnapShotManager) syncHdrLeaves(txn *badger.Txn, snapShotHeight uint32) error {
-<<<<<<< HEAD
-	// get keys from state cache use those to store the state state into the db
-=======
 	// get keys from state cache use those to store the state into the db
->>>>>>> cf37d5a4
 	leafKeys := ssm.hdrLeafCache.getLeafKeys(maxNumber)
 	// loop through LeafNode keys and retrieve from stateCache;
 	// store state before deleting from database.
