package accusation

import (
	"bytes"
	"context"
	"errors"
	"fmt"
	"runtime"
	"sync"

	"github.com/alicenet/alicenet/consensus/db"
	"github.com/alicenet/alicenet/consensus/lstate"
	"github.com/alicenet/alicenet/consensus/objs"
	"github.com/alicenet/alicenet/layer1/executor"
	"github.com/alicenet/alicenet/layer1/executor/marshaller"
	"github.com/alicenet/alicenet/layer1/executor/tasks"
	"github.com/alicenet/alicenet/utils"
	"github.com/dgraph-io/badger/v2"
	"github.com/sirupsen/logrus"
)

// a function that returns an Accusation interface object when found, and a bool indicating if an accusation has been found (true) or not (false)
<<<<<<< HEAD
type detector = func(rs *objs.RoundState, lrs *lstate.RoundStates) (objs.Accusation, bool)
=======
type detector = func(rs *objs.RoundState, lrs *lstate.RoundStates, db *db.Database) (tasks.Task, bool)
>>>>>>> c90a4ba6

// rsCacheStruct caches a validator's roundState height, round and hash to avoid checking accusations unless anything changes
type rsCacheStruct struct {
	height uint32
	round  uint32
	rsHash []byte
}

// DidChange returns true if the local round state has changed since the last time it was checked
func (r *rsCacheStruct) DidChange(rs *objs.RoundState) (bool, error) {
	rsHash, err := rs.Hash()
	if err != nil {
		return false, err
	}

	return r.height != rs.RCert.RClaims.Height ||
			r.round != rs.RCert.RClaims.Round ||
			!bytes.Equal(r.rsHash, rsHash),
		nil
}

// Manager is responsible for checking validators' roundStates for malicious behavior and accuse them for such.
// It does so by processing each roundState through a pipeline of detetor functions until either an accusation is found or the pipeline is exhausted.
// If an accusation is found, it is sent to the Scheduler/TaskManager to be processed further, e.g., invoke accusation smart contracts for these purposes.
// The AccusationManager is responsible for persisting the accusations it creates, retrying persistence,
// sending accusations to the Scheduler/TaskManager, and even retrying these actions if they fail.
// The AccusationManager is executed by the Synchronizer through the Poll() function, which reads the local round states and sends it to a work queue so that
// workers can process it, offloading the synchronizer loop.
type Manager struct {
	logger                        *logrus.Logger
	detectionPipeline             []detector                           // the pipeline of detector functions
	database                      *db.Database                         // the database to store detected accusations
	sstore                        *lstate.Store                        // the state store to get round states from
	rsCache                       map[string]*rsCacheStruct            // cache of validator's roundState height, round and hash to avoid checking accusations unless anything changes
	rsCacheLock                   sync.Mutex                           // this is currently being used by workers when interacting with rsCache
	workQ                         chan *lstate.RoundStates             // queue where new roundStates are pushed to be checked for malicious behavior by workers
	accusationQ                   chan tasks.Task                      // queue where identified accusations are pushed by workers to be further processed
	unpersistedCreatedAccusations []tasks.Task                         // newly found accusations that where not persisted into DB
	runningAccusations            map[string]*executor.HandlerResponse // accusations scheduled for execution and not yet completed. accusation.id -> response
	wg                            *sync.WaitGroup                      // wait group to wait for workers to stop
	ctx                           context.Context                      // the context to use for the task handler and go routines
	cancelCtx                     context.CancelFunc                   // the cancel function to cancel the context
	taskHandler                   executor.TaskHandler                 // the task handler to schedule accusation tasks against the smart contracts
}

// NewManager creates a new *Manager
func NewManager(database *db.Database, sstore *lstate.Store, taskHandler executor.TaskHandler, logger *logrus.Logger) *Manager {
	detectors := make([]detector, 0)

	m := &Manager{}
	m.detectionPipeline = detectors
	m.database = database
	m.logger = logger
	m.sstore = sstore
	m.rsCache = make(map[string]*rsCacheStruct)
	m.workQ = make(chan *lstate.RoundStates, 1)
	m.accusationQ = make(chan tasks.Task, 1)
	m.unpersistedCreatedAccusations = make([]tasks.Task, 0)
	m.runningAccusations = make(map[string]*executor.HandlerResponse)
	m.wg = &sync.WaitGroup{}
	m.taskHandler = taskHandler
	m.ctx, m.cancelCtx = context.WithCancel(context.Background())

	return m
}

// StartWorkers starts the workers that process the work queue
func (m *Manager) StartWorkers() {
	cpuCores := runtime.NumCPU()
	for i := 0; i < cpuCores; i++ {
		m.wg.Add(1)
		go func() {
			defer m.wg.Done()
			m.runWorker()
		}()
	}
}

// StopWorkers stops the workers that process the work queue
func (m *Manager) StopWorkers() {
	m.cancelCtx()
	m.wg.Wait()
	m.logger.Warn("Accusation manager stopped")
}

// runWorker is the main worker function to processes workQ roundStates
func (m *Manager) runWorker() {
	for {
		select {
		case <-m.ctx.Done():
			return
		case lrs := <-m.workQ:
			_, err := m.processLRS(lrs)
			if err != nil {
				m.logger.Errorf("failed to process LRS: %v", err)
			}
		}
	}
}

// Poll reads and sends the local round states to a work queue so that
// workers can process it, offloading the Synchronizer loop.
func (m *Manager) Poll() error {
	// load local RoundStates
	var lrs *lstate.RoundStates
	err := m.database.View(func(txn *badger.Txn) error {
		rss, err := m.sstore.LoadLocalState(txn)
		if err != nil {
			return err
		}
		lrs = rss
		return nil
	})
	if err != nil {
		return err
	}

	// should only look into blocks after height 2 because height 1 is the genesis block
	if lrs.Height() < 2 {
		return nil
	}

	// send this lstate.RoundStates to be processed by workers
	m.workQ <- lrs

	// receive accusations from workers and send them to the Scheduler/TaskManager to be processed further.
	// this could be done in a separate goroutine
	select {
	case <-m.ctx.Done():
		m.logger.Debug("AccusationManager is now closing")
		return nil
	case acc := <-m.accusationQ:
		// an accusation has been formed and it needs to be sent to the smart contracts
<<<<<<< HEAD
		m.logger.Debugf("Got an accusation from a worker: %#v", acc)
=======
		m.logger.WithField("id", acc.GetId()).Debugf("Got an accusation from a worker: %#v", acc)
>>>>>>> c90a4ba6
		m.unpersistedCreatedAccusations = append(m.unpersistedCreatedAccusations, acc)
	default:
		//m.logger.Debug("AccusationManager did not find an accusation")
	}

	m.persistCreatedAccusations()
	err = m.scheduleAccusations()
	if err != nil {
		m.logger.Warnf("AccusationManager failed to schedule accusations: %v", err)
		return err
	}

	return m.handleCompletedAccusations()
}

// persistCreatedAccusations persists the newly created accusations. If it
// fails to persist into the DB, it will retry persisting again later.
func (m *Manager) persistCreatedAccusations() {
	if len(m.unpersistedCreatedAccusations) > 0 {
		persistedIdx := make([]int, 0)
		for i, acc := range m.unpersistedCreatedAccusations {
			// persist the accusation into the database
			err := m.database.Update(func(txn *badger.Txn) error {
				var id [32]byte = utils.HexToBytes32(acc.GetId())
				data, err := marshaller.GobMarshalBinary(acc)
				if err != nil {
					return err
				}
				return m.database.SetAccusationRaw(txn, id, data)
			})
			if err != nil {
				m.logger.Errorf("AccusationManager failed to save accusation into DB: %v", err)
				continue
			}

			persistedIdx = append(persistedIdx, i)
		}

		// delete persistedIdx from m.unpersistedCreatedAccusations, iterating from the end
		for i := len(persistedIdx) - 1; i >= 0; i-- {
			idx := persistedIdx[i]
			m.unpersistedCreatedAccusations = append(m.unpersistedCreatedAccusations[:idx], m.unpersistedCreatedAccusations[idx+1:]...)
		}
	}
}

// scheduleAccusations schedules the accusations that are not yet scheduled in the Task Scheduler.
func (m *Manager) scheduleAccusations() error {
	var rawAccusations [][]byte
	var err error

	// first retrieve all the current accusations from the database
	err = m.database.View(func(txn *badger.Txn) error {
		rawAccusations, err = m.database.GetAccusations(txn)
		if err != nil {
			return err
		}

		return nil
	})
	if err != nil {
		return err
	}

	// unmarshal the accusations into tasks.Task
	var currentAccusations []tasks.Task = make([]tasks.Task, len(rawAccusations))
	for i, rawAcc := range rawAccusations {
		acc, err := marshaller.GobUnmarshalBinary(rawAcc)
		if err != nil {
			return err
		}
		currentAccusations[i] = acc
	}

	// schedule existing accusations if they are not yet scheduled in the Task Scheduler
	for _, acc := range currentAccusations {

		// schedule if not yet scheduled
		if _, ok := m.runningAccusations[acc.GetId()]; !ok {
			m.logger.Debugf("Scheduling accusation %s", acc.GetId())
			resp, err := m.taskHandler.ScheduleTask(m.ctx, acc, acc.GetId())
			if err != nil {
				m.logger.Warnf("AccusationManager failed to schedule accusation: %v", err)
				continue
			}

			m.runningAccusations[acc.GetId()] = resp
		}
	}

	return nil
}

// handleCompletedAccusations checks for the completion of the accusations that were scheduled in the Task Scheduler.
// This function does not block while waiting for task completion. If an accusation task if completed,
// it is then deleted from the database.
func (m *Manager) handleCompletedAccusations() error {
	// check for completed accusations in m.runningAccusations (HandlerResponse), and cleanup
	// the m.runningAccusations map accordingly as well as the database
	for accusationId, resp := range m.runningAccusations {
		if resp.IsReady() {
			err := resp.GetResponseBlocking(m.ctx)
			if err != nil {
				m.logger.Warnf("AccusationManager got error response for accusation task: %v", err)
				return err
			}

			// delete the accusation from the database
			err = m.database.Update(func(txn *badger.Txn) error {
				var id [32]byte = utils.HexToBytes32(accusationId)
				return m.database.DeleteAccusation(txn, id)
			})
			if err != nil {
				m.logger.Warnf("AccusationManager failed to delete accusation from DB: %v", err)
				if !errors.Is(err, badger.ErrKeyNotFound) {
					// try again later if the error is not ErrKeyNotFound, meaning it might still exist in the DB
					continue
				}

				// at this point it is certain that the error is badger.ErrKeyNotFound
				// and so we can safely delete the accusation from the map,
				// although this should not happen.
			}

			// delete the completed accusation from the m.runningAccusations map
			delete(m.runningAccusations, accusationId)
		}
	}

	return nil
}

// processLRS processes the local state of the blockchain. This function
// is called by a worker. It returns a boolean indicating whether the
// local round state had updates or not, as well as an error. To avoid
// processing the same round states over and over again, it keeps a cache
// of the last processed round states.
func (m *Manager) processLRS(lrs *lstate.RoundStates) (bool, error) {
	// keep track of new validators to clear the cache from old validators
	currentValidators := make(map[string]bool)
	hadUpdates := false

	m.rsCacheLock.Lock()
	defer m.rsCacheLock.Unlock()

	for _, v := range lrs.ValidatorSet.Validators {
		rs := lrs.GetRoundState(v.VAddr)
		if rs == nil {
			m.logger.Errorf("AccusationManager: could not get roundState for validator 0x%x", v.VAddr)
			continue
		}

		if rs.Proposal != nil {
			rs.Proposal.Proposer = utils.CopySlice(v.VAddr)
			rs.Proposal.GroupKey = utils.CopySlice(lrs.ValidatorSet.GroupKey)
		}
		if rs.ConflictingProposal != nil {
			rs.ConflictingProposal.Proposer = utils.CopySlice(v.VAddr)
			rs.ConflictingProposal.GroupKey = utils.CopySlice(lrs.ValidatorSet.GroupKey)
		}

		valAddress := fmt.Sprintf("0x%x", v.VAddr)
		updated := false
		currentValidators[valAddress] = true

		//m.rsCacheLock.RLock()
		rsCacheEntry, isCached := m.rsCache[valAddress]
		//m.rsCacheLock.RUnlock()

		if isCached {
			// validator exists in cache, let's check if there are changes in its roundState
			var err error
			updated, err = rsCacheEntry.DidChange(rs)
			if err != nil {
				return hadUpdates, err
			}
		} else {
			updated = true
			rsCacheEntry = &rsCacheStruct{
				// data will be populated down below
			}
		}

		if updated {
			hadUpdates = true
			// m.logger.WithFields(logrus.Fields{
			// 	"lrs.height":              lrs.Height(),
			// 	"lrs.round":               lrs.Round(),
			// 	"rs.RCert.RClaims.Height": rs.RCert.RClaims.Height,
			// 	"rs.RCert.RClaims.Round":  rs.RCert.RClaims.Round,
			// 	"vAddr":                   valAddress,
			// }).Debug("AccusationManager: processing roundState")

			m.findAccusation(rs, lrs)

			// update rsCache
			rsCacheEntry.height = rs.RCert.RClaims.Height
			rsCacheEntry.round = rs.RCert.RClaims.Round
			rsHash, err := rs.Hash()
			if err != nil {
				return hadUpdates, err
			}
			rsCacheEntry.rsHash = rsHash
			// m.rsCacheLock.Lock()
			m.rsCache[valAddress] = rsCacheEntry
			//m.rsCacheLock.Unlock()
		}
	}

	// remove validators from cache that are not in the current validatorSet,
	// ensuring the cache is not growing indefinitely with old validators
	//m.rsCacheLock.Lock()
	toDelete := make([]string, 0)
	// iterate over the cache and keep track of validators not in the current validatorSet
	for vAddr := range m.rsCache {
		if _, ok := currentValidators[vAddr]; !ok {
			toDelete = append(toDelete, vAddr)
		}
	}

	// delete old validators from cache
	for _, vAddr := range toDelete {
		delete(m.rsCache, vAddr)
	}
	//m.rsCacheLock.Unlock()

	return hadUpdates, nil
}

<<<<<<< HEAD
// findAccusation checks if there is an accusation for a certain roundState and if so, sends it backfor further processing in the Poll() function.
func (m *Manager) findAccusation(rs *objs.RoundState, lrs *lstate.RoundStates) {
	for _, detector := range m.processingPipeline {
		accusation, found := detector(rs, lrs)
=======
// findAccusation checks if there is an accusation for a certain roundState and if so, sends it for further processing. the Poll() method will receive this accusation and schedule the accusation task in the TaskHandler
func (m *Manager) findAccusation(rs *objs.RoundState, lrs *lstate.RoundStates) {
	for _, detector := range m.detectionPipeline {
		accusation, found := detector(rs, lrs, m.database)
>>>>>>> c90a4ba6
		if found {
			m.accusationQ <- accusation
			break // we can stop looking for more accusations on this RoundState as soon as one is found
		}
	}
}<|MERGE_RESOLUTION|>--- conflicted
+++ resolved
@@ -20,11 +20,7 @@
 )
 
 // a function that returns an Accusation interface object when found, and a bool indicating if an accusation has been found (true) or not (false)
-<<<<<<< HEAD
-type detector = func(rs *objs.RoundState, lrs *lstate.RoundStates) (objs.Accusation, bool)
-=======
 type detector = func(rs *objs.RoundState, lrs *lstate.RoundStates, db *db.Database) (tasks.Task, bool)
->>>>>>> c90a4ba6
 
 // rsCacheStruct caches a validator's roundState height, round and hash to avoid checking accusations unless anything changes
 type rsCacheStruct struct {
@@ -158,11 +154,7 @@
 		return nil
 	case acc := <-m.accusationQ:
 		// an accusation has been formed and it needs to be sent to the smart contracts
-<<<<<<< HEAD
-		m.logger.Debugf("Got an accusation from a worker: %#v", acc)
-=======
 		m.logger.WithField("id", acc.GetId()).Debugf("Got an accusation from a worker: %#v", acc)
->>>>>>> c90a4ba6
 		m.unpersistedCreatedAccusations = append(m.unpersistedCreatedAccusations, acc)
 	default:
 		//m.logger.Debug("AccusationManager did not find an accusation")
@@ -392,17 +384,10 @@
 	return hadUpdates, nil
 }
 
-<<<<<<< HEAD
-// findAccusation checks if there is an accusation for a certain roundState and if so, sends it backfor further processing in the Poll() function.
-func (m *Manager) findAccusation(rs *objs.RoundState, lrs *lstate.RoundStates) {
-	for _, detector := range m.processingPipeline {
-		accusation, found := detector(rs, lrs)
-=======
 // findAccusation checks if there is an accusation for a certain roundState and if so, sends it for further processing. the Poll() method will receive this accusation and schedule the accusation task in the TaskHandler
 func (m *Manager) findAccusation(rs *objs.RoundState, lrs *lstate.RoundStates) {
 	for _, detector := range m.detectionPipeline {
 		accusation, found := detector(rs, lrs, m.database)
->>>>>>> c90a4ba6
 		if found {
 			m.accusationQ <- accusation
 			break // we can stop looking for more accusations on this RoundState as soon as one is found
