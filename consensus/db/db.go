--- conflicted
+++ resolved
@@ -13,11 +13,6 @@
 	"github.com/alicenet/alicenet/constants/dbprefix"
 	"github.com/alicenet/alicenet/logging"
 	"github.com/alicenet/alicenet/utils"
-<<<<<<< HEAD
-	"github.com/dgraph-io/badger/v2"
-	"github.com/sirupsen/logrus"
-=======
->>>>>>> c90a4ba6
 )
 
 // Database is an abstraction of the header trie and the object storage.
@@ -1907,13 +1902,8 @@
 	return key.MakeIterKey()
 }
 
-<<<<<<< HEAD
-func (db *Database) SetAccusation(txn *badger.Txn, a objs.Accusation) error {
-	key, err := db.makeAccusationKey(a.GetID())
-=======
 func (db *Database) SetAccusationRaw(txn *badger.Txn, id [32]byte, data []byte) error {
 	key, err := db.makeAccusationKey(id)
->>>>>>> c90a4ba6
 	if err != nil {
 		return err
 	}
@@ -1925,11 +1915,7 @@
 	return nil
 }
 
-<<<<<<< HEAD
-func (db *Database) GetAccusation(txn *badger.Txn, id [32]byte) (objs.Accusation, error) {
-=======
 func (db *Database) GetAccusationRaw(txn *badger.Txn, id [32]byte) ([]byte, error) {
->>>>>>> c90a4ba6
 	key, err := db.makeAccusationKey(id)
 	if err != nil {
 		return nil, err
@@ -1942,33 +1928,7 @@
 	return result, nil
 }
 
-<<<<<<< HEAD
-func (db *Database) DeleteAccusation(txn *badger.Txn, id [32]byte) error {
-	prefix, err := db.makeAccusationKey(id)
-	if err != nil {
-		return err
-	}
-	exist := true
-	_, err = utils.GetValue(txn, prefix)
-	if err != nil {
-		if err != badger.ErrKeyNotFound {
-			return err
-		}
-		exist = false
-	}
-	if exist {
-		if err := utils.DeleteValue(txn, prefix); err != nil {
-			return err
-		}
-	}
-	return nil
-}
-
-func (db *Database) GetAccusations(txn *badger.Txn, filter *func(objs.Accusation) bool) ([]objs.Accusation, error) {
-	// keys := [][]byte{}
-=======
 func (db *Database) GetAccusations(txn *badger.Txn) ([][]byte, error) {
->>>>>>> c90a4ba6
 	prefix, err := db.makeAccusationIterKey()
 	if err != nil {
 		return nil, err
