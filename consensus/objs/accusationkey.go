--- conflicted
+++ resolved
@@ -22,17 +22,9 @@
 
 	key := []byte{}
 	Prefix := utils.CopySlice(a.Prefix)
-<<<<<<< HEAD
-	id := make([]byte, hex.EncodedLen(len(a.ID)))
-	_ = hex.Encode(id, a.ID[:])
-	key = append(key, Prefix...)
-	key = append(key, []byte("|")...)
-	key = append(key, id...)
-=======
 	key = append(key, Prefix...)
 	key = append(key, []byte("|")...)
 	key = append(key, a.ID[:]...)
->>>>>>> c90a4ba6
 
 	return key, nil
 }
@@ -48,16 +40,7 @@
 		return errorz.ErrCorrupt
 	}
 	a.Prefix = splitData[0]
-<<<<<<< HEAD
-	id := make([]byte, hex.DecodedLen(len(splitData[1])))
-	_, err := hex.Decode(id, splitData[1])
-	if err != nil {
-		return err
-	}
-	copy(a.ID[:], id)
-=======
 	copy(a.ID[:], splitData[1])
->>>>>>> c90a4ba6
 
 	return nil
 }
