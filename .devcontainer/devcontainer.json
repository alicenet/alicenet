{
<<<<<<< HEAD
    "name": "alicenet",
    "build": {
        "dockerfile": "Dockerfile",
        "args": {
            // Update the VARIANT arg to pick a version of Go: 1, 1.16, 1.17
            // Append -bullseye or -buster to pin to an OS version.
            // Use -bullseye variants on local arm64/Apple Silicon.
            "VARIANT": "1.18-bullseye",
            "NODE_VERSION": "lts/gallium"
        }
    },
    "runArgs": ["--cap-add=SYS_PTRACE", "--security-opt", "seccomp=unconfined"],
    "updateContentCommand": "make setup",
    "customizations": {
        "vscode": {
            "settings": {
                "go.toolsManagement.checkForUpdates": "local",
                "go.useLanguageServer": true,
                "go.gopath": "/go",
                "go.goroot": "/usr/local/go"
            },
            "extensions": [
                "golang.Go",
                "ms-azuretools.vscode-docker",
                "eg2.vscode-npm-script",
                "markis.code-coverage"
            ]
        }
    },
    "remoteUser": "vscode"
=======
  "name": "alicenet",
  "build": {
    "dockerfile": "Dockerfile",
    "args": {
      // Update the VARIANT arg to pick a version of Go: 1, 1.16, 1.17
      // Append -bullseye or -buster to pin to an OS version.
      // Use -bullseye variants on local arm64/Apple Silicon.
      "VARIANT": "1.18-bullseye",
      "NODE_VERSION": "lts/gallium"
    }
  },
  "runArgs": ["--cap-add=SYS_PTRACE", "--security-opt", "seccomp=unconfined"],
  "updateContentCommand": "make setup",
  "customizations": {
    "vscode": {
      "settings": {
        "go.toolsManagement.checkForUpdates": "local",
        "go.useLanguageServer": true,
        "go.gopath": "/go",
        "go.goroot": "/usr/local/go"
      },
      "extensions": [
        "golang.Go",
        "ms-azuretools.vscode-docker",
        "eg2.vscode-npm-script"
      ]
    }
  },
  "remoteUser": "vscode"
>>>>>>> 61cf2281
}<|MERGE_RESOLUTION|>--- conflicted
+++ resolved
@@ -1,36 +1,4 @@
 {
-<<<<<<< HEAD
-    "name": "alicenet",
-    "build": {
-        "dockerfile": "Dockerfile",
-        "args": {
-            // Update the VARIANT arg to pick a version of Go: 1, 1.16, 1.17
-            // Append -bullseye or -buster to pin to an OS version.
-            // Use -bullseye variants on local arm64/Apple Silicon.
-            "VARIANT": "1.18-bullseye",
-            "NODE_VERSION": "lts/gallium"
-        }
-    },
-    "runArgs": ["--cap-add=SYS_PTRACE", "--security-opt", "seccomp=unconfined"],
-    "updateContentCommand": "make setup",
-    "customizations": {
-        "vscode": {
-            "settings": {
-                "go.toolsManagement.checkForUpdates": "local",
-                "go.useLanguageServer": true,
-                "go.gopath": "/go",
-                "go.goroot": "/usr/local/go"
-            },
-            "extensions": [
-                "golang.Go",
-                "ms-azuretools.vscode-docker",
-                "eg2.vscode-npm-script",
-                "markis.code-coverage"
-            ]
-        }
-    },
-    "remoteUser": "vscode"
-=======
   "name": "alicenet",
   "build": {
     "dockerfile": "Dockerfile",
@@ -60,5 +28,4 @@
     }
   },
   "remoteUser": "vscode"
->>>>>>> 61cf2281
 }