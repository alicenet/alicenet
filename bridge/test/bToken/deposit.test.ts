--- conflicted
+++ resolved
@@ -69,8 +69,6 @@
       .withArgs(3);
   });
 
-<<<<<<< HEAD
-=======
   it("Should not deposit to a disabled account type", async () => {
     await fixture.bToken.mint(0, {
       value: ethIn,
@@ -92,7 +90,6 @@
       .withArgs(1);
   });
 
->>>>>>> 71f71f78
   it("Should not mintDeposit to an invalid account type", async () => {
     await expect(
       fixture.bToken.mintDeposit(3, user.address, 0, {
