import { loadFixture } from "@nomicfoundation/hardhat-network-helpers";
import { BigNumber } from "ethers";
import { ethers } from "hardhat";
import {
  migrateSnapshotsAndValidators,
  stakeValidators,
} from "../../scripts/lib/alicenetTasks";
import {
  assertEventValidatorMemberAdded,
  assertEventValidatorSetCompleted,
} from "../ethdkg/setup";
import { expect, Fixture, getFixture, mineBlocks } from "../setup";

describe("State Migration: Migrate state", () => {
  let fixture: Fixture;

  beforeEach(async function () {
    fixture = await loadFixture(getFixture);
  });

  it("Should migrate using special migration contract", async function () {
    const hre = await require("hardhat"); // eslint-disable-line
    let txResponse = await stakeValidators(
      4,
      fixture.factory.address,
      fixture.aToken.address,
      fixture.publicStaking.address,
      hre
    );
    const receipt1 = await txResponse.wait();
    if (receipt1.events === undefined) {
      throw new Error("receipt has no events");
    }
    const events = receipt1.events;
    const tokenIds: Array<BigNumber> = [];
    const transferEventHash =
      "0xddf252ad1be2c89b69c2b068fc378daa952ba7f163c4a11628f55a4df523b3ef";
    for (const event of events) {
      if (
        event.address === fixture.publicStaking.address &&
        event.topics[0] === transferEventHash
      ) {
        tokenIds.push(BigNumber.from(BigInt(event.topics[3])));
      }
    }
    expect(receipt1.status).to.be.equals(1);
    const indexes = [
      "0x0000000000000000000000000000000000000000000000000000000000000001",
      "0x0000000000000000000000000000000000000000000000000000000000000002",
      "0x0000000000000000000000000000000000000000000000000000000000000003",
      "0x0000000000000000000000000000000000000000000000000000000000000004",
    ];
    const valShares = [
      [
        "0x109f68dde37442959baa4b16498a6fd19c285f9355c23d8eef900876e8536a12",
        "0x2c11cec2ce4e17afffcc105f9bd0e646f6274f562f1c93f93545fc22c74a2cdc",
        "0x0430024aa1619a117e74425481c44f4628f45af7b389e4d5f84fc41227e1829e",
        "0x163cb9abb41800ba5cc1955fd72c0983edc9869a21925006e691d4947451c9fd",
      ],
      [
        "0x13f8a33ff7ef3cb5536b2223195b7b652a3533d309ad3887bcf570c9b1dbe142",
        "0x170fe500681ff96e84a6dd7d1e4698f0ad6dd3ef17520a7cac29b29b84f86aa7",
        "0x19d29ec38a1d7d8d7284a76b214bf5b818eaccf47cd37ab8bc08c20833e586e9",
        "0x27c0f981d1bbc1667ea520341b7fa65fc79815ab8122a814e3714bfdbacd84db",
      ],
      [
        "0x1064dd800716a7e80ed5d40d5563940cd25be4451976a28c237e1426d40eae5a",
        "0x0e1c4d27ca7672e0662aaecbc5f2d62ec23e58cf63ffa9b6fabd41d3cff7c927",
        "0x106d1f91c4b77d5c9bb485aeea784e9acf0c91702eefb766e94aefc92043a004",
        "0x281971fd391a560142b8d796018afc31131a668b2ca6f62b304564d6422bb03f",
      ],
      [
        "0x2228b7dd85ddae13994fa85f42df1833da3b9468a1e65b987142d62f125a9754",
        "0x0c5682ae7cd22a3c3daff06ce469f318025845e90254d9d05cecaeba45f445a5",
        "0x2cdac99ed82ffc83fc17213e96d56400db23f08d05418936cb352f0e179cf971",
        "0x06371376125bb2b96a5e427fac829f5c3919296aac4c42ddc44eb7c773369c2b",
      ],
    ];
    const mpk = [
      "0x2c28ce7f0c752e035b68687a8210cceb6068b5034bba9a4a8f2d43e3bbaa8877",
      "0x081b33b885370e04cd712601eb860bf821396bdbcd4b089aba0bfe7b1e649dd3",
      "0x253adba688741303e0b046632b35289a0d5c7648b414375e4d61a855abc5f0c3",
      "0x095ed894617e232df1779101e1d98e177340cb0fc6283cbc437d79a12290c2f1",
    ];
    const bClaims = [
      "0x000000000100040015000000002c01000d00000002010000190000000201000025000000020100003100000002010000031dfcf2fef268ff9956ee399230e9bf1da9dd510d18552b736b3269f4544c01c5d2460186f7233c927e7db2dcc703c0e500b653ca82273b7bfad8045d85a470d058c043d927976ecf061b3cdb3a4a0d2de3284fcd69e23733650a1b3ef367533807ec1e085227e7bb99f47db1b118cefdae66f2fbfc66449a4500e9a6a2dab2",
      "0x000000000100040015000000003001000d000000020100001900000002010000250000000201000031000000020100009a7a9e6d46b1640392f4444a9cf56d1190fe77fd4a740ee76b0e5f261341d195c5d2460186f7233c927e7db2dcc703c0e500b653ca82273b7bfad8045d85a470d29f86626d42e94c88da05e5cec3c29f0fd037f8a9e1fcb6b49a4dd322da317ce4c870a97b5731173a6d17b71740c498ed409e25e28e9077c7f9119af3c28692",
      "0x000000000100040015000000003401000d0000000201000019000000020100002500000002010000310000000201000000f396eeda71abea614606937f7fcbd4d704af9ac0556a66687d689497c8da09c5d2460186f7233c927e7db2dcc703c0e500b653ca82273b7bfad8045d85a47033839738f138dbcbb362c3b351c7b7f16041304c75354fb11ae01d3623cc4e146a5a9af572eacd9e40d9f508d077419cc191f542c213d2c204d3251ce88c476b",
      "0x000000000100040015000000003801000d0000000201000019000000020100002500000002010000310000000201000000af33d9a061b001d8c1c912b2cf58f5f5bccd81e9c0fac7ac4f256134677a27c5d2460186f7233c927e7db2dcc703c0e500b653ca82273b7bfad8045d85a47099726b1e813baf97a0f88c89c5257358c4ef40c38b515184ea95bb9113587c85a06879b5886d1af4f04773c418b9517db8b410de7fdff0fd9ed47316e4c23e9f",
      "0x000000000100040015000000003c01000d000000020100001900000002010000250000000201000031000000020100001923548c43980ec331fa993cb8b90b157f4251fc8c37ba3506d205611af468e8c5d2460186f7233c927e7db2dcc703c0e500b653ca82273b7bfad8045d85a4702df6fa1cfdeabd709149817a42eb2c1e2c18cc06c6b2bbf4a51d825aaa442f3516f8b5f4a60397c0efdd38750282135beff68f4cdff36497574894658e2807ce",
    ];
    const groupSignatures = [
      "0x2c28ce7f0c752e035b68687a8210cceb6068b5034bba9a4a8f2d43e3bbaa8877081b33b885370e04cd712601eb860bf821396bdbcd4b089aba0bfe7b1e649dd3253adba688741303e0b046632b35289a0d5c7648b414375e4d61a855abc5f0c3095ed894617e232df1779101e1d98e177340cb0fc6283cbc437d79a12290c2f114551b8239e68c2fc16a68bbfbfe2140b718ca279d784074743ce1dcdb134ed10d0a4d630460957d1c50c0e3a8238cafc3985651674ce03e4b91837da6080de6",
      "0x2c28ce7f0c752e035b68687a8210cceb6068b5034bba9a4a8f2d43e3bbaa8877081b33b885370e04cd712601eb860bf821396bdbcd4b089aba0bfe7b1e649dd3253adba688741303e0b046632b35289a0d5c7648b414375e4d61a855abc5f0c3095ed894617e232df1779101e1d98e177340cb0fc6283cbc437d79a12290c2f11a4d9a0e85b1e265f221c163546d61fcf76b301944368abbfbba42dc56a083ba2ac800dc9a20a25ca95146c65d6c6cddbb299625907c1a057754f70073ec8675",
      "0x2c28ce7f0c752e035b68687a8210cceb6068b5034bba9a4a8f2d43e3bbaa8877081b33b885370e04cd712601eb860bf821396bdbcd4b089aba0bfe7b1e649dd3253adba688741303e0b046632b35289a0d5c7648b414375e4d61a855abc5f0c3095ed894617e232df1779101e1d98e177340cb0fc6283cbc437d79a12290c2f106e2ca23e60db68ff939899c926fd9d76e40d15b17720bd5d60df4fd9725cd07288ca12870d4b48f441e6a5b1943c8b9c91f0bd28256ab352e77a61d23124dbb",
      "0x2c28ce7f0c752e035b68687a8210cceb6068b5034bba9a4a8f2d43e3bbaa8877081b33b885370e04cd712601eb860bf821396bdbcd4b089aba0bfe7b1e649dd3253adba688741303e0b046632b35289a0d5c7648b414375e4d61a855abc5f0c3095ed894617e232df1779101e1d98e177340cb0fc6283cbc437d79a12290c2f11bbb68f54eb8ab7b8276432c152909f11ba49cf685c07fadc1e1ba96c1b579ee27002d8fe6bf013b640e1904525645c5f481cc47358330a8b6eb29d019828e33",
      "0x2c28ce7f0c752e035b68687a8210cceb6068b5034bba9a4a8f2d43e3bbaa8877081b33b885370e04cd712601eb860bf821396bdbcd4b089aba0bfe7b1e649dd3253adba688741303e0b046632b35289a0d5c7648b414375e4d61a855abc5f0c3095ed894617e232df1779101e1d98e177340cb0fc6283cbc437d79a12290c2f1046a12b7354767f6ec2e660540eee970333bfa01e458ee4cd066588d3c4632972e3c60a8f58a5f89b0926ae265b921bed31fc830056980d70e58db642357af02",
    ];
    const valAccounts = [
      "0xb80d6653f7e5b80dbbe8d0aa9f61b5d72e8028ad",
      "0x25489d6a720663f7e5253df68948edb302dfdcb6",
      "0x322e8f463b925da54a778ed597aef41bc4fe4743",
      "0xadf2a338e19c12298a3007cbea1c5276d1f746e0",
    ];
    const ethHeight = 0x236;
    await mineBlocks(2n);
    const txResponsePromise = migrateSnapshotsAndValidators(
      fixture.factory.address,
      fixture.publicStaking.address,
      fixture.snapshots.address,
      fixture.ethdkg.address,
      fixture.validatorPool.address,
      tokenIds,
      valAccounts,
      indexes,
      valShares,
      ethHeight,
      mpk,
      bClaims,
      groupSignatures,
      hre
    );
    txResponse = await txResponsePromise;
    const receipt = await txResponse.wait();
    const expectedChainId = 1;
    const expectedAliceNetHeights = [76800n, 77824n, 78848n, 79872n, 80896n];
    const expectedEpochs = [75n, 76n, 77n, 78n, 79n];
    const expectedBClaims = [
      [
        21,
        76800,
        0,
        "0x031dfcf2fef268ff9956ee399230e9bf1da9dd510d18552b736b3269f4544c01",
        "0xc5d2460186f7233c927e7db2dcc703c0e500b653ca82273b7bfad8045d85a470",
        "0xd058c043d927976ecf061b3cdb3a4a0d2de3284fcd69e23733650a1b3ef36753",
        "0x3807ec1e085227e7bb99f47db1b118cefdae66f2fbfc66449a4500e9a6a2dab2",
      ],
      [
        21,
        77824,
        0,
        "0x9a7a9e6d46b1640392f4444a9cf56d1190fe77fd4a740ee76b0e5f261341d195",
        "0xc5d2460186f7233c927e7db2dcc703c0e500b653ca82273b7bfad8045d85a470",
        "0xd29f86626d42e94c88da05e5cec3c29f0fd037f8a9e1fcb6b49a4dd322da317c",
        "0xe4c870a97b5731173a6d17b71740c498ed409e25e28e9077c7f9119af3c28692",
      ],
      [
        21,
        78848,
        0,
        "0x00f396eeda71abea614606937f7fcbd4d704af9ac0556a66687d689497c8da09",
        "0xc5d2460186f7233c927e7db2dcc703c0e500b653ca82273b7bfad8045d85a470",
        "0x33839738f138dbcbb362c3b351c7b7f16041304c75354fb11ae01d3623cc4e14",
        "0x6a5a9af572eacd9e40d9f508d077419cc191f542c213d2c204d3251ce88c476b",
      ],
      [
        21,
        79872,
        0,
        "0x00af33d9a061b001d8c1c912b2cf58f5f5bccd81e9c0fac7ac4f256134677a27",
        "0xc5d2460186f7233c927e7db2dcc703c0e500b653ca82273b7bfad8045d85a470",
        "0x99726b1e813baf97a0f88c89c5257358c4ef40c38b515184ea95bb9113587c85",
        "0xa06879b5886d1af4f04773c418b9517db8b410de7fdff0fd9ed47316e4c23e9f",
      ],
      [
        21,
        80896,
        0,
        "0x1923548c43980ec331fa993cb8b90b157f4251fc8c37ba3506d205611af468e8",
        "0xc5d2460186f7233c927e7db2dcc703c0e500b653ca82273b7bfad8045d85a470",
        "0x2df6fa1cfdeabd709149817a42eb2c1e2c18cc06c6b2bbf4a51d825aaa442f35",
        "0x16f8b5f4a60397c0efdd38750282135beff68f4cdff36497574894658e2807ce",
      ],
    ];
    const masterPublicKeys = [
      [
        "0x2c28ce7f0c752e035b68687a8210cceb6068b5034bba9a4a8f2d43e3bbaa8877",
        "0x081b33b885370e04cd712601eb860bf821396bdbcd4b089aba0bfe7b1e649dd3",
        "0x253adba688741303e0b046632b35289a0d5c7648b414375e4d61a855abc5f0c3",
        "0x095ed894617e232df1779101e1d98e177340cb0fc6283cbc437d79a12290c2f1",
      ],
      [
        "0x2c28ce7f0c752e035b68687a8210cceb6068b5034bba9a4a8f2d43e3bbaa8877",
        "0x081b33b885370e04cd712601eb860bf821396bdbcd4b089aba0bfe7b1e649dd3",
        "0x253adba688741303e0b046632b35289a0d5c7648b414375e4d61a855abc5f0c3",
        "0x095ed894617e232df1779101e1d98e177340cb0fc6283cbc437d79a12290c2f1",
      ],
      [
        "0x2c28ce7f0c752e035b68687a8210cceb6068b5034bba9a4a8f2d43e3bbaa8877",
        "0x081b33b885370e04cd712601eb860bf821396bdbcd4b089aba0bfe7b1e649dd3",
        "0x253adba688741303e0b046632b35289a0d5c7648b414375e4d61a855abc5f0c3",
        "0x095ed894617e232df1779101e1d98e177340cb0fc6283cbc437d79a12290c2f1",
      ],
      [
        "0x2c28ce7f0c752e035b68687a8210cceb6068b5034bba9a4a8f2d43e3bbaa8877",
        "0x081b33b885370e04cd712601eb860bf821396bdbcd4b089aba0bfe7b1e649dd3",
        "0x253adba688741303e0b046632b35289a0d5c7648b414375e4d61a855abc5f0c3",
        "0x095ed894617e232df1779101e1d98e177340cb0fc6283cbc437d79a12290c2f1",
      ],
      [
        "0x2c28ce7f0c752e035b68687a8210cceb6068b5034bba9a4a8f2d43e3bbaa8877",
        "0x081b33b885370e04cd712601eb860bf821396bdbcd4b089aba0bfe7b1e649dd3",
        "0x253adba688741303e0b046632b35289a0d5c7648b414375e4d61a855abc5f0c3",
        "0x095ed894617e232df1779101e1d98e177340cb0fc6283cbc437d79a12290c2f1",
      ],
    ];
    const signatures = [
      [
        "0x14551b8239e68c2fc16a68bbfbfe2140b718ca279d784074743ce1dcdb134ed1",
        "0x0d0a4d630460957d1c50c0e3a8238cafc3985651674ce03e4b91837da6080de6",
      ],
      [
        "0x1a4d9a0e85b1e265f221c163546d61fcf76b301944368abbfbba42dc56a083ba",
        "0x2ac800dc9a20a25ca95146c65d6c6cddbb299625907c1a057754f70073ec8675",
      ],
      [
        "0x06e2ca23e60db68ff939899c926fd9d76e40d15b17720bd5d60df4fd9725cd07",
        "0x288ca12870d4b48f441e6a5b1943c8b9c91f0bd28256ab352e77a61d23124dbb",
      ],
      [
        "0x1bbb68f54eb8ab7b8276432c152909f11ba49cf685c07fadc1e1ba96c1b579ee",
        "0x27002d8fe6bf013b640e1904525645c5f481cc47358330a8b6eb29d019828e33",
      ],
      [
        "0x046a12b7354767f6ec2e660540eee970333bfa01e458ee4cd066588d3c463297",
        "0x2e3c60a8f58a5f89b0926ae265b921bed31fc830056980d70e58db642357af02",
      ],
    ];

    for (let i = 0; i < signatures.length; i++) {
      await expect(txResponsePromise, "Failed to found event for " + i)
        .to.emit(fixture.snapshots, `SnapshotTaken`)
        .withArgs(
          expectedChainId,
          expectedEpochs[i],
          expectedAliceNetHeights[i],
          fixture.factory.address,
          true,
          masterPublicKeys[i],
          signatures[i],
          expectedBClaims[i]
        );
    }

    const validatorsAccounts = [
      ethers.utils.getAddress("0xb80d6653f7e5b80dbbe8d0aa9f61b5d72e8028ad"),
      ethers.utils.getAddress("0x25489d6a720663f7e5253df68948edb302dfdcb6"),
      ethers.utils.getAddress("0x322e8f463b925da54a778ed597aef41bc4fe4743"),
      ethers.utils.getAddress("0xadf2a338e19c12298a3007cbea1c5276d1f746e0"),
    ];

    const validatorIndexes = [
      BigNumber.from(
        "0x0000000000000000000000000000000000000000000000000000000000000001"
      ),
      BigNumber.from(
        "0x0000000000000000000000000000000000000000000000000000000000000002"
      ),
      BigNumber.from(
        "0x0000000000000000000000000000000000000000000000000000000000000003"
      ),
      BigNumber.from(
        "0x0000000000000000000000000000000000000000000000000000000000000004"
      ),
    ];
    const validatorShares = [
      [
        BigNumber.from(
          "0x109f68dde37442959baa4b16498a6fd19c285f9355c23d8eef900876e8536a12"
        ),
        BigNumber.from(
          "0x2c11cec2ce4e17afffcc105f9bd0e646f6274f562f1c93f93545fc22c74a2cdc"
        ),
        BigNumber.from(
          "0x0430024aa1619a117e74425481c44f4628f45af7b389e4d5f84fc41227e1829e"
        ),
        BigNumber.from(
          "0x163cb9abb41800ba5cc1955fd72c0983edc9869a21925006e691d4947451c9fd"
        ),
      ],
      [
        BigNumber.from(
          "0x13f8a33ff7ef3cb5536b2223195b7b652a3533d309ad3887bcf570c9b1dbe142"
        ),
        BigNumber.from(
          "0x170fe500681ff96e84a6dd7d1e4698f0ad6dd3ef17520a7cac29b29b84f86aa7"
        ),
        BigNumber.from(
          "0x19d29ec38a1d7d8d7284a76b214bf5b818eaccf47cd37ab8bc08c20833e586e9"
        ),
        BigNumber.from(
          "0x27c0f981d1bbc1667ea520341b7fa65fc79815ab8122a814e3714bfdbacd84db"
        ),
      ],
      [
        BigNumber.from(
          "0x1064dd800716a7e80ed5d40d5563940cd25be4451976a28c237e1426d40eae5a"
        ),
        BigNumber.from(
          "0x0e1c4d27ca7672e0662aaecbc5f2d62ec23e58cf63ffa9b6fabd41d3cff7c927"
        ),
        BigNumber.from(
          "0x106d1f91c4b77d5c9bb485aeea784e9acf0c91702eefb766e94aefc92043a004"
        ),
        BigNumber.from(
          "0x281971fd391a560142b8d796018afc31131a668b2ca6f62b304564d6422bb03f"
        ),
      ],
      [
        BigNumber.from(
          "0x2228b7dd85ddae13994fa85f42df1833da3b9468a1e65b987142d62f125a9754"
        ),
        BigNumber.from(
          "0x0c5682ae7cd22a3c3daff06ce469f318025845e90254d9d05cecaeba45f445a5"
        ),
        BigNumber.from(
          "0x2cdac99ed82ffc83fc17213e96d56400db23f08d05418936cb352f0e179cf971"
        ),
        BigNumber.from(
          "0x06371376125bb2b96a5e427fac829f5c3919296aac4c42ddc44eb7c773369c2b"
        ),
      ],
    ];

    const expectedValidatorCount = 4;
    const expectedNonce = 1;
    const expectedEpoch = 0;
    const expectedEthHeight = 0x236;
    const expectedSideChainHeight = 0;
    const masterPublicKey = [
      BigInt(
        "0x2c28ce7f0c752e035b68687a8210cceb6068b5034bba9a4a8f2d43e3bbaa8877"
      ),
      BigInt(
        "0x081b33b885370e04cd712601eb860bf821396bdbcd4b089aba0bfe7b1e649dd3"
      ),
      BigInt(
        "0x253adba688741303e0b046632b35289a0d5c7648b414375e4d61a855abc5f0c3"
      ),
      BigInt(
        "0x095ed894617e232df1779101e1d98e177340cb0fc6283cbc437d79a12290c2f1"
      ),
    ];
    if (receipt.events === undefined) {
      throw new Error("migration tx failed");
    }

<<<<<<< HEAD
    let ethLog = 0;
    for (let i = 0; i < receipt.logs.length; i++) {
      if (
        receipt.logs[i].topics[0].toLowerCase() ===
=======
    let ethLog = 45;
    for (let i = 0; i < receipt.events.length; i++) {
      if (
        receipt.events[i].topics[0] ===
>>>>>>> c09433d7
        "0x09b90b08bbc3dbe22e9d2a0bc9c2c7614c7511cd0ad72177727a1e762115bf06"
      ) {
        ethLog = i;
        break;
      }
    }
    for (let i = 0; i < validatorsAccounts.length; i++) {
      await assertEventValidatorMemberAdded(
        txResponse,
        validatorsAccounts[i],
        validatorIndexes[i],
        expectedNonce,
        expectedEpoch,
        [
          validatorShares[i][0],
          validatorShares[i][1],
          validatorShares[i][2],
          validatorShares[i][3],
        ],
        ethLog + i
      );
      const participantData = await fixture.ethdkg.getParticipantInternalState(
        validatorsAccounts[i]
      );
      expect(participantData.gpkj).to.be.deep.equals(
        validatorShares[i],
        "Incorrect gpkj"
      );
      expect(participantData.nonce).to.be.equal(
        expectedNonce,
        "Incorrect nonce"
      );
      expect(participantData.index).to.be.equal(
        validatorIndexes[i],
        "Incorrect index"
      );
      expect(
        await fixture.validatorPool.isValidator(validatorsAccounts[i])
      ).to.be.equals(true);
    }

    await assertEventValidatorSetCompleted(
      txResponse,
      expectedValidatorCount,
      expectedNonce,
      expectedEpoch,
      expectedEthHeight,
      expectedSideChainHeight,
      [
        masterPublicKey[0],
        masterPublicKey[1],
        masterPublicKey[2],
        masterPublicKey[3],
      ],
      ethLog + 4
    );

    expect(receipt.status).to.be.equals(1, "receipt failed");
    expect(await fixture.snapshots.getEpoch()).to.be.equal(79);
    expect(await fixture.ethdkg.getMasterPublicKeyHash()).to.be.equals(
      ethers.utils.solidityKeccak256(["uint256[4]"], [masterPublicKey]),
      "MPKs dont match!"
    );
    expect(await fixture.ethdkg.getMasterPublicKey()).to.be.deep.equals(
      [
        BigNumber.from(masterPublicKey[0]),
        BigNumber.from(masterPublicKey[1]),
        BigNumber.from(masterPublicKey[2]),
        BigNumber.from(masterPublicKey[3]),
      ],
      "MPKs2 dont match!"
    );
    expect(await fixture.ethdkg.getNumParticipants()).to.be.equals(
      expectedValidatorCount,
      "Incorrect num participant!"
    );
    expect(await fixture.ethdkg.getNonce()).to.be.equals(1, "Incorrect nonce!");
  });
});<|MERGE_RESOLUTION|>--- conflicted
+++ resolved
@@ -345,17 +345,10 @@
       throw new Error("migration tx failed");
     }
 
-<<<<<<< HEAD
     let ethLog = 0;
     for (let i = 0; i < receipt.logs.length; i++) {
       if (
         receipt.logs[i].topics[0].toLowerCase() ===
-=======
-    let ethLog = 45;
-    for (let i = 0; i < receipt.events.length; i++) {
-      if (
-        receipt.events[i].topics[0] ===
->>>>>>> c09433d7
         "0x09b90b08bbc3dbe22e9d2a0bc9c2c7614c7511cd0ad72177727a1e762115bf06"
       ) {
         ethLog = i;
