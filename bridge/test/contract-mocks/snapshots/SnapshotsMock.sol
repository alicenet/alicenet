--- conflicted
+++ resolved
@@ -8,12 +8,8 @@
 import "@openzeppelin/contracts-upgradeable/proxy/utils/Initializable.sol";
 import "contracts/interfaces/IDynamics.sol";
 
-<<<<<<< HEAD
 contract SnapshotsMock is Initializable, ImmutableValidatorPool, ISnapshots, ImmutableDynamics {
-=======
-contract SnapshotsMock is Initializable, ImmutableValidatorPool, ISnapshots {
     error onlyAdminAllowed();
->>>>>>> 38ed708a
     uint32 internal _epoch;
     uint32 internal _epochLength;
 
