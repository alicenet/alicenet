// SPDX-License-Identifier: MIT-open-group
pragma solidity ^0.8.11;

import "contracts/interfaces/IETHDKG.sol";
import "contracts/interfaces/ISnapshots.sol";
import "contracts/interfaces/IERC20Transferable.sol";
import "contracts/interfaces/IValidatorPool.sol";
import "contracts/interfaces/IStakingNFT.sol";
import "contracts/utils/CustomEnumerableMaps.sol";
import "contracts/utils/DeterministicAddress.sol";
import "@openzeppelin/contracts-upgradeable/proxy/utils/Initializable.sol";
import {ValidatorPoolErrorCodes} from "contracts/libraries/errorCodes/ValidatorPoolErrorCodes.sol";

contract ValidatorPoolMock is
    Initializable,
    IValidatorPool,
    ImmutableFactory,
    ImmutableSnapshots,
    ImmutableETHDKG,
    ImmutableValidatorStaking,
    ImmutableAToken
{
    using CustomEnumerableMaps for ValidatorDataMap;

    uint256 public constant POSITION_LOCK_PERIOD = 3; // Actual is 172800

    uint256 public constant MAX_INTERVAL_WITHOUT_SNAPSHOTS = 0; // Actual is 8192

    uint256 internal _tokenIDCounter;
    //IETHDKG immutable internal _ethdkg;
    //ISnapshots immutable internal _snapshots;

    ValidatorDataMap internal _validators;

    address internal _admin;

    bool internal _isMaintenanceScheduled;
    bool internal _isConsensusRunning;

    uint256 internal _stakeAmount;

    modifier onlyAdmin() {
        require(msg.sender == _admin, "Validators: requires admin privileges");
        _;
    }

    // solhint-disable no-empty-blocks
    constructor()
        ImmutableFactory(msg.sender)
        ImmutableValidatorStaking()
        ImmutableSnapshots()
        ImmutableETHDKG()
        ImmutableAToken()
    {}

    function initialize() public onlyFactory initializer {
        //20000*10**18 ATokenWei = 20k ATokens
        _stakeAmount = 20000 * 10**18;
    }

    function initializeETHDKG() public {
        IETHDKG(_ethdkgAddress()).initializeETHDKG();
    }

    function setDisputerReward(uint256 disputerReward_) public {}

    function pauseConsensusOnArbitraryHeight(uint256 aliceNetHeight_) public onlyFactory {
        require(
            block.number >
                ISnapshots(_snapshotsAddress()).getCommittedHeightFromLatestSnapshot() +
                    MAX_INTERVAL_WITHOUT_SNAPSHOTS,
            string(
                abi.encodePacked(ValidatorPoolErrorCodes.VALIDATORPOOL_MIN_BLOCK_INTERVAL_NOT_MET)
            )
        );
        _isConsensusRunning = false;
        IETHDKG(_ethdkgAddress()).setCustomAliceNetHeight(aliceNetHeight_);
    }

    function mintValidatorStaking() public returns (uint256 stakeID_) {
        IERC20Transferable(_aTokenAddress()).transferFrom(msg.sender, address(this), _stakeAmount);
        IERC20Transferable(_aTokenAddress()).approve(_validatorStakingAddress(), _stakeAmount);
        stakeID_ = IStakingNFT(_validatorStakingAddress()).mint(_stakeAmount);
    }

    function burnValidatorStaking(uint256 tokenID_)
        public
        returns (uint256 payoutEth, uint256 payoutAToken)
    {
        return IStakingNFT(_validatorStakingAddress()).burn(tokenID_);
    }

    function mintToValidatorStaking(address to_) public returns (uint256 stakeID_) {
        IERC20Transferable(_aTokenAddress()).transferFrom(msg.sender, address(this), _stakeAmount);
        IERC20Transferable(_aTokenAddress()).approve(_validatorStakingAddress(), _stakeAmount);
        stakeID_ = IStakingNFT(_validatorStakingAddress()).mintTo(to_, _stakeAmount, 1);
    }

    function burnToValidatorStaking(uint256 tokenID_, address to_)
        public
        returns (uint256 payoutEth, uint256 payoutAToken)
    {
        return IStakingNFT(_validatorStakingAddress()).burnTo(to_, tokenID_);
    }

    function minorSlash(address validator, address disputer) public {
        disputer; //no-op to suppress warning of not using disputer address
        _removeValidator(validator);
    }

    function majorSlash(address validator, address disputer) public {
        disputer; //no-op to suppress warning of not using disputer address
        _removeValidator(validator);
    }

    function unregisterValidators(address[] memory validators) public {
        for (uint256 idx; idx < validators.length; idx++) {
            _removeValidator(validators[idx]);
        }
    }

    function unregisterAllValidators() public {
        while (_validators.length() > 0) {
            _removeValidator(_validators.at(_validators.length() - 1)._address);
        }
    }

    function completeETHDKG() public {
        _isMaintenanceScheduled = false;
        _isConsensusRunning = true;
    }

    function pauseConsensus() public onlySnapshots {
        _isConsensusRunning = false;
    }

    function scheduleMaintenance() public {
        _isMaintenanceScheduled = true;
    }

    function setConsensusRunning(bool isRunning) public {
        _isConsensusRunning = isRunning;
    }

    function setStakeAmount(uint256 stakeAmount_) public {}

    function setSnapshot(address _address) public {}

    function setMaxNumValidators(uint256 maxNumValidators_) public {}

    function setLocation(string memory ip) public {}

    function registerValidators(address[] memory validators, uint256[] memory stakerTokenIDs)
        public
    {
        stakerTokenIDs;
        _registerValidators(validators);
    }

    function isValidator(address participant) public view returns (bool) {
        return _isValidator(participant);
    }

    function getStakeAmount() public view returns (uint256) {
        return _stakeAmount;
    }

    function getValidatorsCount() public view returns (uint256) {
        return _validators.length();
    }

    function getValidator(uint256 index_) public view returns (address) {
        require(
            index_ < _validators.length(),
            string(abi.encodePacked(ValidatorPoolErrorCodes.VALIDATORPOOL_INVALID_INDEX))
        );
        return _validators.at(index_)._address;
    }

    function getValidatorsAddresses() public view returns (address[] memory addresses) {
        return _validators.addressValues();
    }

    function isMaintenanceScheduled() public view returns (bool) {
        return _isMaintenanceScheduled;
    }

    function isConsensusRunning() public view returns (bool) {
        return _isConsensusRunning;
    }

    function getValidatorData(uint256 index) public view returns (ValidatorData memory) {
        return _validators.at(index);
    }

    function isAccusable(address participant) public view returns (bool) {
        participant;
        return _isValidator(participant);
    }

    function getMaxNumValidators() public pure returns (uint256) {
        return 5;
    }

    function getDisputerReward() public pure returns (uint256) {
        return 1;
    }

    function claimExitingNFTPosition() public pure returns (uint256) {
        return 0;
    }

    function tryGetTokenID(address account_)
        public
        pure
        returns (
            bool,
            address,
            uint256
        )
    {
        account_; //no-op to suppress compiling warnings
        return (false, address(0), 0);
    }

    function collectProfits() public pure returns (uint256 payoutEth, uint256 payoutToken) {
        return (0, 0);
    }

    function getLocations(address[] memory validators_) public pure returns (string[] memory) {
        validators_;
        return new string[](1);
    }

    function isInExitingQueue(address participant) public pure returns (bool) {
        participant;
        return false;
    }

<<<<<<< HEAD
    function isAccusable(address participant) public view returns (bool) {
        participant;
        return _isValidator(participant);
    }

=======
>>>>>>> e7e9a1e8
    function getLocation(address validator) public pure returns (string memory) {
        validator;
        return "";
    }

    function isMock() public pure returns (bool) {
        return true;
    }

    function _removeValidator(address validator_) internal {
        _validators.remove(validator_);
    }

    function _registerValidators(address[] memory v) internal {
        for (uint256 idx; idx < v.length; idx++) {
            uint256 tokenID = _tokenIDCounter + 1;
            _validators.add(ValidatorData(v[idx], tokenID));
            _tokenIDCounter = tokenID;
        }
    }

    function _isValidator(address participant) internal view returns (bool) {
        return _validators.contains(participant);
    }
}<|MERGE_RESOLUTION|>--- conflicted
+++ resolved
@@ -237,14 +237,6 @@
         return false;
     }
 
-<<<<<<< HEAD
-    function isAccusable(address participant) public view returns (bool) {
-        participant;
-        return _isValidator(participant);
-    }
-
-=======
->>>>>>> e7e9a1e8
     function getLocation(address validator) public pure returns (string memory) {
         validator;
         return "";
