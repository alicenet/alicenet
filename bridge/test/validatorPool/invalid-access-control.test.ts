--- conflicted
+++ resolved
@@ -190,29 +190,19 @@
     await expect(
       fixture.validatorPool
         .connect(notAdmin1Signer)
-<<<<<<< HEAD
         .majorSlash(notAdmin1Signer.address, notAdmin1Signer.address, "0")
-    ).to.be.revertedWith("2016");
-=======
-        .majorSlash(notAdmin1Signer.address, notAdmin1Signer.address)
     )
       .to.be.revertedWithCustomError(fixture.validatorPool, `OnlyETHDKG`)
       .withArgs(notAdmin1.address, fixture.ethdkg.address);
->>>>>>> 9852643e
   });
 
   it("Minor slash a validator", async function () {
     await expect(
       fixture.validatorPool
         .connect(notAdmin1Signer)
-<<<<<<< HEAD
         .minorSlash(notAdmin1Signer.address, notAdmin1Signer.address, "0")
-    ).to.be.revertedWith("2016");
-=======
-        .minorSlash(notAdmin1Signer.address, notAdmin1Signer.address)
     )
       .to.be.revertedWithCustomError(fixture.validatorPool, `OnlyETHDKG`)
       .withArgs(notAdmin1.address, fixture.ethdkg.address);
->>>>>>> 9852643e
   });
 });