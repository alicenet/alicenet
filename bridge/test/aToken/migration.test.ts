import { SignerWithAddress } from "@nomiclabs/hardhat-ethers/signers";
import { ethers } from "hardhat";
import { AToken, LegacyToken } from "../../typechain-types";
import {
  deployAliceNetFactory,
  deployStaticWithFactory,
  expect,
  Fixture,
  getFixture,
} from "../setup";
import { getState, init, state } from "./setup";

describe("Testing AToken", async () => {
  let user: SignerWithAddress;
  let user2: SignerWithAddress;
  let expectedState: state;
  let currentState: state;
  const amount = 1000;
  let fixture: Fixture;
  const multiplier = 1.5555555555556;
  beforeEach(async function () {
    fixture = await getFixture();
    [, user, user2] = await ethers.getSigners();
    await init(fixture);
    expectedState = await getState(fixture);
  });

  describe("Testing Migrate operation", async () => {
<<<<<<< HEAD
    it("Should migrate user legacy tokens with 1.555555555555555556 multiplier", async function () {
=======
    it("Should not allow initialize more than once", async () => {
      await expect(
        fixture.factory.callAny(
          fixture.aToken.address,
          0,
          fixture.aToken.interface.encodeFunctionData("initialize")
        )
      ).to.revertedWith("Initializable: contract is already initialized");
    });

    it("Only factory should be allowed to call initialize", async () => {
      const aToken = await (
        await ethers.getContractFactory("AToken")
      ).deploy(user.address);
      await expect(
        aToken.connect(user2).initialize()
      ).to.revertedWithCustomError(aToken, "OnlyFactory");
    });

    it("Should migrate user legacy tokens", async function () {
>>>>>>> dd49fd98
      await fixture.legacyToken
        .connect(user)
        .approve(fixture.aToken.address, amount);
      await fixture.aToken.connect(user).migrate(amount);
      expectedState.Balances.legacyToken.user -= amount;
      expectedState.Balances.aToken.user += Math.floor(amount * multiplier);
      expectedState.Balances.legacyToken.aToken += amount;
      currentState = await getState(fixture);
      expect(currentState).to.be.deep.eq(expectedState);
    });

    it("Should toggle off multiplier and migrate user legacy token without multiplier", async () => {
      expectedState = await getState(fixture);
      await fixture.legacyToken
        .connect(user)
        .approve(fixture.aToken.address, amount);
      const finishEarlyStage =
        fixture.aToken.interface.encodeFunctionData("finishEarlyStage");
      const txResponse = await fixture.factory.callAny(
        fixture.aToken.address,
        0,
        finishEarlyStage
      );
      await txResponse.wait();
      await fixture.aToken.connect(user).migrate(amount);
      expectedState.Balances.aToken.user += amount;
      expectedState.Balances.legacyToken.aToken += amount;
      expectedState.Balances.legacyToken.user -= amount;
      currentState = await getState(fixture);
      expect(currentState).to.be.deep.eq(expectedState);
    });

    it("Should toggle on multiplier and migrate user legacy token without multiplier", async () => {
      expectedState = await getState(fixture);
      console.log(expectedState);
      await fixture.legacyToken
        .connect(user)
        .approve(fixture.aToken.address, 2 * amount);
      const finishEarlyStage =
        fixture.aToken.interface.encodeFunctionData("finishEarlyStage");
      let txResponse = await fixture.factory.callAny(
        fixture.aToken.address,
        0,
        finishEarlyStage
      );
      await txResponse.wait();
      txResponse = await fixture.aToken.connect(user).migrate(amount);
      await txResponse.wait();
      expectedState.Balances.aToken.user += amount;
      expectedState.Balances.legacyToken.aToken += amount;
      expectedState.Balances.legacyToken.user -= amount;
      currentState = await getState(fixture);
      expect(currentState).to.be.deep.eq(expectedState);
      expectedState = await getState(fixture);
      const toggleMultiplierOn =
        fixture.aToken.interface.encodeFunctionData("toggleMultiplierOn");
      txResponse = await fixture.factory.callAny(
        fixture.aToken.address,
        0,
        toggleMultiplierOn
      );
      await txResponse.wait();
      await fixture.aToken.connect(user).migrate(amount);
      expectedState.Balances.legacyToken.user -= amount;
      expectedState.Balances.aToken.user += Math.floor(amount * multiplier);
      expectedState.Balances.legacyToken.aToken += amount;
      currentState = await getState(fixture);
      expect(currentState).to.be.deep.eq(expectedState);
    });

    it("Should not allow migrate user legacy tokens without approval", async function () {
      await expect(
        fixture.aToken.connect(user).migrate(amount)
      ).to.be.revertedWith("ERC20: insufficient allowance");
    });

    it("Should not allow migrate if migration is locked", async function () {
      const [admin] = await ethers.getSigners();
      const factory = await deployAliceNetFactory(admin);

      // LegacyToken
      const legacyToken = (await deployStaticWithFactory(
        factory,
        "LegacyToken"
      )) as LegacyToken;

      const aToken = (await deployStaticWithFactory(
        factory,
        "AToken",
        "AToken",
        undefined,
        [legacyToken.address]
      )) as AToken;

      await factory.callAny(
        legacyToken.address,
        0,
        aToken.interface.encodeFunctionData("transfer", [
          admin.address,
          ethers.utils.parseEther("100000000"),
        ])
      );
      await expect(
        aToken.connect(admin).migrate(amount)
      ).to.be.revertedWithCustomError(aToken, "MigrationNotAllowed");
    });

    it("Should not allow migrate user legacy tokens without token", async function () {
      await fixture.legacyToken
        .connect(user2)
        .approve(fixture.aToken.address, amount);
      await expect(
        fixture.aToken.connect(user2).migrate(amount)
      ).to.be.revertedWith("ERC20: transfer amount exceeds balance");
    });
    it("should convert the full amount of legacy", async () => {
      const cap = 220000000;
      await fixture.legacyToken
        .connect(user)
        .approve(fixture.aToken.address, cap);
      await fixture.aToken.connect(user).migrate(cap);
      const expectedBalance = Math.floor(cap * multiplier);
      const balance = await fixture.aToken.balanceOf(user.address);
      console.log(balance);
      console.log(expectedBalance);
      expect(balance).to.eq(expectedBalance);
    });
  });
});<|MERGE_RESOLUTION|>--- conflicted
+++ resolved
@@ -26,9 +26,6 @@
   });
 
   describe("Testing Migrate operation", async () => {
-<<<<<<< HEAD
-    it("Should migrate user legacy tokens with 1.555555555555555556 multiplier", async function () {
-=======
     it("Should not allow initialize more than once", async () => {
       await expect(
         fixture.factory.callAny(
@@ -48,8 +45,7 @@
       ).to.revertedWithCustomError(aToken, "OnlyFactory");
     });
 
-    it("Should migrate user legacy tokens", async function () {
->>>>>>> dd49fd98
+    it("Should migrate user legacy tokens with 1.555555555555555556 multiplier", async function () {
       await fixture.legacyToken
         .connect(user)
         .approve(fixture.aToken.address, amount);
