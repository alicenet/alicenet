--- conflicted
+++ resolved
@@ -1,9 +1,5 @@
 import { expect } from "chai";
-<<<<<<< HEAD
-import { Snapshots } from "../../typechain-types";
-=======
 import { Snapshots } from "../../typechain-types/contracts/Snapshots";
->>>>>>> 2fd3c5b6
 import { getFixture } from "../setup";
 
 const numValidators = 10;
