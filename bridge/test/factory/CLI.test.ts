--- conflicted
+++ resolved
@@ -1,30 +1,20 @@
 import { loadFixture } from "@nomicfoundation/hardhat-network-helpers";
-import { BytesLike } from "ethers";
-import { ethers, run } from "hardhat";
+import { artifacts, ethers, run } from "hardhat";
 import {
   MOCK,
   MOCK_INITIALIZABLE,
   MOCK_INITIALIZABLE_WITH_CONSTRUCTOR,
   MOCK_WITH_CONSTRUCTOR,
 } from "../../scripts/lib/constants";
-<<<<<<< HEAD
-=======
-import { getBytes32Salt } from "../../scripts/lib/deployment/deploymentUtil";
->>>>>>> 3569d9b7
 import {
   DeployCreateData,
   FactoryData,
-  MetaContractData,
   ProxyData,
 } from "../../scripts/lib/deployment/interfaces";
+import { getBytes32Salt } from "../../scripts/lib/deployment/utils";
 import { AliceNetFactory } from "../../typechain-types";
 import { expect } from "../chai-setup";
-<<<<<<< HEAD
-import { getMetamorphicAddress } from "./Setup";
-=======
-import { BaseTokensFixture, getBaseTokensFixture } from "../setup";
 import { getMetamorphicAddress, predictFactoryAddress } from "./Setup";
->>>>>>> 3569d9b7
 
 async function deployFixture() {
   const accounts = await ethers.getSigners();
@@ -33,7 +23,6 @@
   return await ethers.getContractAt("AliceNetFactory", factoryData.address);
 }
 
-<<<<<<< HEAD
 describe("Cli tasks", () => {
   let factory: AliceNetFactory;
   describe("factory deployment error scenarios", () => {
@@ -55,11 +44,11 @@
     describe("deploy-upgradeable-proxy", () => {
       it("deploys a mock contract with a initializer function with npx hardhat, and checks if initializer arg is set correctly", async () => {
         const expectedInitVal = 14;
-        const proxyData: ProxyData = await run("deploy-upgradeable-proxy", {
-          contractName: MOCK_INITIALIZABLE,
-          factoryAddress: factory.address,
-          initializerArgs: `${expectedInitVal}`,
-        });
+        const proxyData: ProxyData = await cliDeployUpgradeableProxy(
+          MOCK_INITIALIZABLE,
+          factory.address,
+          `${expectedInitVal}`
+        );
         const mockInitializable = await ethers.getContractAt(
           MOCK_INITIALIZABLE,
           proxyData.proxyAddress
@@ -75,11 +64,12 @@
 
       it("deploys a mock contract with a constructor function with npx hardhat, and checks if initializer arg is set correctly", async () => {
         const expectedConstructorVal = 14;
-        const proxyData: ProxyData = await run("deploy-upgradeable-proxy", {
-          contractName: MOCK_WITH_CONSTRUCTOR,
-          factoryAddress: factory.address,
-          constructorArgs: `${expectedConstructorVal}`,
-        });
+        const proxyData: ProxyData = await cliDeployUpgradeableProxy(
+          MOCK_WITH_CONSTRUCTOR,
+          factory.address,
+          undefined,
+          `${expectedConstructorVal}` // constructor args
+        );
         const mockWithConstructor = await ethers.getContractAt(
           MOCK_WITH_CONSTRUCTOR,
           proxyData.proxyAddress
@@ -95,11 +85,12 @@
 
       it("fails to deploy proxy without initializer args when initializer args required", async () => {
         try {
-          await run("deploy-upgradeable-proxy", {
-            contractName: MOCK_INITIALIZABLE_WITH_CONSTRUCTOR,
-            factoryAddress: factory.address,
-            constructorArgs: `123`,
-          });
+          await cliDeployUpgradeableProxy(
+            MOCK_INITIALIZABLE_WITH_CONSTRUCTOR,
+            factory.address,
+            undefined,
+            `123` // constructor args,
+          );
         } catch (error: any) {
           expect(error.message).to.equal(
             `initializerArgs must be specified for contract: ${MOCK_INITIALIZABLE_WITH_CONSTRUCTOR}`
@@ -109,11 +100,11 @@
 
       it("fails to deploy proxy without constructor args when constructor args required", async () => {
         try {
-          await run("deploy-upgradeable-proxy", {
-            contractName: MOCK_INITIALIZABLE_WITH_CONSTRUCTOR,
-            factoryAddress: factory.address,
-            initializerArgs: "123",
-          });
+          await cliDeployUpgradeableProxy(
+            MOCK_INITIALIZABLE_WITH_CONSTRUCTOR,
+            factory.address,
+            "123" // initializer args
+          );
         } catch (error: any) {
           expect(error.message).to.equal(
             `constructorArgs must be specified for contract: ${MOCK_INITIALIZABLE_WITH_CONSTRUCTOR}`
@@ -160,134 +151,38 @@
       );
     });
 
-=======
-  it("deploys factory with cli and checks if the default factory is updated in factory state toml file", async () => {
-    const signers = await ethers.getSigners();
-    const legacyToken = await ethers.deployContract("LegacyToken");
-    const futureFactoryAddress = await predictFactoryAddress(
-      signers[0].address
-    );
-    const factoryData: FactoryData = await run(TASK_DEPLOY_FACTORY, {
-      waitConfirmation: 0,
-      constructorArgs: [legacyToken.address],
-    });
-    // check if the address is the predicted
-    expect(factoryData.address).to.equal(futureFactoryAddress);
-  });
-
-  describe("factory functions", async () => {
-    let fixture: BaseTokensFixture;
-    beforeEach(async () => {
-      fixture = await loadFixture(getBaseTokensFixture);
-    });
-
-    it("deploys MockInitializable contract with deployUpgradeableProxy", async () => {
-      const proxyData: ProxyData = await run(TASK_DEPLOY_UPGRADEABLE_PROXY, {
-        contractName: MOCK_INITIALIZABLE,
-        factoryAddress: fixture.factory.address,
-        initCallData: "14",
-      });
-      const expectedProxyAddress = getMetamorphicAddress(
-        fixture.factory.address,
-        ethers.utils.formatBytes32String(MOCK_INITIALIZABLE)
+    it("deploys factory with cli and checks if the default factory is updated in factory state toml file", async () => {
+      const signers = await ethers.getSigners();
+      const legacyToken = await ethers.deployContract("LegacyToken");
+      const futureFactoryAddress = await predictFactoryAddress(
+        signers[0].address
+      );
+      const factoryData: FactoryData = await cliDeployFactory(
+        legacyToken.address
+      );
+      // check if the address is the predicted
+      expect(factoryData.address).to.equal(futureFactoryAddress);
+    });
+
+    it("deploys mockInitializable with deployCreate, then deploy and upgrades a proxy with deploy-upgradeable-proxy", async () => {
+      await cliDeployCreate(MOCK_INITIALIZABLE, factory.address);
+      const salt = await getBytes32Salt(MOCK_INITIALIZABLE, artifacts, ethers);
+      const expectedProxyAddress = getMetamorphicAddress(factory.address, salt);
+      const proxyData = await cliDeployUpgradeableProxy(
+        MOCK_INITIALIZABLE,
+        factory.address,
+        "1"
       );
       expect(proxyData.proxyAddress).to.equal(expectedProxyAddress);
     });
 
-    it("deploys MockInitializable contract with deployCreate", async () => {
-      const nonce = await ethers.provider.getTransactionCount(
-        fixture.factory.address
-      );
-      const expectedAddress = ethers.utils.getContractAddress({
-        from: fixture.factory.address,
-        nonce,
-      });
-      const deployCreateData = await cliDeployCreate(
-        MOCK_INITIALIZABLE,
-        fixture.factory.address
-      );
-      expect(deployCreateData.address).to.equal(expectedAddress);
-    });
-
-    it("deploys MockInitializable with deploy create, deploys proxy, then upgrades proxy to point to MockInitializable with initCallData", async () => {
-      const test = "1";
-      const deployCreateData = await cliDeployCreate(
-        MOCK_INITIALIZABLE,
-        fixture.factory.address
-      );
-      const salt = await getBytes32Salt(MOCK_INITIALIZABLE, artifacts, ethers);
-      const expectedProxyAddress = getMetamorphicAddress(
-        fixture.factory.address,
-        salt
-      );
-      const proxyData = await cliDeployProxy(salt, fixture.factory.address);
-      expect(proxyData.proxyAddress).to.equal(expectedProxyAddress);
-      const logicFactory = await ethers.getContractFactory(MOCK_INITIALIZABLE);
-      const upgradedProxyData = await cliUpgradeDeployedProxy(
-        MOCK_INITIALIZABLE,
-        deployCreateData.address,
-        fixture.factory.address,
-        test
-      );
-      const mockContract = logicFactory.attach(upgradedProxyData.proxyAddress);
-      const i = await mockContract.callStatic.getImut();
-      expect(i.toNumber()).to.equal(parseInt(test, 10));
-    });
-
-    it("deploys mockInitializable with deployCreate, then deploy and upgrades a proxy with multiCallDeployProxy", async () => {
-      const logicData = await cliDeployCreate(
-        MOCK_INITIALIZABLE,
-        fixture.factory.address
-      );
-      const salt = await getBytes32Salt(MOCK_INITIALIZABLE, artifacts, ethers);
-      const expectedProxyAddress = getMetamorphicAddress(
-        fixture.factory.address,
-        salt
-      );
-      const proxyData = await cliMultiCallDeployProxy(
-        MOCK_INITIALIZABLE,
-        logicData.address,
-        fixture.factory.address,
-        "1"
-      );
-      expect(proxyData.proxyAddress).to.equal(expectedProxyAddress);
-    });
-
-    it("deploys mock with deployCreate", async () => {
-      const deployCreateData = await cliDeployCreate(
-        MOCK,
-        fixture.factory.address,
-        ["2", "s"]
-      );
-      expect(deployCreateData.address).to.not.equal(
-        ethers.constants.AddressZero
-      );
-    });
-
-    it("deploys MockBaseContract with fullMultiCallDeployProxy", async () => {
-      const proxyData = await cliFullMultiCallDeployProxy(
-        MOCK,
-        fixture.factory.address,
-        undefined,
-        undefined,
-        ["2", "s"]
-      );
-      const salt = await getBytes32Salt(MOCK, artifacts, ethers);
-      const expectedProxyAddress = getMetamorphicAddress(
-        fixture.factory.address,
-        salt
-      );
-      expect(proxyData.proxyAddress).to.equal(expectedProxyAddress);
-    });
-
->>>>>>> 3569d9b7
     xit("deploys all contracts in deploymentList", async () => {
       await cliDeployContracts();
     });
   });
 });
 
-export async function cliDeployContracts(
+async function cliDeployContracts(
   factoryAddress?: string,
   inputFolder?: string
 ) {
@@ -297,44 +192,11 @@
   });
 }
 
-export async function cliFullMultiCallDeployProxy(
+async function cliDeployUpgradeableProxy(
   contractName: string,
   factoryAddress: string,
   initializerArgs?: string,
-  outputFolder?: string,
-  constructorArgs?: Array<string>
-): Promise<ProxyData> {
-  return await run("full-multi-call-deploy-proxy", {
-    contractName,
-    factoryAddress,
-    initializerArgs,
-    outputFolder,
-    constructorArgs,
-  });
-}
-
-export async function cliMultiCallDeployMetamorphic(
-  contractName: string,
-  factoryAddress: string,
-  initializerArgs?: string,
-  outputFolder?: string,
-  constructorArgs?: Array<string>
-): Promise<MetaContractData> {
-  return await run("multi-call-deploy-metamorphic", {
-    contractName,
-    factoryAddress,
-    initializerArgs,
-    outputFolder,
-    constructorArgs,
-    waitConfirmation: 0,
-  });
-}
-
-export async function cliDeployUpgradeableProxy(
-  contractName: string,
-  factoryAddress: string,
-  initializerArgs?: string,
-  constructorArgs?: Array<any>
+  constructorArgs?: string
 ): Promise<ProxyData> {
   return await run("deploy-upgradeable-proxy", {
     contractName,
@@ -345,7 +207,7 @@
   });
 }
 
-export async function cliDeployCreate(
+async function cliDeployCreate(
   contractName: string,
   factoryAddress: string,
   constructorArgs?: Array<string>
@@ -358,77 +220,33 @@
   });
 }
 
-<<<<<<< HEAD
-=======
-export async function cliUpgradeDeployedProxy(
+async function cliUpgradeDeployedProxy(
   contractName: string,
   logicAddress: string,
   factoryAddress: string,
-  initCallData?: string
+  initializerArgs?: string
 ): Promise<ProxyData> {
-  return await run(TASK_UPGRADE_DEPLOYED_PROXY, {
+  return await run("upgrade-proxy", {
     contractName,
     logicAddress,
     factoryAddress,
-    initCallData,
-    waitConfirmation: 0,
-  });
-}
-
-export async function cliMultiCallDeployProxy(
-  contractName: string,
-  logicAddress: string,
-  factoryAddress: string,
-  initCallData?: string,
-  salt?: string
-): Promise<ProxyData> {
-  return await run(TASK_MULTI_CALL_DEPLOY_PROXY, {
-    contractName,
-    logicAddress,
-    factoryAddress,
-    initCallData,
-    salt,
-  });
-}
-
->>>>>>> 3569d9b7
-export async function cliMultiCallUpgradeProxy(
-  contractName: string,
-  factoryAddress: BytesLike,
-  initializerArgs?: BytesLike,
-  salt?: BytesLike,
-  constructorArgs?: Array<string>
-): Promise<ProxyData> {
-  return await run("multi-call-upgrade-proxy", {
-    contractName,
-    factoryAddress,
     initializerArgs,
-    salt,
-    constructorArgs,
-    waitConfirmation: 0,
-  });
-}
-
-export async function cliDeployFactory(
-<<<<<<< HEAD
+    waitConfirmation: 0,
+  });
+}
+
+async function cliDeployFactory(
   legacyTokenAddress?: string,
   outputFolder?: string
 ) {
   return await run("deploy-factory", {
     legacyTokenAddress,
-=======
-  constructorArgs: string[],
-  outputFolder?: string
-) {
-  return await run(TASK_DEPLOY_FACTORY, {
->>>>>>> 3569d9b7
     outputFolder,
-    constructorArgs,
-    waitConfirmation: 0,
-  });
-}
-
-export async function cliDeployOnlyProxy(
+    waitConfirmation: 0,
+  });
+}
+
+async function cliDeployOnlyProxy(
   salt: string,
   factoryAddress: string
 ): Promise<ProxyData> {
