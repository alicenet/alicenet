--- conflicted
+++ resolved
@@ -1,13 +1,6 @@
 import { BytesLike } from "ethers";
 import { artifacts, ethers, run } from "hardhat";
 import {
-<<<<<<< HEAD
-=======
-  DEPLOY_CREATE,
-  DEPLOY_FACTORY,
-  DEPLOY_PROXY,
-  DEPLOY_UPGRADEABLE_PROXY,
->>>>>>> 1de095e1
   MOCK,
   MOCK_INITIALIZABLE,
   TASK_DEPLOY_CONTRACTS,
@@ -15,8 +8,6 @@
   TASK_DEPLOY_FACTORY,
   TASK_DEPLOY_METAMORPHIC,
   TASK_DEPLOY_PROXY,
-  TASK_DEPLOY_STATIC,
-  TASK_DEPLOY_TEMPLATE,
   TASK_DEPLOY_UPGRADEABLE_PROXY,
   TASK_FULL_MULTI_CALL_DEPLOY_PROXY,
   TASK_MULTI_CALL_DEPLOY_METAMORPHIC,
@@ -219,23 +210,6 @@
   });
 }
 
-<<<<<<< HEAD
-export async function cliDeployMetamorphic(
-  contractName: string,
-  factoryAddress: string,
-  initCallData?: string,
-  constructorArgs?: Array<string>
-): Promise<MetaContractData> {
-  return await run(TASK_DEPLOY_METAMORPHIC, {
-    contractName,
-    factoryAddress,
-    initCallData,
-    constructorArgs,
-  });
-}
-
-=======
->>>>>>> 1de095e1
 export async function cliDeployCreate(
   contractName: string,
   factoryAddress: string,
@@ -262,33 +236,6 @@
   });
 }
 
-<<<<<<< HEAD
-export async function cliDeployTemplate(
-  contractName: string,
-  factoryAddress: string,
-  constructorArgs?: Array<string>
-): Promise<TemplateData> {
-  return await run(TASK_DEPLOY_TEMPLATE, {
-    contractName,
-    factoryAddress,
-    constructorArgs,
-  });
-}
-
-export async function cliDeployStatic(
-  contractName: string,
-  factoryAddress: string,
-  initCallData?: Array<string>
-): Promise<MetaContractData> {
-  return await run(TASK_DEPLOY_STATIC, {
-    contractName,
-    factoryAddress,
-    initCallData,
-  });
-}
-
-=======
->>>>>>> 1de095e1
 export async function cliMultiCallDeployProxy(
   contractName: string,
   logicAddress: string,
