import { expectRevert } from "@openzeppelin/test-helpers";
import { expect } from "chai";
import { BytesLike, ContractFactory } from "ethers";
import { artifacts, ethers } from "hardhat";
import {
  CONTRACT_ADDR,
  DEPLOYED_PROXY,
  DEPLOYED_RAW,
  DEPLOYED_STATIC,
  DEPLOYED_TEMPLATE,
  END_POINT,
  MADNET_FACTORY,
  MOCK,
  MOCK_INITIALIZABLE,
  PROXY,
  UTILS,
} from "../../scripts/lib/constants";
import {
  checkMockInit,
  deployCreate2Initable as deployCreate2Initializable,
  deployFactory,
  expectTxSuccess,
  getAccounts,
  getCreateAddress,
  getDeployStaticArgs,
  getDeployTemplateArgs,
  getEventVar,
  getMetamorphicAddress,
  getSalt,
} from "./Setup";
describe("Madnet Contract Factory", () => {
  let firstOwner: string;
  let firstDelegator: string;
  let accounts: Array<string> = [];
  beforeEach(async () => {
    process.env.silencer = "true";
    accounts = await getAccounts();
    firstOwner = accounts[0];
    firstDelegator = accounts[2];
  });
  // delete
  it("deploy mock", async () => {
    const UtilsBase = await ethers.getContractFactory(UTILS);
    const utils = await UtilsBase.deploy();
    const mockFactory = await ethers.getContractFactory(MOCK);
    const mock = await mockFactory.deploy(2, "s");
    const size = await utils.getCodeSize(mock.address);
    expect(size.toNumber()).to.be.greaterThan(0);
  });
  // delete
  it("deploy endpoint", async () => {
    const UtilsBase = await ethers.getContractFactory(UTILS);
    const utils = await UtilsBase.deploy();
    const factory = await deployFactory();
    const endPointFactory = await ethers.getContractFactory(END_POINT);
    const endPoint = await endPointFactory.deploy(factory.address);
    const size = await utils.getCodeSize(endPoint.address);
    expect(size.toNumber()).to.be.greaterThan(0);
  });

  it("set owner", async () => {
    const factory = await deployFactory();
    // sets the second account as owner
    expect(await factory.owner()).to.equal(firstOwner);
    await factory.setOwner(accounts[1]);
    expect(await factory.owner()).to.equal(accounts[1]);
  });

  it("set delegator", async () => {
    const factory = await deployFactory();
    // sets the second account as delegator
    await factory.setDelegator(firstDelegator);
    expect(await factory.delegator()).to.equal(firstDelegator);
  });

  it("should not allow set owner via delegator", async () => {
    let factory = await deployFactory();
    const signers = await ethers.getSigners();
    const factoryBase = (
      await ethers.getContractFactory(MADNET_FACTORY)
    ).connect(signers[2]);
    // sets the second account as delegator
    await factory.setDelegator(firstDelegator, { from: firstOwner });
    expect(await factory.delegator()).to.equal(firstDelegator);
    factory = factoryBase.attach(factory.address);
    await expect(factory.setOwner(accounts[0])).to.be.revertedWith(
      "unauthorized"
    );
  });

  it("get owner, delegator", async () => {
    const factory = await deployFactory();
    await factory.setDelegator(firstDelegator, { from: firstOwner });
    expect(await factory.delegator()).to.equal(firstDelegator);
    const owner = await factory.owner();
    expect(owner).to.equal(firstOwner);
    const delegator = await factory.delegator();
    expect(delegator).to.equal(firstDelegator);
  });

  it("deploy mock with deploytemplate as owner expect succeed", async () => {
    const factory = await deployFactory();
    // ethers instance of Mock contract abstraction
    const mockCon = await ethers.getContractFactory(MOCK);
    // deploy code for mock with constructor args i = 2
    const deployTxData = mockCon.getDeployTransaction(2, "s").data as BytesLike;
    // deploy the mock Contract to deployTemplate
    const transactionCount = await ethers.provider.getTransactionCount(
      factory.address
    );
    const expectedMockTempAddress = getCreateAddress(
      factory.address,
      transactionCount
    );
    const txResponse = await factory.deployTemplate(deployTxData);
    await expectTxSuccess(txResponse);
    const mockTempAddress = await getEventVar(
      txResponse,
      DEPLOYED_TEMPLATE,
      CONTRACT_ADDR
    );
    expect(mockTempAddress).to.equal(expectedMockTempAddress);
    // console.log("DEPLOYTEMPLATE GASUSED: ", receipt["receipt"]["gasUsed"]);
  });

  it("should not allow deploy contract with bytecode 0", async () => {
    const factory = await deployFactory();
    const Salt = getSalt();
    await expectRevert(
      factory.deployStatic(Salt, "0x"),
      "reverted with an unrecognized custom error"
    );
  });

  it("should not allow deploy static with unauthorized account", async () => {
    const signers = await ethers.getSigners();
    const factoryBase = (
      await ethers.getContractFactory(MADNET_FACTORY)
    ).connect(signers[2]);
    let factory = await deployFactory();
    factory = factoryBase.attach(factory.address);
    const Salt = getSalt();
    await expect(
      factory.deployStatic(Salt, "0x", { from: firstDelegator })
    ).to.be.revertedWith("unauthorized");
  });

  it("deploy contract with deploystatic", async () => {
    const factory = await deployFactory();
    // deploy a template of the mock Initializable
    const byteCode = (await getDeployTemplateArgs(
      MOCK_INITIALIZABLE
    )) as BytesLike;
    let txResponse = await factory.deployTemplate(byteCode);
    const deployStatic = await getDeployStaticArgs(MOCK_INITIALIZABLE, [2]);
    txResponse = await factory.deployStatic(
      deployStatic.salt,
      deployStatic.initCallData
    );
    const mockInitAddr = await getEventVar(
      txResponse,
      DEPLOYED_STATIC,
      CONTRACT_ADDR
    );
    await checkMockInit(mockInitAddr, 2);
  });

  it("deployproxy", async () => {
    const UtilsBase = await ethers.getContractFactory(UTILS);
    const utils = await UtilsBase.deploy();
    const factory = await deployFactory();
    const proxyBase = await artifacts.require(PROXY);
    const proxySalt = getSalt();
    // the calculated proxy address
    const expectedProxyAddr = getMetamorphicAddress(factory.address, proxySalt);
    // deploy the proxy through the factory
    const txResponse = await factory.deployProxy(proxySalt);
    // check if transaction succeeds
    await expectTxSuccess(txResponse);
    // get the deployed proxy contract address fom the DeployedProxy event
    const proxyAddr = await await getEventVar(
      txResponse,
      DEPLOYED_PROXY,
      CONTRACT_ADDR
    );
    // check if the deployed contract address match the calculated address
    expect(proxyAddr).to.equal(expectedProxyAddr);
    // console.log("DEPLOYPROXY GASUSED: ", receipt["receipt"]["gasUsed"]);
    const cSize = await utils.getCodeSize(proxyAddr);
    expect(cSize.toNumber()).to.equal(
      (proxyBase.deployedBytecode.length - 2) / 2
    );
  });

  it("should not allow deploy proxy with unauthorized account", async () => {
    const signers = await ethers.getSigners();
    const factoryBase = (
      await ethers.getContractFactory(MADNET_FACTORY)
    ).connect(signers[2]);
    let factory = await deployFactory();
    factory = factoryBase.attach(factory.address);
    const Salt = getSalt();
    await expectRevert(
      factory.deployProxy(Salt, { from: firstDelegator }),
      "unauthorized"
    );
  });

  it("deploycreate mock logic contract expect success", async () => {
    const factory = await deployFactory();
    // use the ethers Mock contract abstraction to generate the deploy transaction data
    const mockCon: ContractFactory = await ethers.getContractFactory(MOCK);
<<<<<<< HEAD
    // get the init code with constructor args appended
=======
    // get the init code with contructor args appended
>>>>>>> 3273b276
    const deployTx = mockCon.getDeployTransaction(2, "s");
    const transactionCount = await ethers.provider.getTransactionCount(
      factory.address
    );
    // deploy Mock Logic through the factory
    // 27fe1822
    const txResponse = await factory.deployCreate(deployTx.data as BytesLike);
    // check if the transaction is mined or failed
    await expectTxSuccess(txResponse);
    const dcMockAddress = await getEventVar(
      txResponse,
      DEPLOYED_RAW,
      CONTRACT_ADDR
    );
    // calculate the deployed address
    const expectedMockAddr = ethers.utils.getContractAddress({
      from: factory.address,
      nonce: transactionCount,
    });
    expect(dcMockAddress).to.equal(expectedMockAddr);
    // console.log("DEPLOYCREATE MOCK LOGIC GASUSED: ", receipt["receipt"]["gasUsed"]);
  });

  it("should not allow deploycreate mock logic contract with unauthorized account", async () => {
    let factory = await deployFactory();
    // use the ethers Mock contract abstraction to generate the deploy transaction data
    const mockCon = await ethers.getContractFactory(MOCK);
<<<<<<< HEAD
    // get the init code with constructor args appended
=======
    // get the init code with contructor args appended
>>>>>>> 3273b276
    const deployTx = mockCon.getDeployTransaction(2, "s");
    // deploy Mock Logic through the factory
    const signers = await ethers.getSigners();
    const factoryBase = (
      await ethers.getContractFactory(MADNET_FACTORY)
    ).connect(signers[2]);
    factory = factoryBase.attach(factory.address);
    const txResponse = factory.deployCreate(deployTx.data as BytesLike);
    await expect(txResponse).to.be.revertedWith("unauthorized");
  });

  it("upgrade proxy to point to mock address with the factory", async () => {
    const factory = await deployFactory();
    const mockFactory = await ethers.getContractFactory(MOCK);
    const proxySalt = getSalt();
    let txResponse = await factory.deployProxy(proxySalt);
    await expectTxSuccess(txResponse);
    const mockContract = await mockFactory.deploy(2, "s");
    txResponse = await factory.upgradeProxy(
      proxySalt,
      mockContract.address,
      "0x"
    );
    await expectTxSuccess(txResponse);
    // console.log("UPGRADE PROXY GASUSED: ", txResponse["receipt"]["gasUsed"]);
  });

  it("should not allow unauthorized account to update proxy to point to other address ", async () => {
    let factory = await deployFactory();
    const mockFactory = await ethers.getContractFactory(MOCK);
    const proxySalt = getSalt();
    let txResponse = await factory.deployProxy(proxySalt);
    await expectTxSuccess(txResponse);
    const mockContract = await mockFactory.deploy(2, "s");
    txResponse = await factory.upgradeProxy(
      proxySalt,
      mockContract.address,
      "0x"
    );
    await expectTxSuccess(txResponse);
    const signers = await ethers.getSigners();
    const factoryBase = (
      await ethers.getContractFactory(MADNET_FACTORY)
    ).connect(signers[2]);
    factory = factoryBase.attach(factory.address);
    // console.log("UPGRADE PROXY GASUSED: ", txResponse["receipt"]["gasUsed"]);
    await expect(
      factory.upgradeProxy(proxySalt, mockContract.address, "0x", {
        from: firstDelegator,
      })
    ).to.be.revertedWith("unauthorized");
  });

  it("call setfactory in mock through proxy expect su", async () => {
    const factory = await deployFactory();
    const mockFactory = await ethers.getContractFactory(MOCK);
    const endPointFactory = await ethers.getContractFactory(END_POINT);
    const endPoint = await endPointFactory.deploy(factory.address);
    const mockContract = await mockFactory.deploy(2, "s");
    const proxySalt = getSalt();
    let txResponse = await factory.deployProxy(proxySalt);
    const proxyAddr = await getEventVar(
      txResponse,
      "DeployedProxy",
      "contractAddr"
    );
    txResponse = await factory.upgradeProxy(
      proxySalt,
      mockContract.address,
      "0x"
    );
    await expectTxSuccess(txResponse);
    // connect a Mock interface to the proxy contract
    const proxyMock = await mockFactory.attach(proxyAddr);
    txResponse = await proxyMock.setFactory(accounts[0]);
    await expectTxSuccess(txResponse);
    const mockFactoryAddress = await proxyMock.callStatic.getFactory();
    expect(mockFactoryAddress).to.equal(accounts[0]);
    // console.log("SETFACTORY GASUSED: ", txResponse["receipt"]["gasUsed"]);
    // lock the proxy
    txResponse = await proxyMock.lock();
    await expectTxSuccess(txResponse);
    // console.log("LOCK UPGRADES GASUSED: ", txResponse["receipt"]["gasUsed"]);
    const txRes = factory.upgradeProxy(proxySalt, endPoint.address, "0x");
    await expect(txRes).to.be.revertedWith("revert");
    txResponse = await proxyMock.unlock();
    await expectTxSuccess(txResponse);
    txResponse = await factory.upgradeProxy(proxySalt, endPoint.address, "0x");
    await expectTxSuccess(txResponse);
  });

  // fail on bad code
  it("should not allow deploycreate with bad code", async () => {
    const factory = await deployFactory();
    const txResponse = factory.deployCreate("0x6000");
    await expect(txResponse).to.be.revertedWith("csize0");
  });

  // fail on unauthorized with bad code
  it("should not allow deploycreate with bad code and unauthorized account", async () => {
    let factory = await deployFactory();
    const signers = await ethers.getSigners();
    const factoryBase = (
      await ethers.getContractFactory(MADNET_FACTORY)
    ).connect(signers[2]);
    factory = factoryBase.attach(factory.address);
    const txResponse = factory.deployCreate("0x6000");
    await expect(txResponse).to.be.revertedWith("unauthorized");
  });

  // fail on unauthorized with good code
  it("should not allow deploycreate with valid code and unauthorized account", async () => {
    const factory = await deployFactory();
    const endPointFactory = await ethers.getContractFactory(END_POINT);
    const signers = await ethers.getSigners();
    const factoryBase = (
      await ethers.getContractFactory(MADNET_FACTORY)
    ).connect(signers[2]);
    const factory2 = factoryBase.attach(factory.address);
    const txResponse = factory2.deployCreate(endPointFactory.bytecode);
    await expect(txResponse).to.be.revertedWith("unauthorized");
  });

  it("deploycreate2 mockinitializable", async () => {
    const factory = await deployFactory();
    const salt = getSalt();
    let txResponse = await deployCreate2Initializable(factory, salt);
    await expectTxSuccess(txResponse);
    const mockInitAddr = await await getEventVar(
      txResponse,
      DEPLOYED_RAW,
      CONTRACT_ADDR
    );
<<<<<<< HEAD
    expect(mockInitAddr).to.not.be.equals(undefined);
=======
    expect(mockInitAddr).to.not.equal(undefined);
>>>>>>> 3273b276
    const mockInitializable = await ethers.getContractFactory(
      MOCK_INITIALIZABLE
    );
    const initCallData = mockInitializable.interface.encodeFunctionData(
      "initialize",
      [2]
    );
    txResponse = await factory.initializeContract(mockInitAddr, initCallData);
    await expectTxSuccess(txResponse);
    await checkMockInit(mockInitAddr, 2);
  });

  it("callany", async () => {
    const factory = await deployFactory();
    const salt = await getSalt();
    let txResponse = await deployCreate2Initializable(factory, salt);
    await expectTxSuccess(txResponse);
    const mockInitAddr = await getEventVar(
      txResponse,
      DEPLOYED_RAW,
      CONTRACT_ADDR
    );
<<<<<<< HEAD
    expect(mockInitAddr).to.not.be.equals(undefined);
=======
    expect(mockInitAddr).to.not.equal(undefined);
>>>>>>> 3273b276
    // call data to initialize mockInitializable
    const mockInitable = await ethers.getContractFactory(MOCK_INITIALIZABLE);
    const initCallData = await mockInitable.interface.encodeFunctionData(
      "initialize",
      [2]
    );
    txResponse = await factory.callAny(mockInitAddr, 0, initCallData);
    await checkMockInit(mockInitAddr, 2);
  });

  it("delegatecallany", async () => {
    const factory = await deployFactory();
    expect(await factory.owner()).to.equal(firstOwner);
    // deploy an instance of mock logic for factory
    const mockFactoryBase = await ethers.getContractFactory("MockFactory");
    const mockFactoryInstance = await mockFactoryBase.deploy();
    // generate the call data for the factory instance
    const mfEncode = await ethers.getContractFactory("MockFactory");
    let setOwner = mfEncode.interface.encodeFunctionData("setOwner", [
      accounts[2],
    ]);
    // delegate call into the factory and change the owner
    let txResponse = await factory.delegateCallAny(
      mockFactoryInstance.address,
      setOwner
    );
    await expectTxSuccess(txResponse);
    let owner = await factory.owner();
    expect(owner).to.equal(accounts[2]);
    setOwner = await mfEncode.interface.encodeFunctionData("setOwner", [
      accounts[0],
    ]);
    const signers = await ethers.getSigners();
    const factoryBase = (
      await ethers.getContractFactory(MADNET_FACTORY)
    ).connect(signers[2]);
    const factory2 = factoryBase.attach(factory.address);
    txResponse = await factory2.delegateCallAny(
      mockFactoryInstance.address,
      setOwner
    );
    await expectTxSuccess(txResponse);
    owner = await factory.owner();
    expect(owner).to.equal(accounts[0]);
  });

  it("upgrade proxy through factory", async () => {
    const factory = await deployFactory();
    const endPointLockableFactory = await ethers.getContractFactory(
      "MockEndPointLockable"
    );
    const endPointLockable = await endPointLockableFactory.deploy(
      factory.address
    );
    const salt = getSalt();
    const expectedProxyAddr = getMetamorphicAddress(factory.address, salt);
    let txResponse = await factory.deployProxy(salt);
    await expectTxSuccess(txResponse);
    const proxyAddr = await getEventVar(
      txResponse,
      DEPLOYED_PROXY,
      CONTRACT_ADDR
    );
    expect(proxyAddr).to.equal(expectedProxyAddr);
    txResponse = await factory.upgradeProxy(
      salt,
      endPointLockable.address,
      "0x"
    );
    await expectTxSuccess(txResponse);
    const proxyFactory = await ethers.getContractFactory("Proxy");
    const proxyContract = proxyFactory.attach(proxyAddr);
    const proxyImplAddress =
      await proxyContract.callStatic.getImplementationAddress();
    expect(proxyImplAddress).to.equal(endPointLockable.address);
  });

  it("lock proxy upgrade from factory", async () => {
    const factory = await deployFactory();
    const endPointLockableFactory = await ethers.getContractFactory(
      "MockEndPointLockable"
    );
    const endPointLockable = await endPointLockableFactory.deploy(
      factory.address
    );
    const salt = getSalt();
    const expectedProxyAddr = getMetamorphicAddress(factory.address, salt);
    let txResponse = await factory.deployProxy(salt);
    await expectTxSuccess(txResponse);
    const proxyAddr = await getEventVar(
      txResponse,
      DEPLOYED_PROXY,
      CONTRACT_ADDR
    );
    expect(proxyAddr).to.equal(expectedProxyAddr);
    txResponse = await factory.upgradeProxy(
      salt,
      endPointLockable.address,
      "0x"
    );
    await expectTxSuccess(txResponse);
    const proxyFactory = await ethers.getContractFactory("Proxy");
    const proxyContract = proxyFactory.attach(proxyAddr);
    const proxyImplAddress =
      await proxyContract.callStatic.getImplementationAddress();
    expect(proxyImplAddress).to.equal(endPointLockable.address);
  });

  it("should prevent locked proxy logic from being upgraded from factory", async () => {
    const factory = await deployFactory();
    const endPointFactory = await ethers.getContractFactory(END_POINT);
    const endPoint = await endPointFactory.deploy(factory.address);
    const endPointLockableFactory = await ethers.getContractFactory(
      "MockEndPointLockable"
    );
    const endPointLockable = await endPointLockableFactory.deploy(
      factory.address
    );
    const salt = getSalt();
    const expectedProxyAddr = getMetamorphicAddress(factory.address, salt);
    let txResponse = await factory.deployProxy(salt);
    await expectTxSuccess(txResponse);
    const proxyAddr = await getEventVar(
      txResponse,
      DEPLOYED_PROXY,
      CONTRACT_ADDR
    );
    expect(proxyAddr).to.equal(expectedProxyAddr);
    txResponse = await factory.upgradeProxy(
      salt,
      endPointLockable.address,
      "0x"
    );
    await expectTxSuccess(txResponse);
    const proxyFactory = await ethers.getContractFactory("Proxy");
    const proxy = proxyFactory.attach(proxyAddr);
    const proxyImplAddress = await proxy.callStatic.getImplementationAddress();
    expect(proxyImplAddress).to.equal(endPointLockable.address);
    const proxyContract = endPointLockableFactory.attach(proxy.address);
    const lockResponse = await proxyContract.upgradeLock();
    const receipt = await lockResponse.wait();
    expect(receipt.status).to.equal(1);
    await expect(
      factory.upgradeProxy(salt, endPoint.address, "0x")
    ).to.revertedWith("reverted with an unrecognized custom error");
  });
});<|MERGE_RESOLUTION|>--- conflicted
+++ resolved
@@ -210,11 +210,7 @@
     const factory = await deployFactory();
     // use the ethers Mock contract abstraction to generate the deploy transaction data
     const mockCon: ContractFactory = await ethers.getContractFactory(MOCK);
-<<<<<<< HEAD
     // get the init code with constructor args appended
-=======
-    // get the init code with contructor args appended
->>>>>>> 3273b276
     const deployTx = mockCon.getDeployTransaction(2, "s");
     const transactionCount = await ethers.provider.getTransactionCount(
       factory.address
@@ -242,11 +238,7 @@
     let factory = await deployFactory();
     // use the ethers Mock contract abstraction to generate the deploy transaction data
     const mockCon = await ethers.getContractFactory(MOCK);
-<<<<<<< HEAD
     // get the init code with constructor args appended
-=======
-    // get the init code with contructor args appended
->>>>>>> 3273b276
     const deployTx = mockCon.getDeployTransaction(2, "s");
     // deploy Mock Logic through the factory
     const signers = await ethers.getSigners();
@@ -380,11 +372,7 @@
       DEPLOYED_RAW,
       CONTRACT_ADDR
     );
-<<<<<<< HEAD
     expect(mockInitAddr).to.not.be.equals(undefined);
-=======
-    expect(mockInitAddr).to.not.equal(undefined);
->>>>>>> 3273b276
     const mockInitializable = await ethers.getContractFactory(
       MOCK_INITIALIZABLE
     );
@@ -407,11 +395,7 @@
       DEPLOYED_RAW,
       CONTRACT_ADDR
     );
-<<<<<<< HEAD
     expect(mockInitAddr).to.not.be.equals(undefined);
-=======
-    expect(mockInitAddr).to.not.equal(undefined);
->>>>>>> 3273b276
     // call data to initialize mockInitializable
     const mockInitable = await ethers.getContractFactory(MOCK_INITIALIZABLE);
     const initCallData = await mockInitable.interface.encodeFunctionData(
