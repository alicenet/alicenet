import { SignerWithAddress } from "@nomiclabs/hardhat-ethers/dist/src/signer-with-address";
import {
  BigNumber,
  BigNumberish,
  BytesLike,
  Contract,
  ContractTransaction,
  Signer,
  Wallet,
} from "ethers";
import { isHexString } from "ethers/lib/utils";
import { ethers, network } from "hardhat";
import {
  AliceNetFactory,
  AToken,
  ATokenBurner,
  ATokenMinter,
  BToken,
  Distribution,
  Dynamics,
  ETHDKG,
  Foundation,
  AccusationInvalidTxConsumption,
  LegacyToken,
  LiquidityProviderStaking,
  AccusationMultipleProposal,
  PublicStaking,
  Snapshots,
  SnapshotsMock,
  StakingPositionDescriptor,
  ValidatorPool,
  ValidatorPoolMock,
  ValidatorStaking,
} from "../typechain-types";
import { ValidatorRawData } from "./ethdkg/setup";

export const PLACEHOLDER_ADDRESS = "0x0000000000000000000000000000000000000000";

export { assert, expect } from "./chai-setup";

export interface SignedBClaims {
  BClaims: string;
  GroupSignature: string;
}

export interface Snapshot {
  BClaims: string;
  GroupSignature: string;
  height: BigNumberish;
  validatorIndex: number;
  GroupSignatureDeserialized?: [
    [string, string, string, string],
    [string, string]
  ];
  BClaimsDeserialized?: [
    number,
    number,
    number,
    string,
    string,
    string,
    string
  ];
}

export interface BaseFixture {
  factory: AliceNetFactory;
  [key: string]: any;
}

export interface BaseTokensFixture extends BaseFixture {
  aToken: AToken;
  bToken: BToken;
  legacyToken: LegacyToken;
  publicStaking: PublicStaking;
}

export interface Fixture extends BaseTokensFixture {
  aTokenMinter: ATokenMinter;
  validatorStaking: ValidatorStaking;
  validatorPool: ValidatorPool | ValidatorPoolMock;
  snapshots: Snapshots | SnapshotsMock;
  ethdkg: ETHDKG;
  stakingPositionDescriptor: StakingPositionDescriptor;
  namedSigners: SignerWithAddress[];
<<<<<<< HEAD
  accusationInvalidTxConsumption: AccusationInvalidTxConsumption;
  accusationMultipleProposal: AccusationMultipleProposal;
=======
  invalidTxConsumptionAccusation: InvalidTxConsumptionAccusation;
  multipleProposalAccusation: MultipleProposalAccusation;
  distribution: Distribution;
  dynamics: Dynamics;
>>>>>>> 9852643e
}

/**
 * Shuffles array in place. ES6 version
 * https://stackoverflow.com/questions/6274339/how-can-i-shuffle-an-array/6274381#6274381
 * @param {Array} a items An array containing the items.
 */
export function shuffle(a: ValidatorRawData[]) {
  for (let i = a.length - 1; i > 0; i--) {
    const j = Math.floor(Math.random() * (i + 1));
    [a[i], a[j]] = [a[j], a[i]];
  }
  return a;
}

export const mineBlocks = async (nBlocks: bigint) => {
  if (nBlocks > BigInt(0)) {
    await network.provider.send("hardhat_mine", [
      ethers.utils.hexValue(nBlocks),
    ]);
  }
  const hre = await require("hardhat");
  if (hre.__SOLIDITY_COVERAGE_RUNNING === true) {
    await network.provider.send("hardhat_setNextBlockBaseFeePerGas", ["0x1"]);
  }
};

export const getBlockByNumber = async () => {
  return await network.provider.send("eth_getBlockByNumber", [
    "pending",
    false,
  ]);
};

export const getPendingTransactions = async () => {
  return await network.provider.send("eth_pendingTransactions");
};

export const getValidatorEthAccount = async (
  validator: ValidatorRawData | string
): Promise<Signer> => {
  const hre = await require("hardhat");
  const amount = hre.__SOLIDITY_COVERAGE_RUNNING === true ? "100000" : "10";
  const signers = await await ethers.getSigners();
  if (typeof validator === "string") {
    return ethers.getSigner(validator);
  } else {
    const balance = await ethers.provider.getBalance(validator.address);
    if (balance.eq(0)) {
      signers[0].sendTransaction({
        to: validator.address,
        value: ethers.utils.parseEther(amount),
      });
    }
    if (typeof validator.privateKey !== "undefined") {
      return new Wallet(validator.privateKey, ethers.provider);
    }
    return ethers.getSigner(validator.address);
  }
};

export const createUsers = async (
  numberOfUsers: number,
  createWithNoFunds: boolean = false
): Promise<SignerWithAddress[]> => {
  const hre: any = await require("hardhat");
  const users: SignerWithAddress[] = [];
  const admin = (await ethers.getSigners())[0];
  for (let i = 0; i < numberOfUsers; i++) {
    const user = new Wallet(Wallet.createRandom(), ethers.provider);
    if (!createWithNoFunds) {
      const balance = await ethers.provider.getBalance(user.address);
      if (balance.eq(0)) {
        const value = hre.__SOLIDITY_COVERAGE_RUNNING ? "1000000" : "1";
        await admin.sendTransaction({
          to: user.address,
          value: ethers.utils.parseEther(value),
        });
      }
    }
    users.push(user as Signer as SignerWithAddress);
  }
  return users;
};

async function getContractAddressFromDeployedStaticEvent(
  tx: ContractTransaction
): Promise<string> {
  const eventSignature = "event DeployedStatic(address contractAddr)";
  const eventName = "DeployedStatic";
  return await getContractAddressFromEventLog(tx, eventSignature, eventName);
}

async function getContractAddressFromDeployedProxyEvent(
  tx: ContractTransaction
): Promise<string> {
  const eventSignature = "event DeployedProxy(address contractAddr)";
  const eventName = "DeployedProxy";
  return await getContractAddressFromEventLog(tx, eventSignature, eventName);
}

export async function getContractAddressFromDeployedRawEvent(
  tx: ContractTransaction
): Promise<string> {
  const eventSignature = "event DeployedRaw(address contractAddr)";
  const eventName = "DeployedRaw";
  return await getContractAddressFromEventLog(tx, eventSignature, eventName);
}

async function getContractAddressFromEventLog(
  tx: ContractTransaction,
  eventSignature: string,
  eventName: string
): Promise<string> {
  const receipt = await ethers.provider.getTransactionReceipt(tx.hash);
  const intrface = new ethers.utils.Interface([eventSignature]);
  let result = "";
  for (const log of receipt.logs) {
    const topics = log.topics;
    const data = log.data;
    const topicHash = intrface.getEventTopic(intrface.getEvent(eventName));
    if (!isHexString(topics[0], 32) || topics[0].toLowerCase() !== topicHash) {
      continue;
    }
    result = intrface.decodeEventLog(eventName, data, topics).contractAddr;
  }
  if (result === "") {
    throw new Error(
      "Couldn't parse logs in the transaction!\nReceipt:\n" + receipt
    );
  }
  return result;
}

function getBytes32Salt(contractName: string) {
  return ethers.utils.formatBytes32String(contractName);
}

export const deployStaticWithFactory = async (
  factory: AliceNetFactory,
  contractName: string,
  salt?: string,
  initCallData?: any[],
  constructorArgs: any[] = []
): Promise<Contract> => {
  const hre: any = await require("hardhat");
  const _Contract = await ethers.getContractFactory(contractName);
  const contractTx = await factory.deployTemplate(
    _Contract.getDeployTransaction(...constructorArgs).data as BytesLike
  );

  let receipt = await ethers.provider.getTransactionReceipt(contractTx.hash);
  if (
    receipt.gasUsed.gt(10_000_000) &&
    hre.__SOLIDITY_COVERAGE_RUNNING !== true
  ) {
    throw new Error(
      `Contract deployment size:${receipt.gasUsed} is greater than 10 million`
    );
  }

  let initCallDataBin;
  try {
    initCallDataBin = _Contract.interface.encodeFunctionData(
      "initialize",
      initCallData
    );
  } catch (error) {
    console.log(
      `Warning couldnt get init call data for contract: ${contractName}`
    );
    console.log(error);
    initCallDataBin = "0x";
  }
  let saltBytes;
  if (salt === undefined) {
    saltBytes = getBytes32Salt(contractName);
  } else {
    saltBytes = getBytes32Salt(salt);
  }
  const tx = await factory.deployStatic(saltBytes, initCallDataBin);
  receipt = await ethers.provider.getTransactionReceipt(tx.hash);
  if (
    receipt.gasUsed.gt(10_000_000) &&
    hre.__SOLIDITY_COVERAGE_RUNNING !== true
  ) {
    throw new Error(
      `Contract deployment size:${receipt.gasUsed} is greater than 10 million`
    );
  }

  return _Contract.attach(await getContractAddressFromDeployedStaticEvent(tx));
};

export const deployUpgradeableWithFactory = async (
  factory: AliceNetFactory,
  contractName: string,
  salt?: string,
  initCallData?: any[],
  constructorArgs: any[] = [],
  role?: string
): Promise<Contract> => {
  const _Contract = await ethers.getContractFactory(contractName);
  let deployCode: BytesLike;

  const contractTx = await factory.deployTemplate(
    (deployCode = _Contract.getDeployTransaction(...constructorArgs)
      .data as BytesLike)
  );
  const hre: any = await require("hardhat");
  let receipt = await ethers.provider.getTransactionReceipt(contractTx.hash);
  if (
    receipt.gasUsed.gt(10_000_000) &&
    hre.__SOLIDITY_COVERAGE_RUNNING !== true
  ) {
    throw new Error(
      `Contract deployment size:${receipt.gasUsed} is greater than 10 million`
    );
  }
  const transaction = await factory.deployCreate(deployCode);
  receipt = await ethers.provider.getTransactionReceipt(transaction.hash);
  if (
    receipt.gasUsed.gt(10_000_000) &&
    hre.__SOLIDITY_COVERAGE_RUNNING !== true
  ) {
    throw new Error(
      `Contract deployment size:${receipt.gasUsed} is greater than 10 million`
    );
  }

  const logicAddr = await getContractAddressFromDeployedRawEvent(transaction);
  let saltBytes;

  if (role) {
    console.log(`found custom:role tag: ${role}`);
    let roleHash = hre.ethers.utils.solidityKeccak256(["string"], [role]);
    console.log(`roleHash: ${roleHash}`);
    let contractHash = hre.ethers.utils.solidityKeccak256(["string"], [contractName]);
    console.log(`contractHash: ${contractHash}`);
    console.log(`contractHash+roleHash: ${contractHash+roleHash}`);
    saltBytes = hre.ethers.utils.solidityKeccak256(["bytes32", "bytes32"], [contractHash, roleHash]);
    console.log("saltBytes: " + saltBytes);
  } else {
    if (salt === undefined) {
      saltBytes = getBytes32Salt(contractName);
    } else if (salt.startsWith("0x")) {
      saltBytes = salt;
    } else {
      saltBytes = getBytes32Salt(salt);
    }
  }

  const transaction2 = await factory.deployProxy(saltBytes);
  receipt = await ethers.provider.getTransactionReceipt(transaction2.hash);
  if (
    receipt.gasUsed.gt(10_000_000) &&
    hre.__SOLIDITY_COVERAGE_RUNNING !== true
  ) {
    throw new Error(
      `Contract deployment size:${receipt.gasUsed} is greater than 10 million`
    );
  }
  let initCallDataBin = "0x";
  try {
    initCallDataBin = _Contract.interface.encodeFunctionData(
      "initialize",
      initCallData
    );
  } catch (error) {
    if (!(error as Error).message.includes("no matching function")) {
      console.warn(
        `Error deploying contract ${contractName} couldn't get initialize arguments: ${error}`
      );
    }
  }
  await factory.upgradeProxy(saltBytes, logicAddr, initCallDataBin);
  return _Contract.attach(
    await getContractAddressFromDeployedProxyEvent(transaction2)
  );
};

export const deployFactoryAndBaseTokens = async (
  admin: SignerWithAddress
): Promise<BaseTokensFixture> => {
  const factory = await deployAliceNetFactory(admin);

  // LegacyToken
  const legacyToken = (await deployStaticWithFactory(
    factory,
    "LegacyToken"
  )) as LegacyToken;
  const aToken = (await deployStaticWithFactory(
    factory,
    "AToken",
    "AToken",
    [],
    [legacyToken.address]
  )) as AToken;

  // BToken
  const bToken = (await deployStaticWithFactory(factory, "BToken")) as BToken;
  // PublicStaking
  const publicStaking = (await deployUpgradeableWithFactory(
    factory,
    "PublicStaking",
    "PublicStaking",
    []
  )) as PublicStaking;

  return {
    factory,
    aToken,
    bToken,
    legacyToken,
    publicStaking,
  };
};

export const deployAliceNetFactory = async (
  admin: SignerWithAddress
): Promise<AliceNetFactory> => {
  const Factory = await ethers.getContractFactory("AliceNetFactory");
  const factory = await Factory.deploy();
  await factory.deployed();
  return factory;
};

export const preFixtureSetup = async () => {
  await network.provider.send("evm_setAutomine", [true]);
  // hardhat is not being able to estimate correctly the tx gas due to the massive bytes array
  // being sent as input to the function (the contract bytecode), so we need to increase the block
  // gas limit temporally in order to deploy the template
  const hre = await require("hardhat");
  if (hre.__SOLIDITY_COVERAGE_RUNNING !== true) {
    await network.provider.send("evm_setBlockGasLimit", ["0x3000000000000000"]);
  }
};

export const posFixtureSetup = async (
  factory: AliceNetFactory,
  aToken: AToken,
  legacyToken: LegacyToken
) => {
  // finish workaround, putting the blockgas limit to the previous value 30_000_000
  const hre = await require("hardhat");
  if (hre.__SOLIDITY_COVERAGE_RUNNING !== true) {
    await network.provider.send("evm_setBlockGasLimit", ["0x1C9C380"]);
  }
  await network.provider.send("hardhat_setNextBlockBaseFeePerGas", ["0x1"]);
  const [admin] = await ethers.getSigners();
  // transferring some part of the legacy token from the factory to the admin
  await factory.callAny(
    legacyToken.address,
    0,
    aToken.interface.encodeFunctionData("transfer", [
      admin.address,
      ethers.utils.parseEther("220000000"),
    ])
  );
  // migrating the rest of the legacy tokens to fresh new Atokens
  await factory.callAny(
    legacyToken.address,
    0,
    aToken.interface.encodeFunctionData("approve", [
      aToken.address,
      ethers.utils.parseEther("100000000"),
    ])
  );
  await factory.callAny(
    aToken.address,
    0,
    aToken.interface.encodeFunctionData("migrate", [
      ethers.utils.parseEther("100000000"),
    ])
  );
  // transferring those Atokens to the admin
  await factory.callAny(
    aToken.address,
    0,
    aToken.interface.encodeFunctionData("transfer", [
      admin.address,
      ethers.utils.parseEther("100000000"),
    ])
  );
};

export const getBaseTokensFixture = async (): Promise<BaseTokensFixture> => {
  await preFixtureSetup();
  const [admin] = await ethers.getSigners();
  // AToken
  const fixture = await deployFactoryAndBaseTokens(admin);
  await posFixtureSetup(fixture.factory, fixture.aToken, fixture.legacyToken);
  return fixture;
};

export const getFixture = async (
  mockValidatorPool?: boolean,
  mockSnapshots?: boolean,
  mockETHDKG?: boolean
): Promise<Fixture> => {
  await preFixtureSetup();
  const namedSigners = await ethers.getSigners();
  const [admin] = namedSigners;
  // Deploy the base tokens
  const { factory, aToken, bToken, legacyToken, publicStaking } =
    await deployFactoryAndBaseTokens(admin);
  // ValidatorStaking is not considered a base token since is only used by validators
  const validatorStaking = (await deployUpgradeableWithFactory(
    factory,
    "ValidatorStaking",
    "ValidatorStaking",
    []
  )) as ValidatorStaking;
  // LiquidityProviderStaking
  const liquidityProviderStaking = (await deployUpgradeableWithFactory(
    factory,
    "LiquidityProviderStaking",
    "LiquidityProviderStaking",
    []
  )) as LiquidityProviderStaking;
  // Foundation
  const foundation = (await deployUpgradeableWithFactory(
    factory,
    "Foundation",
    undefined
  )) as Foundation;
  let validatorPool;
  if (typeof mockValidatorPool !== "undefined" && mockValidatorPool) {
    // ValidatorPoolMock
    validatorPool = (await deployUpgradeableWithFactory(
      factory,
      "ValidatorPoolMock",
      "ValidatorPool"
    )) as ValidatorPoolMock;
  } else {
    // ValidatorPool
    validatorPool = (await deployUpgradeableWithFactory(
      factory,
      "ValidatorPool",
      "ValidatorPool",
      [
        ethers.utils.parseUnits("20000", 18),
        10,
        ethers.utils.parseUnits("3", 18),
        8192,
      ]
    )) as ValidatorPool;
  }

  // ETHDKG Accusations
  await deployUpgradeableWithFactory(factory, "ETHDKGAccusations");

  // StakingPositionDescriptor
  const stakingPositionDescriptor = (await deployUpgradeableWithFactory(
    factory,
    "StakingPositionDescriptor"
  )) as StakingPositionDescriptor;

  // ETHDKG Phases
  await deployUpgradeableWithFactory(factory, "ETHDKGPhases");

  // ETHDKG
  let ethdkg;
  if (typeof mockETHDKG !== "undefined" && mockETHDKG) {
    // ValidatorPoolMock
    ethdkg = (await deployUpgradeableWithFactory(
      factory,
      "ETHDKGMock",
      "ETHDKG",
      [BigNumber.from(40), BigNumber.from(6)]
    )) as ETHDKG;
  } else {
    // ValidatorPool
    ethdkg = (await deployUpgradeableWithFactory(factory, "ETHDKG", "ETHDKG", [
      BigNumber.from(40),
      BigNumber.from(6),
    ])) as ETHDKG;
  }

  let snapshots;
  if (typeof mockSnapshots !== "undefined" && mockSnapshots) {
    // Snapshots Mock
    snapshots = (await deployUpgradeableWithFactory(
      factory,
      "SnapshotsMock",
      "Snapshots",
      [10, 40],
      [1, 1]
    )) as Snapshots;
  } else {
    // Snapshots
    snapshots = (await deployUpgradeableWithFactory(
      factory,
      "Snapshots",
      "Snapshots",
      [10, 40],
      [1, 1024]
    )) as Snapshots;
  }

  const aTokenMinter = (await deployUpgradeableWithFactory(
    factory,
    "ATokenMinter",
    "ATokenMinter"
  )) as ATokenMinter;
  const mintToFactory = aTokenMinter.interface.encodeFunctionData("mint", [
    factory.address,
    ethers.utils.parseEther("100000000"),
  ]);
  const txResponse = await factory.callAny(
    aTokenMinter.address,
    0,
    mintToFactory
  );
  await txResponse.wait();
  const aTokenBurner = (await deployUpgradeableWithFactory(
    factory,
    "ATokenBurner",
    "ATokenBurner"
  )) as ATokenBurner;

  const accusationInvalidTxConsumption = (await deployUpgradeableWithFactory(
    factory,
    "AccusationInvalidTxConsumption",
    "AccusationInvalidTxConsumption",
    undefined,
    undefined,
    "Accusation"
  )) as AccusationInvalidTxConsumption;

  const accusationMultipleProposal = (await deployUpgradeableWithFactory(
    factory,
    "AccusationMultipleProposal",
    "AccusationMultipleProposal",
    undefined,
    undefined,
    "Accusation"
  )) as AccusationMultipleProposal;

  // distribution contract for distributing BTokens yields
  const distribution = (await deployUpgradeableWithFactory(
    factory,
    "Distribution",
    undefined,
    undefined,
    [332, 332, 332, 4]
  )) as Distribution;

  const dynamics = (await deployUpgradeableWithFactory(
    factory,
    "Dynamics",
    "Dynamics",
    []
  )) as Dynamics;

  await posFixtureSetup(factory, aToken, legacyToken);
  const blockNumber = BigInt(await ethers.provider.getBlockNumber());
  const phaseLength = (await ethdkg.getPhaseLength()).toBigInt();
  if (phaseLength >= blockNumber) {
    await mineBlocks(phaseLength);
  }

  return {
    aToken,
    bToken,
    legacyToken,
    publicStaking,
    validatorStaking,
    validatorPool,
    snapshots,
    ethdkg,
    factory,
    namedSigners,
    aTokenMinter,
    aTokenBurner,
    liquidityProviderStaking,
    foundation,
    stakingPositionDescriptor,
<<<<<<< HEAD
    accusationInvalidTxConsumption,
    accusationMultipleProposal,
=======
    invalidTxConsumptionAccusation,
    multipleProposalAccusation,
    distribution,
    dynamics,
>>>>>>> 9852643e
  };
};

export async function getTokenIdFromTx(tx: any) {
  const abi = [
    "event Transfer(address indexed from, address indexed to, uint256 indexed tokenId)",
  ];
  const iface = new ethers.utils.Interface(abi);
  const receipt = await ethers.provider.getTransactionReceipt(tx.hash);
  const logs =
    typeof receipt.logs[2] !== "undefined" ? receipt.logs[2] : receipt.logs[0];
  const log = iface.parseLog(logs);
  return log.args[2];
}

export async function factoryCallAnyFixture(
  fixture: BaseFixture,
  contractName: string,
  functionName: string,
  args?: Array<any>
) {
  const factory = fixture.factory;
  const contract: Contract = fixture[contractName];
  return await factoryCallAny(factory, contract, functionName, args);
}

export async function factoryCallAny(
  factory: AliceNetFactory,
  contract: Contract,
  functionName: string,
  args?: Array<any>
) {
  if (args === undefined) {
    args = [];
  }
  const txResponse = await factory.callAny(
    contract.address,
    0,
    contract.interface.encodeFunctionData(functionName, args)
  );
  const receipt = await txResponse.wait();
  return receipt;
}

export async function callFunctionAndGetReturnValues(
  contract: Contract,
  functionName: any,
  account: SignerWithAddress,
  inputParameters: any[],
  messageValue?: BigNumber
): Promise<[any, ContractTransaction]> {
  try {
    let returnValues;
    let tx;
    if (messageValue !== undefined) {
      returnValues = await contract
        .connect(account)
        .callStatic[functionName](...inputParameters, { value: messageValue });
      tx = await contract
        .connect(account)
        [functionName](...inputParameters, { value: messageValue });
    } else {
      returnValues = await contract
        .connect(account)
        .callStatic[functionName](...inputParameters);
      tx = await contract.connect(account)[functionName](...inputParameters);
    }
    return [returnValues, tx];
  } catch (error) {
    throw new Error(
      `Couldn't call function '${functionName}' with account '${account.address}' and input parameters '${inputParameters}'\n${error}`
    );
  }
}

export const getMetamorphicAddress = (
  factoryAddress: string,
  salt: string
): string => {
  const initCode = "0x6020363636335afa1536363636515af43d36363e3d36f3";
  return ethers.utils.getCreate2Address(
    factoryAddress,
    ethers.utils.formatBytes32String(salt),
    ethers.utils.keccak256(initCode)
  );
};

export const getReceiptForFailedTransaction = async (
  tx: Promise<any>
): Promise<any> => {
  let receipt: any;
  try {
    await tx;
  } catch (error: any) {
    receipt = await ethers.provider.getTransactionReceipt(
      error.transactionHash
    );

    if (receipt === null) {
      throw new Error(`Transaction ${error.transactionHash} failed`);
    }
  }
  return receipt;
};<|MERGE_RESOLUTION|>--- conflicted
+++ resolved
@@ -83,15 +83,10 @@
   ethdkg: ETHDKG;
   stakingPositionDescriptor: StakingPositionDescriptor;
   namedSigners: SignerWithAddress[];
-<<<<<<< HEAD
   accusationInvalidTxConsumption: AccusationInvalidTxConsumption;
   accusationMultipleProposal: AccusationMultipleProposal;
-=======
-  invalidTxConsumptionAccusation: InvalidTxConsumptionAccusation;
-  multipleProposalAccusation: MultipleProposalAccusation;
   distribution: Distribution;
   dynamics: Dynamics;
->>>>>>> 9852643e
 }
 
 /**
@@ -670,15 +665,10 @@
     liquidityProviderStaking,
     foundation,
     stakingPositionDescriptor,
-<<<<<<< HEAD
     accusationInvalidTxConsumption,
     accusationMultipleProposal,
-=======
-    invalidTxConsumptionAccusation,
-    multipleProposalAccusation,
     distribution,
     dynamics,
->>>>>>> 9852643e
   };
 };
 
