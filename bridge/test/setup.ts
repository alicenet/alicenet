--- conflicted
+++ resolved
@@ -593,14 +593,11 @@
     liquidityProviderStaking,
     foundation,
     stakingPositionDescriptor,
-<<<<<<< HEAD
-    validatorVault,
-=======
     invalidTxConsumptionAccusation,
     multipleProposalAccusation,
     distribution,
     dynamics,
->>>>>>> c09433d7
+    validatorVault,
   };
 };
 
