--- conflicted
+++ resolved
@@ -172,7 +172,6 @@
   return users;
 };
 
-<<<<<<< HEAD
 export async function getContractAddressFromDeployedStaticEvent(
   tx: ContractTransaction
 ): Promise<string> {
@@ -182,9 +181,6 @@
 }
 
 export async function getContractAddressFromDeployedProxyEvent(
-=======
-async function getContractAddressFromDeployedProxyEvent(
->>>>>>> 5882f975
   tx: ContractTransaction
 ): Promise<string> {
   const eventSignature = "event DeployedProxy(address contractAddr)";
