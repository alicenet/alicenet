import { SignerWithAddress } from "@nomiclabs/hardhat-ethers/dist/src/signer-with-address";
import {
  BigNumber,
  BigNumberish,
  BytesLike,
  Contract,
  ContractTransaction,
  Signer,
  Wallet,
} from "ethers";
import { isHexString } from "ethers/lib/utils";
import { ethers, network } from "hardhat";
import {
  AliceNetFactory,
  AToken,
  ATokenBurner,
  ATokenMinter,
  BridgePoolFactory,
  BToken,
  Distribution,
  Dynamics,
  ETHDKG,
  Foundation,
  IBridgePool,
  InvalidTxConsumptionAccusation,
  LegacyToken,
  LiquidityProviderStaking,
  MultipleProposalAccusation,
  PublicStaking,
  Snapshots,
  SnapshotsMock,
  StakingPositionDescriptor,
  ValidatorPool,
  ValidatorPoolMock,
  ValidatorStaking,
} from "../typechain-types";
import { ValidatorRawData } from "./ethdkg/setup";
import { deployFactory } from "./factory/Setup";

export const PLACEHOLDER_ADDRESS = "0x0000000000000000000000000000000000000000";

export { assert, expect } from "./chai-setup";

export interface SignedBClaims {
  BClaims: string;
  GroupSignature: string;
}

export interface Snapshot {
  BClaims: string;
  GroupSignature: string;
  height: BigNumberish;
  validatorIndex: number;
  GroupSignatureDeserialized?: [
    [string, string, string, string],
    [string, string]
  ];
  BClaimsDeserialized?: [
    number,
    number,
    number,
    string,
    string,
    string,
    string
  ];
}

export interface BaseFixture {
  factory: AliceNetFactory;
  [key: string]: any;
}

export interface BaseTokensFixture extends BaseFixture {
  aToken: AToken;
  bToken: BToken;
  legacyToken: LegacyToken;
  publicStaking: PublicStaking;
}

export interface Fixture extends BaseTokensFixture {
  aTokenMinter: ATokenMinter;
  validatorStaking: ValidatorStaking;
  validatorPool: ValidatorPool | ValidatorPoolMock;
  snapshots: Snapshots | SnapshotsMock;
  ethdkg: ETHDKG;
  stakingPositionDescriptor: StakingPositionDescriptor;
  namedSigners: SignerWithAddress[];
  invalidTxConsumptionAccusation: InvalidTxConsumptionAccusation;
  multipleProposalAccusation: MultipleProposalAccusation;
  distribution: Distribution;
  dynamics: Dynamics;
}

/**
 * Shuffles array in place. ES6 version
 * https://stackoverflow.com/questions/6274339/how-can-i-shuffle-an-array/6274381#6274381
 * @param {Array} a items An array containing the items.
 */
export function shuffle(a: ValidatorRawData[]) {
  for (let i = a.length - 1; i > 0; i--) {
    const j = Math.floor(Math.random() * (i + 1));
    [a[i], a[j]] = [a[j], a[i]];
  }
  return a;
}

export const mineBlocks = async (nBlocks: bigint) => {
  if (nBlocks > BigInt(0)) {
    await network.provider.send("hardhat_mine", [
      ethers.utils.hexValue(nBlocks),
    ]);
  }
  const hre = await require("hardhat");
  if (hre.__SOLIDITY_COVERAGE_RUNNING === true) {
    await network.provider.send("hardhat_setNextBlockBaseFeePerGas", ["0x1"]);
  }
};

export const getBlockByNumber = async () => {
  return await network.provider.send("eth_getBlockByNumber", [
    "pending",
    false,
  ]);
};

export const getPendingTransactions = async () => {
  return await network.provider.send("eth_pendingTransactions");
};

export const getValidatorEthAccount = async (
  validator: ValidatorRawData | string
): Promise<Signer> => {
  const hre = await require("hardhat");
  const amount = hre.__SOLIDITY_COVERAGE_RUNNING === true ? "100000" : "10";
  const signers = await await ethers.getSigners();
  if (typeof validator === "string") {
    return ethers.getSigner(validator);
  } else {
    const balance = await ethers.provider.getBalance(validator.address);
    if (balance.eq(0)) {
      signers[0].sendTransaction({
        to: validator.address,
        value: ethers.utils.parseEther(amount),
      });
    }
    if (typeof validator.privateKey !== "undefined") {
      return new Wallet(validator.privateKey, ethers.provider);
    }
    return ethers.getSigner(validator.address);
  }
};

export const createUsers = async (
  numberOfUsers: number,
  createWithNoFunds: boolean = false
): Promise<SignerWithAddress[]> => {
  const hre: any = await require("hardhat");
  const users: SignerWithAddress[] = [];
  const admin = (await ethers.getSigners())[0];
  for (let i = 0; i < numberOfUsers; i++) {
    const user = new Wallet(Wallet.createRandom(), ethers.provider);
    if (!createWithNoFunds) {
      const balance = await ethers.provider.getBalance(user.address);
      if (balance.eq(0)) {
        const value = hre.__SOLIDITY_COVERAGE_RUNNING ? "1000000" : "1";
        await admin.sendTransaction({
          to: user.address,
          value: ethers.utils.parseEther(value),
        });
      }
    }
    users.push(user as Signer as SignerWithAddress);
  }
  return users;
};

export async function getContractAddressFromDeployedStaticEvent(
  tx: ContractTransaction
): Promise<string> {
  const eventSignature = "event DeployedStatic(address contractAddr)";
  const eventName = "DeployedStatic";
  return await getContractAddressFromEventLog(tx, eventSignature, eventName);
}

export async function getContractAddressFromDeployedProxyEvent(
  tx: ContractTransaction
): Promise<string> {
  const eventSignature = "event DeployedProxy(address contractAddr)";
  const eventName = "DeployedProxy";
  return await getContractAddressFromEventLog(tx, eventSignature, eventName);
}

export async function getContractAddressFromDeployedRawEvent(
  tx: ContractTransaction
): Promise<string> {
  const eventSignature = "event DeployedRaw(address contractAddr)";
  const eventName = "DeployedRaw";
  return await getContractAddressFromEventLog(tx, eventSignature, eventName);
}

export async function getContractAddressFromEventLog(
  tx: ContractTransaction,
  eventSignature: string,
  eventName: string
): Promise<string> {
  const receipt = await ethers.provider.getTransactionReceipt(tx.hash);
  const intrface = new ethers.utils.Interface([eventSignature]);
  let result = "";
  for (const log of receipt.logs) {
    const topics = log.topics;
    const data = log.data;
    const topicHash = intrface.getEventTopic(intrface.getEvent(eventName));
    if (!isHexString(topics[0], 32) || topics[0].toLowerCase() !== topicHash) {
      continue;
    }
    result = intrface.decodeEventLog(eventName, data, topics).contractAddr;
  }
  if (result === "") {
    throw new Error(
      "Couldn't parse logs in the transaction!\nReceipt:\n" + receipt
    );
  }
  return result;
}

function getBytes32Salt(contractName: string) {
  return ethers.utils.formatBytes32String(contractName);
}

<<<<<<< HEAD
export const deployStaticWithFactory = async (
  factory: AliceNetFactory,
  contractName: string,
  salt?: string,
  initCallData?: any[],
  constructorArgs: any[] = []
): Promise<Contract> => {
  const hre: any = await require("hardhat");
  const _Contract = await ethers.getContractFactory(contractName);
  const contractTx = await factory.deployTemplate(
    _Contract.getDeployTransaction(...constructorArgs).data as BytesLike
  );

  let receipt = await ethers.provider.getTransactionReceipt(contractTx.hash);
  if (
    receipt.gasUsed.gt(10_000_000) &&
    hre.__SOLIDITY_COVERAGE_RUNNING !== true
  ) {
    throw new Error(
      `Contract deployment size:${receipt.gasUsed} is greater than 10 million`
    );
  }

  let saltBytes;
  if (salt === undefined) {
    saltBytes = getBytes32Salt(contractName);
  } else {
    if (ethers.utils.isHexString(salt) && salt.length == 66) {
      //check if it is a salt already
      saltBytes = salt;
    } else saltBytes = getBytes32Salt(salt);
  }

  let tx;
  if (
    contractName.indexOf("BridgePool") == -1 // TODO gus: Add a better way to avoid BridgePool initializers
  ) {
    let initCallDataBin;
    try {
      initCallDataBin = _Contract.interface.encodeFunctionData(
        "initialize",
        initCallData
      );
    } catch (error) {
      console.log(
        `Warning couldnt get init call data for contract: ${contractName}`
      );
      console.log(error);
      initCallDataBin = "0x";
    }
    tx = await factory.deployStatic(saltBytes, initCallDataBin);
  } else {
    tx = await factory.deployStatic(saltBytes, []);
  }

  receipt = await ethers.provider.getTransactionReceipt(tx.hash);

  if (
    receipt.gasUsed.gt(10_000_000) &&
    hre.__SOLIDITY_COVERAGE_RUNNING !== true
  ) {
    throw new Error(
      `Contract deployment size:${receipt.gasUsed} is greater than 10 million`
    );
  }

  return _Contract.attach(await getContractAddressFromDeployedStaticEvent(tx));
};

=======
>>>>>>> 6ada64fc
export const deployUpgradeableWithFactory = async (
  factory: AliceNetFactory,
  contractName: string,
  salt?: string,
  initCallData?: any[],
  constructorArgs: any[] = [],
  saltType?: string,
  initialize?: boolean
): Promise<Contract> => {
  if (initialize === undefined) initialize = true;
  const _Contract = await ethers.getContractFactory(contractName);
  let deployCode = _Contract.getDeployTransaction(...constructorArgs)
    .data as BytesLike;
  const hre: any = await require("hardhat");
  const transaction = await factory.deployCreate(deployCode);
  let receipt = await ethers.provider.getTransactionReceipt(transaction.hash);
  if (
    receipt.gasUsed.gt(10_000_000) &&
    hre.__SOLIDITY_COVERAGE_RUNNING !== true
  ) {
    throw new Error(
      `Contract deployment size:${receipt.gasUsed} is greater than 10 million`
    );
  }

  const logicAddr = await getContractAddressFromDeployedRawEvent(transaction);
  let saltBytes;

  if (saltType) {
    saltBytes = ethers.utils.keccak256(
      ethers.utils
        .keccak256(getBytes32Salt(salt === undefined ? contractName : salt))
        .concat(
          ethers.utils
            .keccak256(ethers.utils.formatBytes32String(saltType))
            .slice(2)
        )
    );
  } else {
    if (salt === undefined) {
      saltBytes = getBytes32Salt(contractName);
    } else if (salt.startsWith("0x")) {
      saltBytes = salt;
    } else {
      saltBytes = getBytes32Salt(salt);
    }
  }
  const transaction2 = await factory.deployProxy(saltBytes);
  receipt = await ethers.provider.getTransactionReceipt(transaction2.hash);
  if (
    receipt.gasUsed.gt(10_000_000) &&
    hre.__SOLIDITY_COVERAGE_RUNNING !== true
  ) {
    throw new Error(
      `Contract deployment size:${receipt.gasUsed} is greater than 10 million`
    );
  }
  let initCallDataBin = "0x";
  if (initialize) {
    try {
      initCallDataBin = _Contract.interface.encodeFunctionData(
        "initialize",
        initCallData
      );
    } catch (error) {
      if (!(error as Error).message.includes("no matching function")) {
        console.warn(
          `Error deploying contract ${contractName} couldn't get initialize arguments: ${error}`
        );
      }
    }
  }
  await factory.upgradeProxy(saltBytes, logicAddr, initCallDataBin);
  return _Contract.attach(
    await getContractAddressFromDeployedProxyEvent(transaction2)
  );
};

export async function deployAliceNetFactoryAndBridgePoolFactory(): Promise<BaseFixture> {
  const factory = await deployFactory();
  deployUpgradeableWithFactory(factory, "BridgePoolFactory", "BridgePoolFactory", )
  return {factory}
}

export const deployFactoryAndBaseTokens = async (
  admin: SignerWithAddress
): Promise<BaseTokensFixture> => {
<<<<<<< HEAD
  const factory = await deployAliceNetFactory(admin);
=======
>>>>>>> 6ada64fc
  // LegacyToken
  const legacyToken = await (
    await ethers.getContractFactory("LegacyToken")
  ).deploy();
  const factory = await deployAliceNetFactory(admin, legacyToken.address);
  //   AToken is deployed on the factory constructor
  const aToken = await ethers.getContractAt(
    "AToken",
    await factory.lookup(ethers.utils.formatBytes32String("AToken"))
  );

  // BToken
  const centralRouter = await (
    await ethers.getContractFactory("CentralBridgeRouterMock")
  ).deploy(1000);
  const deployData = (
    await ethers.getContractFactory("BToken")
  ).getDeployTransaction(centralRouter.address).data as BytesLike;
  const bTokenSalt = ethers.utils.formatBytes32String("BToken");
  const transaction = await factory.deployCreate2(0, bTokenSalt, deployData);
  const bTokenAddress = await getContractAddressFromDeployedRawEvent(
    transaction
  );
  // registering in the factory.lookup
  await factory.addNewExternalContract(bTokenSalt, bTokenAddress);
  // finally attach BToken to the address of the deployed contract above
  const bToken = await ethers.getContractAt(
    "BToken",
    await factory.lookup(bTokenSalt)
  );

  // PublicStaking
  const publicStaking = (await deployUpgradeableWithFactory(
    factory,
    "PublicStaking",
    "PublicStaking",
    []
  )) as PublicStaking;

  return {
    factory,
    aToken,
    bToken,
    legacyToken,
    publicStaking,
  };
};

export const deployAliceNetFactory = async (
  admin: SignerWithAddress,
  legacyTokenAddress_: string
): Promise<AliceNetFactory> => {
  const Factory = await ethers.getContractFactory("AliceNetFactory");
  const factory = await Factory.deploy(legacyTokenAddress_);
  await factory.deployed();
  return factory;
};

export const preFixtureSetup = async () => {
  await network.provider.send("evm_setAutomine", [true]);
  // hardhat is not being able to estimate correctly the tx gas due to the massive bytes array
  // being sent as input to the function (the contract bytecode), so we need to increase the block
  // gas limit temporally in order to deploy the template
  const hre = await require("hardhat");
  if (hre.__SOLIDITY_COVERAGE_RUNNING !== true) {
    await network.provider.send("evm_setBlockGasLimit", ["0x3000000000000000"]);
  }
};

export const posFixtureSetup = async (
  factory: AliceNetFactory,
  aToken: AToken
) => {
  // finish workaround, putting the blockgas limit to the previous value 30_000_000
  const hre = await require("hardhat");
  if (hre.__SOLIDITY_COVERAGE_RUNNING !== true) {
    await network.provider.send("evm_setBlockGasLimit", ["0x1C9C380"]);
  }
  await network.provider.send("hardhat_setNextBlockBaseFeePerGas", ["0x1"]);
  const [admin] = await ethers.getSigners();

  // transferring those ATokens to the admin
  await factory.callAny(
    aToken.address,
    0,
    aToken.interface.encodeFunctionData("transfer", [
      admin.address,
      ethers.utils.parseEther("100000000"),
    ])
  );
};

export const getBaseTokensFixture = async (): Promise<BaseTokensFixture> => {
  await preFixtureSetup();
  const [admin] = await ethers.getSigners();
  // AToken
  const fixture = await deployFactoryAndBaseTokens(admin);
  await posFixtureSetup(fixture.factory, fixture.aToken);
  return fixture;
};

export const getFixture = async (
  mockValidatorPool?: boolean,
  mockSnapshots?: boolean,
  mockETHDKG?: boolean
): Promise<Fixture> => {
  await preFixtureSetup();
  const namedSigners = await ethers.getSigners();
  const [admin] = namedSigners;
  // Deploy the base tokens
  const { factory, aToken, bToken, legacyToken, publicStaking } =
    await deployFactoryAndBaseTokens(admin);
  // ValidatorStaking is not considered a base token since is only used by validators
  const validatorStaking = (await deployUpgradeableWithFactory(
    factory,
    "ValidatorStaking",
    "ValidatorStaking",
    []
  )) as ValidatorStaking;
  // LiquidityProviderStaking
  const liquidityProviderStaking = (await deployUpgradeableWithFactory(
    factory,
    "LiquidityProviderStaking",
    "LiquidityProviderStaking",
    []
  )) as LiquidityProviderStaking;
  // Foundation
  const foundation = (await deployUpgradeableWithFactory(
    factory,
    "Foundation",
    undefined
  )) as Foundation;
  let validatorPool;
  if (typeof mockValidatorPool !== "undefined" && mockValidatorPool) {
    // ValidatorPoolMock
    validatorPool = (await deployUpgradeableWithFactory(
      factory,
      "ValidatorPoolMock",
      "ValidatorPool"
    )) as ValidatorPoolMock;
  } else {
    // ValidatorPool
    validatorPool = (await deployUpgradeableWithFactory(
      factory,
      "ValidatorPool",
      "ValidatorPool",
      [
        ethers.utils.parseUnits("20000", 18),
        10,
        ethers.utils.parseUnits("3", 18),
        8192,
      ]
    )) as ValidatorPool;
  }

  // ETHDKG Accusations
  await deployUpgradeableWithFactory(factory, "ETHDKGAccusations");

  // StakingPositionDescriptor
  const stakingPositionDescriptor = (await deployUpgradeableWithFactory(
    factory,
    "StakingPositionDescriptor"
  )) as StakingPositionDescriptor;

  // ETHDKG Phases
  await deployUpgradeableWithFactory(factory, "ETHDKGPhases");

  // ETHDKG
  let ethdkg;
  if (typeof mockETHDKG !== "undefined" && mockETHDKG) {
    // ValidatorPoolMock
    ethdkg = (await deployUpgradeableWithFactory(
      factory,
      "ETHDKGMock",
      "ETHDKG",
      [BigNumber.from(40), BigNumber.from(6)]
    )) as ETHDKG;
  } else {
    // ValidatorPool
    ethdkg = (await deployUpgradeableWithFactory(factory, "ETHDKG", "ETHDKG", [
      BigNumber.from(40),
      BigNumber.from(6),
    ])) as ETHDKG;
  }

  let snapshots;
  if (typeof mockSnapshots !== "undefined" && mockSnapshots) {
    // Snapshots Mock
    snapshots = (await deployUpgradeableWithFactory(
      factory,
      "SnapshotsMock",
      "Snapshots",
      [10, 40],
      [1, 1]
    )) as Snapshots;
  } else {
    // Snapshots
    snapshots = (await deployUpgradeableWithFactory(
      factory,
      "Snapshots",
      "Snapshots",
      [10, 40],
      [1, 1024]
    )) as Snapshots;
  }

  const aTokenMinter = (await deployUpgradeableWithFactory(
    factory,
    "ATokenMinter",
    "ATokenMinter"
  )) as ATokenMinter;
  const mintToFactory = aTokenMinter.interface.encodeFunctionData("mint", [
    factory.address,
    ethers.utils.parseEther("100000000"),
  ]);
  const txResponse = await factory.callAny(
    aTokenMinter.address,
    0,
    mintToFactory
  );
  await txResponse.wait();
  const aTokenBurner = (await deployUpgradeableWithFactory(
    factory,
    "ATokenBurner",
    "ATokenBurner"
  )) as ATokenBurner;

<<<<<<< HEAD
  const localERC20BridgePoolV1 = (await deployStaticWithFactory(
    factory,
    "LocalERC20BridgePoolV1Mock",
    getBridgePoolSalt("LocalERC20", 1),
    [1337]
=======
  const localERC20BridgePoolV1 = (await deployUpgradeableWithFactory(
    factory,
    "LocalERC20BridgePoolV1Mock",
    getBridgePoolSalt("LocalERC20", 1),
    undefined,
    undefined,
    undefined,
    false
>>>>>>> 6ada64fc
  )) as IBridgePool;

  const bridgePoolFactory = (await deployUpgradeableWithFactory(
    factory,
    "BridgePoolFactory",
    "BridgePoolFactory",
    undefined,
    [1337]
  )) as BridgePoolFactory;

<<<<<<< HEAD
  const erc20Mock = await (
    await (await ethers.getContractFactory("ERC20Mock")).deploy()
  ).deployed();

=======
>>>>>>> 6ada64fc
  const invalidTxConsumptionAccusation = (await deployUpgradeableWithFactory(
    factory,
    "InvalidTxConsumptionAccusation",
    "InvalidTxConsumptionAccusation",
    undefined,
    undefined,
    "Accusation"
  )) as InvalidTxConsumptionAccusation;

  const multipleProposalAccusation = (await deployUpgradeableWithFactory(
    factory,
    "MultipleProposalAccusation",
    "MultipleProposalAccusation",
    undefined,
    undefined,
    "Accusation"
  )) as MultipleProposalAccusation;

  // distribution contract for distributing BTokens yields
  const distribution = (await deployUpgradeableWithFactory(
    factory,
    "Distribution",
    undefined,
    undefined,
    [332, 332, 332, 4]
  )) as Distribution;

  const dynamics = (await deployUpgradeableWithFactory(
    factory,
    "Dynamics",
    "Dynamics",
    []
  )) as Dynamics;

  await posFixtureSetup(factory, aToken);
  const blockNumber = BigInt(await ethers.provider.getBlockNumber());
  const phaseLength = (await ethdkg.getPhaseLength()).toBigInt();
  if (phaseLength >= blockNumber) {
    await mineBlocks(phaseLength);
  }

  return {
    aToken,
    bToken,
    legacyToken,
    publicStaking,
    validatorStaking,
    validatorPool,
    snapshots,
    ethdkg,
    factory,
    localERC20BridgePoolV1,
<<<<<<< HEAD
    erc20Mock,
=======
>>>>>>> 6ada64fc
    bridgePoolFactory,
    namedSigners,
    aTokenMinter,
    aTokenBurner,
    liquidityProviderStaking,
    foundation,
    stakingPositionDescriptor,
    invalidTxConsumptionAccusation,
    multipleProposalAccusation,
    distribution,
    dynamics,
  };
};

export async function getTokenIdFromTx(tx: any) {
  const abi = [
    "event Transfer(address indexed from, address indexed to, uint256 indexed tokenId)",
  ];
  const iface = new ethers.utils.Interface(abi);
  const receipt = await ethers.provider.getTransactionReceipt(tx.hash);
  const logs =
    typeof receipt.logs[2] !== "undefined" ? receipt.logs[2] : receipt.logs[0];
  const log = iface.parseLog(logs);
  return log.args[2];
}

export async function factoryCallAnyFixture(
  fixture: BaseFixture,
  contractName: string,
  functionName: string,
  args?: Array<any>
) {
  const factory = fixture.factory;
  const contract: Contract = fixture[contractName];
  return await factoryCallAny(factory, contract, functionName, args);
}

export async function factoryCallAny(
  factory: AliceNetFactory,
  contract: Contract,
  functionName: string,
  args?: Array<any>
) {
  if (args === undefined) {
    args = [];
  }
  const txResponse = await factory.callAny(
    contract.address,
    0,
    contract.interface.encodeFunctionData(functionName, args)
  );
  const receipt = await txResponse.wait();
  return receipt;
}

export async function callFunctionAndGetReturnValues(
  contract: Contract,
  functionName: any,
  account: SignerWithAddress,
  inputParameters: any[],
  messageValue?: BigNumber
): Promise<[any, ContractTransaction]> {
  try {
    let returnValues;
    let tx;
    if (messageValue !== undefined) {
      returnValues = await contract
        .connect(account)
        .callStatic[functionName](...inputParameters, { value: messageValue });
      tx = await contract
        .connect(account)
        [functionName](...inputParameters, { value: messageValue });
    } else {
      returnValues = await contract
        .connect(account)
        .callStatic[functionName](...inputParameters);
      tx = await contract.connect(account)[functionName](...inputParameters);
    }
    return [returnValues, tx];
  } catch (error) {
    throw new Error(
      `Couldn't call function '${functionName}' with account '${account.address}' and input parameters '${inputParameters}'\n${error}`
    );
  }
}

export const getMetamorphicAddress = (
  factoryAddress: string,
  salt: string
): string => {
  const initCode = "0x6020363636335afa1536363636515af43d36363e3d36f3";
  return ethers.utils.getCreate2Address(
    factoryAddress,
    ethers.utils.formatBytes32String(salt),
    ethers.utils.keccak256(initCode)
  );
};

export const getReceiptForFailedTransaction = async (
  tx: Promise<any>
): Promise<any> => {
  let receipt: any;
  try {
    await tx;
  } catch (error: any) {
    receipt = await ethers.provider.getTransactionReceipt(
      error.transactionHash
    );

    if (receipt === null) {
      throw new Error(`Transaction ${error.transactionHash} failed`);
    }
  }
  return receipt;
};

export const getBridgePoolSalt = (id: string, version: number): string => {
  return ethers.utils.keccak256(
    ethers.utils.solidityPack(
      ["bytes32", "bytes32"],
      [
        ethers.utils.solidityKeccak256(["string"], [id]),
        ethers.utils.solidityKeccak256(["uint16"], [version]),
      ]
    )
  );
};<|MERGE_RESOLUTION|>--- conflicted
+++ resolved
@@ -228,78 +228,6 @@
   return ethers.utils.formatBytes32String(contractName);
 }
 
-<<<<<<< HEAD
-export const deployStaticWithFactory = async (
-  factory: AliceNetFactory,
-  contractName: string,
-  salt?: string,
-  initCallData?: any[],
-  constructorArgs: any[] = []
-): Promise<Contract> => {
-  const hre: any = await require("hardhat");
-  const _Contract = await ethers.getContractFactory(contractName);
-  const contractTx = await factory.deployTemplate(
-    _Contract.getDeployTransaction(...constructorArgs).data as BytesLike
-  );
-
-  let receipt = await ethers.provider.getTransactionReceipt(contractTx.hash);
-  if (
-    receipt.gasUsed.gt(10_000_000) &&
-    hre.__SOLIDITY_COVERAGE_RUNNING !== true
-  ) {
-    throw new Error(
-      `Contract deployment size:${receipt.gasUsed} is greater than 10 million`
-    );
-  }
-
-  let saltBytes;
-  if (salt === undefined) {
-    saltBytes = getBytes32Salt(contractName);
-  } else {
-    if (ethers.utils.isHexString(salt) && salt.length == 66) {
-      //check if it is a salt already
-      saltBytes = salt;
-    } else saltBytes = getBytes32Salt(salt);
-  }
-
-  let tx;
-  if (
-    contractName.indexOf("BridgePool") == -1 // TODO gus: Add a better way to avoid BridgePool initializers
-  ) {
-    let initCallDataBin;
-    try {
-      initCallDataBin = _Contract.interface.encodeFunctionData(
-        "initialize",
-        initCallData
-      );
-    } catch (error) {
-      console.log(
-        `Warning couldnt get init call data for contract: ${contractName}`
-      );
-      console.log(error);
-      initCallDataBin = "0x";
-    }
-    tx = await factory.deployStatic(saltBytes, initCallDataBin);
-  } else {
-    tx = await factory.deployStatic(saltBytes, []);
-  }
-
-  receipt = await ethers.provider.getTransactionReceipt(tx.hash);
-
-  if (
-    receipt.gasUsed.gt(10_000_000) &&
-    hre.__SOLIDITY_COVERAGE_RUNNING !== true
-  ) {
-    throw new Error(
-      `Contract deployment size:${receipt.gasUsed} is greater than 10 million`
-    );
-  }
-
-  return _Contract.attach(await getContractAddressFromDeployedStaticEvent(tx));
-};
-
-=======
->>>>>>> 6ada64fc
 export const deployUpgradeableWithFactory = async (
   factory: AliceNetFactory,
   contractName: string,
@@ -387,10 +315,6 @@
 export const deployFactoryAndBaseTokens = async (
   admin: SignerWithAddress
 ): Promise<BaseTokensFixture> => {
-<<<<<<< HEAD
-  const factory = await deployAliceNetFactory(admin);
-=======
->>>>>>> 6ada64fc
   // LegacyToken
   const legacyToken = await (
     await ethers.getContractFactory("LegacyToken")
@@ -618,22 +542,14 @@
     "ATokenBurner"
   )) as ATokenBurner;
 
-<<<<<<< HEAD
-  const localERC20BridgePoolV1 = (await deployStaticWithFactory(
+  const localERC20BridgePoolV1 = (await deployUpgradeableWithFactory(
     factory,
     "LocalERC20BridgePoolV1Mock",
     getBridgePoolSalt("LocalERC20", 1),
-    [1337]
-=======
-  const localERC20BridgePoolV1 = (await deployUpgradeableWithFactory(
-    factory,
-    "LocalERC20BridgePoolV1Mock",
-    getBridgePoolSalt("LocalERC20", 1),
     undefined,
     undefined,
     undefined,
     false
->>>>>>> 6ada64fc
   )) as IBridgePool;
 
   const bridgePoolFactory = (await deployUpgradeableWithFactory(
@@ -644,13 +560,6 @@
     [1337]
   )) as BridgePoolFactory;
 
-<<<<<<< HEAD
-  const erc20Mock = await (
-    await (await ethers.getContractFactory("ERC20Mock")).deploy()
-  ).deployed();
-
-=======
->>>>>>> 6ada64fc
   const invalidTxConsumptionAccusation = (await deployUpgradeableWithFactory(
     factory,
     "InvalidTxConsumptionAccusation",
@@ -703,10 +612,6 @@
     ethdkg,
     factory,
     localERC20BridgePoolV1,
-<<<<<<< HEAD
-    erc20Mock,
-=======
->>>>>>> 6ada64fc
     bridgePoolFactory,
     namedSigners,
     aTokenMinter,
