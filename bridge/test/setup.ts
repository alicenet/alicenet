import { SignerWithAddress } from "@nomiclabs/hardhat-ethers/dist/src/signer-with-address";
import {
  BigNumber,
  BigNumberish,
  BytesLike,
  Contract,
  ContractTransaction,
  Signer,
  Wallet,
} from "ethers";
import { isHexString } from "ethers/lib/utils";
import { ethers, network } from "hardhat";
import {
  AliceNetFactory,
  AToken,
  ATokenBurner,
  ATokenMinter,
  BridgePoolDepositNotifier,
  BridgeRouter,
  BToken,
  ETHDKG,
  Foundation,
<<<<<<< HEAD
  IBridgePool,
=======
  InvalidTxConsumptionAccusation,
>>>>>>> bb2e65f3
  LegacyToken,
  LiquidityProviderStaking,
  MultipleProposalAccusation,
  PublicStaking,
  Snapshots,
  SnapshotsMock,
  StakingPositionDescriptor,
  ValidatorPool,
  ValidatorPoolMock,
  ValidatorStaking,
} from "../typechain-types";
import { ValidatorRawData } from "./ethdkg/setup";

export const PLACEHOLDER_ADDRESS = "0x0000000000000000000000000000000000000000";

export { assert, expect } from "./chai-setup";

export interface SignedBClaims {
  BClaims: string;
  GroupSignature: string;
}

export interface Snapshot {
  BClaims: string;
  GroupSignature: string;
  height: BigNumberish;
  validatorIndex: number;
}

export interface BaseFixture {
  factory: AliceNetFactory;
  [key: string]: any;
}

export interface BaseTokensFixture extends BaseFixture {
  aToken: AToken;
  bToken: BToken;
  legacyToken: LegacyToken;
  publicStaking: PublicStaking;
}

export interface Fixture extends BaseTokensFixture {
  validatorStaking: ValidatorStaking;
  validatorPool: ValidatorPool | ValidatorPoolMock;
  snapshots: Snapshots | SnapshotsMock;
  ethdkg: ETHDKG;
  stakingPositionDescriptor: StakingPositionDescriptor;
  namedSigners: SignerWithAddress[];
  invalidTxConsumptionAccusation: InvalidTxConsumptionAccusation;
  multipleProposalAccusation: MultipleProposalAccusation;
}

/**
 * Shuffles array in place. ES6 version
 * https://stackoverflow.com/questions/6274339/how-can-i-shuffle-an-array/6274381#6274381
 * @param {Array} a items An array containing the items.
 */
export function shuffle(a: ValidatorRawData[]) {
  for (let i = a.length - 1; i > 0; i--) {
    const j = Math.floor(Math.random() * (i + 1));
    [a[i], a[j]] = [a[j], a[i]];
  }
  return a;
}

export const mineBlocks = async (nBlocks: bigint) => {
  if (nBlocks > BigInt(0)) {
    await network.provider.send("hardhat_mine", [
      ethers.utils.hexValue(nBlocks),
    ]);
  }
  const hre = await require("hardhat");
  if (hre.__SOLIDITY_COVERAGE_RUNNING === true) {
    await network.provider.send("hardhat_setNextBlockBaseFeePerGas", ["0x1"]);
  }
};

export const getBlockByNumber = async () => {
  return await network.provider.send("eth_getBlockByNumber", [
    "pending",
    false,
  ]);
};

export const getPendingTransactions = async () => {
  return await network.provider.send("eth_pendingTransactions");
};

export const getValidatorEthAccount = async (
  validator: ValidatorRawData | string
): Promise<Signer> => {
  const hre = await require("hardhat");
  const amount = hre.__SOLIDITY_COVERAGE_RUNNING === true ? "100000" : "10";
  const signers = await await ethers.getSigners();
  if (typeof validator === "string") {
    return ethers.getSigner(validator);
  } else {
    const balance = await ethers.provider.getBalance(validator.address);
    if (balance.eq(0)) {
      signers[0].sendTransaction({
        to: validator.address,
        value: ethers.utils.parseEther(amount),
      });
    }
    if (typeof validator.privateKey !== "undefined") {
      return new Wallet(validator.privateKey, ethers.provider);
    }
    return ethers.getSigner(validator.address);
  }
};

export const createUsers = async (
  numberOfUsers: number,
  createWithNoFunds: boolean = false
): Promise<SignerWithAddress[]> => {
  const users: SignerWithAddress[] = [];
  const admin = (await ethers.getSigners())[0];
  for (let i = 0; i < numberOfUsers; i++) {
    const user = new Wallet(Wallet.createRandom(), ethers.provider);
    if (!createWithNoFunds) {
      const balance = await ethers.provider.getBalance(user.address);
      if (balance.eq(0)) {
        await admin.sendTransaction({
          to: user.address,
          value: ethers.utils.parseEther("1"),
        });
      }
    }
    users.push(user as Signer as SignerWithAddress);
  }
  return users;
};

export async function getContractAddressFromDeployedStaticEvent(
  tx: ContractTransaction
): Promise<string> {
  const eventSignature = "event DeployedStatic(address contractAddr)";
  const eventName = "DeployedStatic";
  return await getContractAddressFromEventLog(tx, eventSignature, eventName);
}

export async function getContractAddressFromDeployedProxyEvent(
  tx: ContractTransaction
): Promise<string> {
  const eventSignature = "event DeployedProxy(address contractAddr)";
  const eventName = "DeployedProxy";
  return await getContractAddressFromEventLog(tx, eventSignature, eventName);
}

export async function getContractAddressFromDeployedRawEvent(
  tx: ContractTransaction
): Promise<string> {
  const eventSignature = "event DeployedRaw(address contractAddr)";
  const eventName = "DeployedRaw";
  return await getContractAddressFromEventLog(tx, eventSignature, eventName);
}

export async function getContractAddressFromEventLog(
  tx: ContractTransaction,
  eventSignature: string,
  eventName: string
): Promise<string> {
  const receipt = await ethers.provider.getTransactionReceipt(tx.hash);
  const intrface = new ethers.utils.Interface([eventSignature]);
  let result = "";
  for (const log of receipt.logs) {
    const topics = log.topics;
    const data = log.data;
    const topicHash = intrface.getEventTopic(intrface.getEvent(eventName));
    if (!isHexString(topics[0], 32) || topics[0].toLowerCase() !== topicHash) {
      continue;
    }
    result = intrface.decodeEventLog(eventName, data, topics).contractAddr;
  }
  if (result === "") {
    throw new Error(
      "Couldn't parse logs in the transaction!\nReceipt:\n" + receipt
    );
  }
  return result;
}

function getBytes32Salt(contractName: string) {
  return ethers.utils.formatBytes32String(contractName);
}

export const deployStaticWithFactory = async (
  factory: AliceNetFactory,
  contractName: string,
  salt?: string,
  initCallData?: any[],
  constructorArgs: any[] = []
): Promise<Contract> => {
  const hre: any = await require("hardhat");
  const _Contract = await ethers.getContractFactory(contractName);
  const contractTx = await factory.deployTemplate(
    _Contract.getDeployTransaction(...constructorArgs).data as BytesLike
  );

  let receipt = await ethers.provider.getTransactionReceipt(contractTx.hash);
  if (
    receipt.gasUsed.gt(10_000_000) &&
    hre.__SOLIDITY_COVERAGE_RUNNING !== true
  ) {
    throw new Error(
      `Contract deployment size:${receipt.gasUsed} is greater than 10 million`
    );
  }

  let saltBytes;
  if (salt === undefined) {
    saltBytes = getBytes32Salt(contractName);
  } else {
    if (ethers.utils.isHexString(salt) && salt.length == 66) {
      //check if it is a salt already
      saltBytes = salt;
    } else saltBytes = getBytes32Salt(salt);
  }

  let tx;
  if (
    contractName.indexOf("BridgePool") == -1 // TODO gus: Add a better way to avoid BridgePool initializers
  ) {
    let initCallDataBin;
    try {
      initCallDataBin = _Contract.interface.encodeFunctionData(
        "initialize",
        initCallData
      );
    } catch (error) {
      console.log(
        `Warning couldnt get init call data for contract: ${contractName}`
      );
      console.log(error);
      initCallDataBin = "0x";
    }
    tx = await factory.deployStatic(saltBytes, initCallDataBin);
  } else {
    tx = await factory.deployStatic(saltBytes, []);
  }

  receipt = await ethers.provider.getTransactionReceipt(tx.hash);

  if (
    receipt.gasUsed.gt(10_000_000) &&
    hre.__SOLIDITY_COVERAGE_RUNNING !== true
  ) {
    throw new Error(
      `Contract deployment size:${receipt.gasUsed} is greater than 10 million`
    );
  }

  return _Contract.attach(await getContractAddressFromDeployedStaticEvent(tx));
};

export const deployUpgradeableWithFactory = async (
  factory: AliceNetFactory,
  contractName: string,
  salt?: string,
  initCallData?: any[],
  constructorArgs: any[] = [],
  saltType?: string
): Promise<Contract> => {
  const _Contract = await ethers.getContractFactory(contractName);
  let deployCode: BytesLike;

  const contractTx = await factory.deployTemplate(
    (deployCode = _Contract.getDeployTransaction(...constructorArgs)
      .data as BytesLike)
  );
  const hre: any = await require("hardhat");
  let receipt = await ethers.provider.getTransactionReceipt(contractTx.hash);
  if (
    receipt.gasUsed.gt(10_000_000) &&
    hre.__SOLIDITY_COVERAGE_RUNNING !== true
  ) {
    throw new Error(
      `Contract deployment size:${receipt.gasUsed} is greater than 10 million`
    );
  }
  const transaction = await factory.deployCreate(deployCode);
  receipt = await ethers.provider.getTransactionReceipt(transaction.hash);
  if (
    receipt.gasUsed.gt(10_000_000) &&
    hre.__SOLIDITY_COVERAGE_RUNNING !== true
  ) {
    throw new Error(
      `Contract deployment size:${receipt.gasUsed} is greater than 10 million`
    );
  }

  const logicAddr = await getContractAddressFromDeployedRawEvent(transaction);
  let saltBytes;

  if (saltType) {
    saltBytes = ethers.utils.keccak256(
      ethers.utils
        .keccak256(getBytes32Salt(salt === undefined ? contractName : salt))
        .concat(
          ethers.utils
            .keccak256(ethers.utils.formatBytes32String(saltType))
            .slice(2)
        )
    );
  } else {
    if (salt === undefined) {
      saltBytes = getBytes32Salt(contractName);
    } else if (salt.startsWith("0x")) {
      saltBytes = salt;
    } else {
      saltBytes = getBytes32Salt(salt);
    }
  }
  const transaction2 = await factory.deployProxy(saltBytes);
  receipt = await ethers.provider.getTransactionReceipt(transaction2.hash);
  if (
    receipt.gasUsed.gt(10_000_000) &&
    hre.__SOLIDITY_COVERAGE_RUNNING !== true
  ) {
    throw new Error(
      `Contract deployment size:${receipt.gasUsed} is greater than 10 million`
    );
  }
  let initCallDataBin = "0x";
  if (initCallData !== undefined) {
    try {
      initCallDataBin = _Contract.interface.encodeFunctionData(
        "initialize",
        initCallData
      );
    } catch (error) {
      console.warn(
        `Error deploying contract ${contractName} couldn't get initialize arguments: ${error}`
      );
    }
  }
  await factory.upgradeProxy(saltBytes, logicAddr, initCallDataBin);
  return _Contract.attach(
    await getContractAddressFromDeployedProxyEvent(transaction2)
  );
};

export const deployFactoryAndBaseTokens = async (
  admin: SignerWithAddress
): Promise<BaseTokensFixture> => {
  const factory = await deployAliceNetFactory(admin);
  // LegacyToken
  const legacyToken = (await deployStaticWithFactory(
    factory,
    "LegacyToken"
  )) as LegacyToken;
  const aToken = (await deployStaticWithFactory(
    factory,
    "AToken",
    "AToken",
    undefined,
    [legacyToken.address]
  )) as AToken;

  // BToken
  const bToken = (await deployStaticWithFactory(factory, "BToken")) as BToken;
  // PublicStaking
  const publicStaking = (await deployUpgradeableWithFactory(
    factory,
    "PublicStaking",
    "PublicStaking",
    []
  )) as PublicStaking;

  return {
    factory,
    aToken,
    bToken,
    legacyToken,
    publicStaking,
  };
};

export const deployAliceNetFactory = async (
  admin: SignerWithAddress
): Promise<AliceNetFactory> => {
  const txCount = await ethers.provider.getTransactionCount(admin.address);
  // calculate the factory address for the constructor arg
  const futureFactoryAddress = ethers.utils.getContractAddress({
    from: admin.address,
    nonce: txCount,
  });
  const Factory = await ethers.getContractFactory("AliceNetFactory");
  const factory = await Factory.deploy(futureFactoryAddress);
  await factory.deployed();
  return factory;
};

export const preFixtureSetup = async () => {
  await network.provider.send("evm_setAutomine", [true]);
  // hardhat is not being able to estimate correctly the tx gas due to the massive bytes array
  // being sent as input to the function (the contract bytecode), so we need to increase the block
  // gas limit temporally in order to deploy the template
  const hre = await require("hardhat");
  if (hre.__SOLIDITY_COVERAGE_RUNNING !== true) {
    await network.provider.send("evm_setBlockGasLimit", ["0x3000000000000000"]);
  }
};

export const posFixtureSetup = async (
  factory: AliceNetFactory,
  aToken: AToken,
  legacyToken: LegacyToken
) => {
  // finish workaround, putting the blockgas limit to the previous value 30_000_000
  const hre = await require("hardhat");
  if (hre.__SOLIDITY_COVERAGE_RUNNING !== true) {
    await network.provider.send("evm_setBlockGasLimit", ["0x1C9C380"]);
  }
  await network.provider.send("hardhat_setNextBlockBaseFeePerGas", ["0x1"]);
  const [admin] = await ethers.getSigners();
  // transferring some part of the legacy token from the factory to the admin
  await factory.callAny(
    legacyToken.address,
    0,
    aToken.interface.encodeFunctionData("transfer", [
      admin.address,
      ethers.utils.parseEther("100000000"),
    ])
  );
  // migrating the rest of the legacy tokens to fresh new Atokens
  await factory.callAny(
    legacyToken.address,
    0,
    aToken.interface.encodeFunctionData("approve", [
      aToken.address,
      ethers.utils.parseEther("100000000"),
    ])
  );
  await factory.callAny(
    aToken.address,
    0,
    aToken.interface.encodeFunctionData("allowMigration")
  );
  await factory.callAny(
    aToken.address,
    0,
    aToken.interface.encodeFunctionData("migrate", [
      ethers.utils.parseEther("100000000"),
    ])
  );
  // transferring those Atokens to the admin
  await factory.callAny(
    aToken.address,
    0,
    aToken.interface.encodeFunctionData("transfer", [
      admin.address,
      ethers.utils.parseEther("100000000"),
    ])
  );
};

export const getBaseTokensFixture = async (): Promise<BaseTokensFixture> => {
  await preFixtureSetup();
  const [admin] = await ethers.getSigners();
  // AToken
  const fixture = await deployFactoryAndBaseTokens(admin);
  await posFixtureSetup(fixture.factory, fixture.aToken, fixture.legacyToken);
  return fixture;
};

export const getFixture = async (
  mockValidatorPool?: boolean,
  mockSnapshots?: boolean,
  mockETHDKG?: boolean
): Promise<Fixture> => {
  await preFixtureSetup();
  const namedSigners = await ethers.getSigners();
  const [admin] = namedSigners;
  // Deploy the base tokens
  const { factory, aToken, bToken, legacyToken, publicStaking } =
    await deployFactoryAndBaseTokens(admin);

  // ValidatorStaking is not considered a base token since is only used by validators
  const validatorStaking = (await deployUpgradeableWithFactory(
    factory,
    "ValidatorStaking",
    "ValidatorStaking",
    []
  )) as ValidatorStaking;
  // LiquidityProviderStaking
  const liquidityProviderStaking = (await deployUpgradeableWithFactory(
    factory,
    "LiquidityProviderStaking",
    "LiquidityProviderStaking",
    []
  )) as LiquidityProviderStaking;
  // Foundation
  const foundation = (await deployUpgradeableWithFactory(
    factory,
    "Foundation",
    undefined
  )) as Foundation;
  let validatorPool;
  if (typeof mockValidatorPool !== "undefined" && mockValidatorPool) {
    // ValidatorPoolMock
    validatorPool = (await deployUpgradeableWithFactory(
      factory,
      "ValidatorPoolMock",
      "ValidatorPool"
    )) as ValidatorPoolMock;
  } else {
    // ValidatorPool
    validatorPool = (await deployUpgradeableWithFactory(
      factory,
      "ValidatorPool",
      "ValidatorPool",
      [
        ethers.utils.parseUnits("20000", 18),
        10,
        ethers.utils.parseUnits("3", 18),
      ]
    )) as ValidatorPool;
  }

  // ETHDKG Accusations
  await deployUpgradeableWithFactory(factory, "ETHDKGAccusations");

  // StakingPositionDescriptor
  const stakingPositionDescriptor = (await deployUpgradeableWithFactory(
    factory,
    "StakingPositionDescriptor"
  )) as StakingPositionDescriptor;

  // ETHDKG Phases
  await deployUpgradeableWithFactory(factory, "ETHDKGPhases");

  // ETHDKG
  let ethdkg;
  if (typeof mockETHDKG !== "undefined" && mockETHDKG) {
    // ValidatorPoolMock
    ethdkg = (await deployUpgradeableWithFactory(
      factory,
      "ETHDKGMock",
      "ETHDKG",
      [BigNumber.from(40), BigNumber.from(6)]
    )) as ETHDKG;
  } else {
    // ValidatorPool
    ethdkg = (await deployUpgradeableWithFactory(factory, "ETHDKG", "ETHDKG", [
      BigNumber.from(40),
      BigNumber.from(6),
    ])) as ETHDKG;
  }

  let snapshots;
  if (typeof mockSnapshots !== "undefined" && mockSnapshots) {
    // Snapshots Mock
    snapshots = (await deployUpgradeableWithFactory(
      factory,
      "SnapshotsMock",
      "Snapshots",
      [10, 40],
      [1, 1]
    )) as Snapshots;
  } else {
    // Snapshots
    snapshots = (await deployUpgradeableWithFactory(
      factory,
      "Snapshots",
      "Snapshots",
      [10, 40],
      [1, 1024]
    )) as Snapshots;
  }

  const aTokenMinter = (await deployUpgradeableWithFactory(
    factory,
    "ATokenMinter",
    "ATokenMinter"
  )) as ATokenMinter;
  const aTokenBurner = (await deployUpgradeableWithFactory(
    factory,
    "ATokenBurner",
    "ATokenBurner"
  )) as ATokenBurner;

<<<<<<< HEAD
  // BridgePoolV1
  const localERC20BridgePoolV1 = (await deployStaticWithFactory(
    factory,
    "LocalERC20BridgePoolV1",
    getLocalERC20BridgePoolSalt(1),
    [1337]
  )) as IBridgePool;

  const localERC721BridgePoolV1 = (await deployStaticWithFactory(
    factory,
    "LocalERC721BridgePoolV1",
    getLocalERC721BridgePoolSalt(1),
    [1337]
  )) as IBridgePool;

  // BridgePoolFactory
  const bridgeRouter = (await deployUpgradeableWithFactory(
    factory,
    "BridgeRouter",
    "BridgeRouter",
    undefined,
    [1337]
  )) as BridgeRouter;

  //BridgePoolDepositNotifier
  const bridgePoolDepositNotifier = (await deployUpgradeableWithFactory(
    factory,
    "BridgePoolDepositNotifier",
    "BridgePoolDepositNotifier",
    undefined,
    [1337]
  )) as BridgePoolDepositNotifier;

  const erc721Mock = await (
    await (await ethers.getContractFactory("ERC721Mock")).deploy()
  ).deployed();

  const erc20Mock = await (
    await (await ethers.getContractFactory("ERC20Mock")).deploy()
  ).deployed();

  const immutableAuthErrorCodesContract = await (
    await (await ethers.getContractFactory("ImmutableAuthErrorCodes")).deploy()
  ).deployed();

  const bridgePoolErrorCodesContract = await (
    await (await ethers.getContractFactory("BridgePoolErrorCodes")).deploy()
  ).deployed();

  const bridgeRouterErrorCodesContract = await (
    await (await ethers.getContractFactory("BridgeRouterErrorCodes")).deploy()
  ).deployed();

  const aliceNetFactoryBaseErrorCodesContract = await (
    await (
      await ethers.getContractFactory("AliceNetFactoryBaseErrorCodes")
    ).deploy()
  ).deployed();
=======
  const invalidTxConsumptionAccusation = (await deployUpgradeableWithFactory(
    factory,
    "InvalidTxConsumptionAccusation",
    "InvalidTxConsumptionAccusation",
    undefined,
    undefined,
    "Accusation"
  )) as InvalidTxConsumptionAccusation;

  const multipleProposalAccusation = (await deployUpgradeableWithFactory(
    factory,
    "MultipleProposalAccusation",
    "MultipleProposalAccusation",
    undefined,
    undefined,
    "Accusation"
  )) as MultipleProposalAccusation;
>>>>>>> bb2e65f3

  await posFixtureSetup(factory, aToken, legacyToken);
  const blockNumber = BigInt(await ethers.provider.getBlockNumber());
  const phaseLength = (await ethdkg.getPhaseLength()).toBigInt();
  if (phaseLength >= blockNumber) {
    await mineBlocks(phaseLength);
  }

  return {
    aToken,
    bToken,
    legacyToken,
    publicStaking,
    validatorStaking,
    validatorPool,
    snapshots,
    ethdkg,
    factory,
    localERC721BridgePoolV1,
    localERC20BridgePoolV1,
    erc721Mock,
    erc20Mock,
    bridgeRouter,
    bridgePoolDepositNotifier,
    namedSigners,
    aTokenMinter,
    aTokenBurner,
    liquidityProviderStaking,
    foundation,
    stakingPositionDescriptor,
<<<<<<< HEAD
    bridgePoolErrorCodesContract,
    immutableAuthErrorCodesContract,
    aliceNetFactoryBaseErrorCodesContract,
    bridgeRouterErrorCodesContract,
=======
    invalidTxConsumptionAccusation,
    multipleProposalAccusation,
>>>>>>> bb2e65f3
  };
};

export async function getTokenIdFromTx(tx: any) {
  const abi = [
    "event Transfer(address indexed from, address indexed to, uint256 indexed tokenId)",
  ];
  const iface = new ethers.utils.Interface(abi);
  const receipt = await ethers.provider.getTransactionReceipt(tx.hash);
  const logs =
    typeof receipt.logs[2] !== "undefined" ? receipt.logs[2] : receipt.logs[0];
  const log = iface.parseLog(logs);
  return log.args[2];
}

export async function factoryCallAnyFixture(
  fixture: BaseFixture,
  contractName: string,
  functionName: string,
  args?: Array<any>
) {
  const factory = fixture.factory;
  const contract: Contract = fixture[contractName];
  return await factoryCallAny(factory, contract, functionName, args);
}

export async function factoryCallAny(
  factory: AliceNetFactory,
  contract: Contract,
  functionName: string,
  args?: Array<any>
) {
  if (args === undefined) {
    args = [];
  }
  const txResponse = await factory.callAny(
    contract.address,
    0,
    contract.interface.encodeFunctionData(functionName, args)
  );
  const receipt = await txResponse.wait();
  return receipt;
}

export async function delegateFactoryCallAny(
  factory: AliceNetFactory,
  contract: Contract,
  functionName: string,
  args?: Array<any>
) {
  if (args === undefined) {
    args = [];
  }
  const txResponse = await factory.delegateCallAny(
    contract.address,
    contract.interface.encodeFunctionData(functionName, args)
  );
  const receipt = await txResponse.wait();
  return receipt;
}

export async function callFunctionAndGetReturnValues(
  contract: Contract,
  functionName: any,
  account: SignerWithAddress,
  inputParameters: any[],
  messageValue?: BigNumber
): Promise<[any, ContractTransaction]> {
  try {
    let returnValues;
    let tx;
    if (messageValue !== undefined) {
      returnValues = await contract
        .connect(account)
        .callStatic[functionName](...inputParameters, { value: messageValue });
      tx = await contract
        .connect(account)
        [functionName](...inputParameters, { value: messageValue });
    } else {
      returnValues = await contract
        .connect(account)
        .callStatic[functionName](...inputParameters);
      tx = await contract.connect(account)[functionName](...inputParameters);
    }
    return [returnValues, tx];
  } catch (error) {
    throw new Error(
      `Couldn't call function '${functionName}' with account '${account.address}' and input parameters '${inputParameters}'\n${error}`
    );
  }
}

export const getMetamorphicAddress = (
  factoryAddress: string,
  salt: string
): string => {
  const initCode = "0x6020363636335afa1536363636515af43d36363e3d36f3";
  return ethers.utils.getCreate2Address(
    factoryAddress,
    ethers.utils.formatBytes32String(salt),
    ethers.utils.keccak256(initCode)
  );
};

export const getLocalERC20BridgePoolSalt = (version: number): string => {
  return ethers.utils.keccak256(
    ethers.utils.solidityPack(
      ["bytes32", "bytes32"],
      [
        ethers.utils.solidityKeccak256(["string"], ["LocalERC20"]),
        ethers.utils.solidityKeccak256(["uint16"], [version]),
      ]
    )
  );
};

export const getLocalERC721BridgePoolSalt = (version: number): string => {
  return ethers.utils.keccak256(
    ethers.utils.solidityPack(
      ["bytes32", "bytes32"],
      [
        ethers.utils.solidityKeccak256(["string"], ["LocalERC721"]),
        ethers.utils.solidityKeccak256(["uint16"], [version]),
      ]
    )
  );
};<|MERGE_RESOLUTION|>--- conflicted
+++ resolved
@@ -20,11 +20,8 @@
   BToken,
   ETHDKG,
   Foundation,
-<<<<<<< HEAD
   IBridgePool,
-=======
   InvalidTxConsumptionAccusation,
->>>>>>> bb2e65f3
   LegacyToken,
   LiquidityProviderStaking,
   MultipleProposalAccusation,
@@ -607,7 +604,6 @@
     "ATokenBurner"
   )) as ATokenBurner;
 
-<<<<<<< HEAD
   // BridgePoolV1
   const localERC20BridgePoolV1 = (await deployStaticWithFactory(
     factory,
@@ -666,7 +662,6 @@
       await ethers.getContractFactory("AliceNetFactoryBaseErrorCodes")
     ).deploy()
   ).deployed();
-=======
   const invalidTxConsumptionAccusation = (await deployUpgradeableWithFactory(
     factory,
     "InvalidTxConsumptionAccusation",
@@ -684,7 +679,6 @@
     undefined,
     "Accusation"
   )) as MultipleProposalAccusation;
->>>>>>> bb2e65f3
 
   await posFixtureSetup(factory, aToken, legacyToken);
   const blockNumber = BigInt(await ethers.provider.getBlockNumber());
@@ -715,15 +709,12 @@
     liquidityProviderStaking,
     foundation,
     stakingPositionDescriptor,
-<<<<<<< HEAD
     bridgePoolErrorCodesContract,
     immutableAuthErrorCodesContract,
     aliceNetFactoryBaseErrorCodesContract,
     bridgeRouterErrorCodesContract,
-=======
     invalidTxConsumptionAccusation,
     multipleProposalAccusation,
->>>>>>> bb2e65f3
   };
 };
 
