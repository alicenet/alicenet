--- conflicted
+++ resolved
@@ -695,7 +695,6 @@
   return receipt;
 };
 
-<<<<<<< HEAD
 export const getCreate2Address = async (
   factoryAddress: string,
   contractName: string,
@@ -760,7 +759,8 @@
     params: [addressToImpersonate],
   });
   return ethers.provider.getSigner(addressToImpersonate);
-=======
+};
+
 export const getBridgePoolSalt = (
   tokenContractAddr: string,
   tokenType: number,
@@ -778,5 +778,4 @@
       ]
     )
   );
->>>>>>> b0ecadb0
 };