import { SignerWithAddress } from "@nomiclabs/hardhat-ethers/dist/src/signer-with-address";
import {
  BigNumber,
  BigNumberish,
  BytesLike,
  Contract,
  ContractTransaction,
  Signer,
  Wallet,
} from "ethers";
import { isHexString } from "ethers/lib/utils";
import hre, { ethers, network } from "hardhat";
import {
  AliceNetFactory,
  AToken,
  ATokenBurner,
  ATokenMinter,
  BToken,
  Distribution,
  Dynamics,
  ETHDKG,
  Foundation,
  InvalidTxConsumptionAccusation,
  LegacyToken,
  LiquidityProviderStaking,
  MultipleProposalAccusation,
  PublicStaking,
  Snapshots,
  SnapshotsMock,
  StakingPositionDescriptor,
  ValidatorPool,
  ValidatorPoolMock,
  ValidatorStaking,
} from "../typechain-types";
import { ValidatorRawData } from "./ethdkg/setup";
import { getEventVar } from "./factory/Setup";

export const PLACEHOLDER_ADDRESS = "0x0000000000000000000000000000000000000000";

export { assert, expect } from "./chai-setup";

export interface SignedBClaims {
  BClaims: string;
  GroupSignature: string;
}

export interface Snapshot {
  BClaims: string;
  GroupSignature: string;
  height: BigNumberish;
  validatorIndex: number;
  GroupSignatureDeserialized?: [
    [string, string, string, string],
    [string, string]
  ];
  BClaimsDeserialized?: [
    number,
    number,
    number,
    string,
    string,
    string,
    string
  ];
}

export interface BaseFixture {
  factory: AliceNetFactory;
  [key: string]: any;
}

export interface BaseTokensFixture extends BaseFixture {
  aToken: AToken;
  bToken: BToken;
  legacyToken: LegacyToken;
  publicStaking: PublicStaking;
}

export interface Fixture extends BaseTokensFixture {
  aTokenMinter: ATokenMinter;
  validatorStaking: ValidatorStaking;
  validatorPool: ValidatorPool | ValidatorPoolMock;
  snapshots: Snapshots | SnapshotsMock;
  ethdkg: ETHDKG;
  stakingPositionDescriptor: StakingPositionDescriptor;
  namedSigners: SignerWithAddress[];
  invalidTxConsumptionAccusation: InvalidTxConsumptionAccusation;
  multipleProposalAccusation: MultipleProposalAccusation;
  distribution: Distribution;
  dynamics: Dynamics;
}

/**
 * Shuffles array in place. ES6 version
 * https://stackoverflow.com/questions/6274339/how-can-i-shuffle-an-array/6274381#6274381
 * @param {Array} a items An array containing the items.
 */
export function shuffle(a: ValidatorRawData[]) {
  for (let i = a.length - 1; i > 0; i--) {
    const j = Math.floor(Math.random() * (i + 1));
    [a[i], a[j]] = [a[j], a[i]];
  }
  return a;
}

export const mineBlocks = async (nBlocks: bigint) => {
  if (nBlocks > BigInt(0)) {
    await network.provider.send("hardhat_mine", [
      ethers.utils.hexValue(nBlocks),
    ]);
  }
  const hre = await require("hardhat");
  if (hre.__SOLIDITY_COVERAGE_RUNNING === true) {
    await network.provider.send("hardhat_setNextBlockBaseFeePerGas", ["0x1"]);
  }
};

export const getBlockByNumber = async () => {
  return await network.provider.send("eth_getBlockByNumber", [
    "pending",
    false,
  ]);
};

export const getPendingTransactions = async () => {
  return await network.provider.send("eth_pendingTransactions");
};

export const getValidatorEthAccount = async (
  validator: ValidatorRawData | string
): Promise<Signer> => {
  const hre = await require("hardhat");
  const amount = hre.__SOLIDITY_COVERAGE_RUNNING === true ? "100000" : "10";
  const signers = await await ethers.getSigners();
  if (typeof validator === "string") {
    return ethers.getSigner(validator);
  } else {
    const balance = await ethers.provider.getBalance(validator.address);
    if (balance.eq(0)) {
      await signers[0].sendTransaction({
        to: validator.address,
        value: ethers.utils.parseEther(amount),
      });
    }
    if (typeof validator.privateKey !== "undefined") {
      return new Wallet(validator.privateKey, ethers.provider);
    }
    return ethers.getSigner(validator.address);
  }
};

export const createUsers = async (
  numberOfUsers: number,
  createWithNoFunds: boolean = false
): Promise<SignerWithAddress[]> => {
  const hre: any = await require("hardhat");
  const users: SignerWithAddress[] = [];
  const admin = (await ethers.getSigners())[0];
  for (let i = 0; i < numberOfUsers; i++) {
    const user = new Wallet(Wallet.createRandom(), ethers.provider);
    if (!createWithNoFunds) {
      const balance = await ethers.provider.getBalance(user.address);
      if (balance.eq(0)) {
        const value = hre.__SOLIDITY_COVERAGE_RUNNING ? "1000000" : "1";
        await admin.sendTransaction({
          to: user.address,
          value: ethers.utils.parseEther(value),
        });
      }
    }
    users.push(user as Signer as SignerWithAddress);
  }
  return users;
};

export async function getContractAddressFromDeployedStaticEvent(
  tx: ContractTransaction
): Promise<string> {
  const eventSignature = "event DeployedStatic(address contractAddr)";
  const eventName = "DeployedStatic";
  return await getContractAddressFromEventLog(tx, eventSignature, eventName);
}

export async function getContractAddressFromDeployedProxyEvent(
  tx: ContractTransaction
): Promise<string> {
  const eventSignature = "event DeployedProxy(address contractAddr)";
  const eventName = "DeployedProxy";
  return await getContractAddressFromEventLog(tx, eventSignature, eventName);
}

export async function getContractAddressFromDeployedRawEvent(
  tx: ContractTransaction
): Promise<string> {
  const eventSignature = "event DeployedRaw(address contractAddr)";
  const eventName = "DeployedRaw";
  return await getContractAddressFromEventLog(tx, eventSignature, eventName);
}

<<<<<<< HEAD
export async function getContractAddressFromBridgePoolCreatedEvent(
  tx: ContractTransaction
): Promise<string> {
  const eventSignature =
    "event BridgePoolCreated(address poolAddress, address token)";
  const eventName = "BridgePoolCreated";
  const eventVariable = "poolAddress";
  return await getContractAddressFromEventLog(
    tx,
    eventSignature,
    eventName,
    eventVariable
  );
}

async function getContractAddressFromEventLog(
=======
export async function getContractAddressFromEventLog(
>>>>>>> 24d95f4e
  tx: ContractTransaction,
  eventSignature: string,
  eventName: string,
  eventVariable?: string
): Promise<string> {
  const receipt = await ethers.provider.getTransactionReceipt(tx.hash);
  const intrface = new ethers.utils.Interface([eventSignature]);
  let result = "";
  for (const log of receipt.logs) {
    const topics = log.topics;
    const data = log.data;
    const topicHash = intrface.getEventTopic(intrface.getEvent(eventName));
    if (!isHexString(topics[0], 32) || topics[0].toLowerCase() !== topicHash) {
      continue;
    }
    if (eventVariable !== undefined)
      result = await getEventVar(tx, eventName, eventVariable);
    else result = intrface.decodeEventLog(eventName, data, topics).contractAddr;
  }
  if (result === "") {
    throw new Error(
      "Couldn't parse logs in the transaction!\nReceipt:\n" + receipt
    );
  }
  return result;
}

function getBytes32Salt(contractName: string) {
  return ethers.utils.formatBytes32String(contractName);
}

export const deployUpgradeableWithFactory = async (
  factory: AliceNetFactory,
  contractName: string,
  salt?: string,
  initCallData?: any[],
  constructorArgs: any[] = [],
  saltType?: string
): Promise<Contract> => {
  const _Contract = await ethers.getContractFactory(contractName);
  const deployCode = _Contract.getDeployTransaction(...constructorArgs)
    .data as BytesLike;
  const hre: any = await require("hardhat");
  const transaction = await factory.deployCreate(deployCode);
  let receipt = await ethers.provider.getTransactionReceipt(transaction.hash);
  if (
    receipt.gasUsed.gt(10_000_000) &&
    hre.__SOLIDITY_COVERAGE_RUNNING !== true
  ) {
    throw new Error(
      `Contract deployment size:${receipt.gasUsed} is greater than 10 million`
    );
  }

  const logicAddr = await getContractAddressFromDeployedRawEvent(transaction);
  let saltBytes;

  if (saltType) {
    saltBytes = ethers.utils.keccak256(
      ethers.utils
        .keccak256(getBytes32Salt(salt === undefined ? contractName : salt))
        .concat(
          ethers.utils
            .keccak256(ethers.utils.formatBytes32String(saltType))
            .slice(2)
        )
    );
  } else {
    if (salt === undefined) {
      saltBytes = getBytes32Salt(contractName);
    } else if (salt.startsWith("0x")) {
      saltBytes = salt;
    } else {
      saltBytes = getBytes32Salt(salt);
    }
  }
  const transaction2 = await factory.deployProxy(saltBytes);
  receipt = await ethers.provider.getTransactionReceipt(transaction2.hash);
  if (
    receipt.gasUsed.gt(10_000_000) &&
    hre.__SOLIDITY_COVERAGE_RUNNING !== true
  ) {
    throw new Error(
      `Contract deployment size:${receipt.gasUsed} is greater than 10 million`
    );
  }
  let initCallDataBin = "0x";
  try {
    initCallDataBin = _Contract.interface.encodeFunctionData(
      "initialize",
      initCallData
    );
  } catch (error) {
    if (!(error as Error).message.includes("no matching function")) {
      console.warn(
        `Error deploying contract ${contractName} couldn't get initialize arguments: ${error}`
      );
    }
  }
  await factory.upgradeProxy(saltBytes, logicAddr, initCallDataBin);
  return _Contract.attach(
    await getContractAddressFromDeployedProxyEvent(transaction2)
  );
};

export const deployFactoryAndBaseTokens = async (
  admin: SignerWithAddress
): Promise<BaseTokensFixture> => {
  // LegacyToken
  const legacyToken = await (
    await ethers.getContractFactory("LegacyToken")
  ).deploy();
  const factory = await deployAliceNetFactory(admin, legacyToken.address);
  //   AToken is deployed on the factory constructor
  const aToken = await ethers.getContractAt(
    "AToken",
    await factory.lookup(ethers.utils.formatBytes32String("AToken"))
  );

  // BToken
  const centralRouter = await (
    await ethers.getContractFactory("CentralBridgeRouterMock")
  ).deploy(1000);
  const deployData = (
    await ethers.getContractFactory("BToken")
  ).getDeployTransaction(centralRouter.address).data as BytesLike;
  const bTokenSalt = ethers.utils.formatBytes32String("BToken");
  await factory.deployCreateAndRegister(deployData, bTokenSalt);
  // finally attach BToken to the address of the deployed contract above
  const bToken = await ethers.getContractAt(
    "BToken",
    await factory.lookup(bTokenSalt)
  );

  // PublicStaking
  const publicStaking = (await deployUpgradeableWithFactory(
    factory,
    "PublicStaking",
    "PublicStaking",
    []
  )) as PublicStaking;

  return {
    factory,
    aToken,
    bToken,
    legacyToken,
    publicStaking,
  };
};

export const deployAliceNetFactory = async (
  admin: SignerWithAddress,
  legacyTokenAddress_: string
): Promise<AliceNetFactory> => {
  const Factory = await ethers.getContractFactory("AliceNetFactory");
  const factory = await Factory.deploy(legacyTokenAddress_);
  await factory.deployed();
  return factory;
};

export const preFixtureSetup = async () => {
  await network.provider.send("evm_setAutomine", [true]);
  // hardhat is not being able to estimate correctly the tx gas due to the massive bytes array
  // being sent as input to the function (the contract bytecode), so we need to increase the block
  // gas limit temporally in order to deploy the template
  const hre = await require("hardhat");
  if (hre.__SOLIDITY_COVERAGE_RUNNING !== true) {
    await network.provider.send("evm_setBlockGasLimit", ["0x3000000000000000"]);
  }
};

export const posFixtureSetup = async (
  factory: AliceNetFactory,
  aToken: AToken
) => {
  // finish workaround, putting the blockgas limit to the previous value 30_000_000
  const hre = await require("hardhat");
  if (hre.__SOLIDITY_COVERAGE_RUNNING !== true) {
    await network.provider.send("evm_setBlockGasLimit", ["0x1C9C380"]);
  }
  await network.provider.send("hardhat_setNextBlockBaseFeePerGas", ["0x1"]);
  const [admin] = await ethers.getSigners();

  // transferring those ATokens to the admin
  await factory.callAny(
    aToken.address,
    0,
    aToken.interface.encodeFunctionData("transfer", [
      admin.address,
      ethers.utils.parseEther("200000000"),
    ])
  );
};

export const getBaseTokensFixture = async (): Promise<BaseTokensFixture> => {
  await preFixtureSetup();
  const [admin] = await ethers.getSigners();
  // AToken
  const fixture = await deployFactoryAndBaseTokens(admin);
  await posFixtureSetup(fixture.factory, fixture.aToken);
  return fixture;
};

export const getFixture = async (
  mockValidatorPool?: boolean,
  mockSnapshots?: boolean,
  mockETHDKG?: boolean
): Promise<Fixture> => {
  await preFixtureSetup();
  const namedSigners = await ethers.getSigners();
  const [admin] = namedSigners;
  // Deploy the base tokens
  const { factory, aToken, bToken, legacyToken, publicStaking } =
    await deployFactoryAndBaseTokens(admin);
  // ValidatorStaking is not considered a base token since is only used by validators
  const validatorStaking = (await deployUpgradeableWithFactory(
    factory,
    "ValidatorStaking",
    "ValidatorStaking",
    []
  )) as ValidatorStaking;
  // LiquidityProviderStaking
  const liquidityProviderStaking = (await deployUpgradeableWithFactory(
    factory,
    "LiquidityProviderStaking",
    "LiquidityProviderStaking",
    []
  )) as LiquidityProviderStaking;
  // Foundation
  const foundation = (await deployUpgradeableWithFactory(
    factory,
    "Foundation",
    undefined
  )) as Foundation;
  let validatorPool;
  if (typeof mockValidatorPool !== "undefined" && mockValidatorPool) {
    // ValidatorPoolMock
    validatorPool = (await deployUpgradeableWithFactory(
      factory,
      "ValidatorPoolMock",
      "ValidatorPool"
    )) as ValidatorPoolMock;
  } else {
    // ValidatorPool
    validatorPool = (await deployUpgradeableWithFactory(
      factory,
      "ValidatorPool",
      "ValidatorPool",
      [
        ethers.utils.parseUnits("20000", 18),
        10,
        ethers.utils.parseUnits("3", 18),
        8192,
      ]
    )) as ValidatorPool;
  }

  // ETHDKG Accusations
  await deployUpgradeableWithFactory(factory, "ETHDKGAccusations");

  // StakingPositionDescriptor
  const stakingPositionDescriptor = (await deployUpgradeableWithFactory(
    factory,
    "StakingPositionDescriptor"
  )) as StakingPositionDescriptor;

  // ETHDKG Phases
  await deployUpgradeableWithFactory(factory, "ETHDKGPhases");

  // ETHDKG
  let ethdkg;
  if (typeof mockETHDKG !== "undefined" && mockETHDKG) {
    // ValidatorPoolMock
    ethdkg = (await deployUpgradeableWithFactory(
      factory,
      "ETHDKGMock",
      "ETHDKG",
      [BigNumber.from(40), BigNumber.from(6)]
    )) as ETHDKG;
  } else {
    // ValidatorPool
    ethdkg = (await deployUpgradeableWithFactory(factory, "ETHDKG", "ETHDKG", [
      BigNumber.from(40),
      BigNumber.from(6),
    ])) as ETHDKG;
  }

  let snapshots;
  if (typeof mockSnapshots !== "undefined" && mockSnapshots) {
    // Snapshots Mock
    snapshots = (await deployUpgradeableWithFactory(
      factory,
      "SnapshotsMock",
      "Snapshots",
      [10, 40],
      [1, 1]
    )) as Snapshots;
  } else {
    // Snapshots
    snapshots = (await deployUpgradeableWithFactory(
      factory,
      "Snapshots",
      "Snapshots",
      [10, 40],
      [1, 1024]
    )) as Snapshots;
  }

  const aTokenMinter = (await deployUpgradeableWithFactory(
    factory,
    "ATokenMinter",
    "ATokenMinter"
  )) as ATokenMinter;
  const mintToFactory = aTokenMinter.interface.encodeFunctionData("mint", [
    factory.address,
    ethers.utils.parseEther("100000000"),
  ]);
  const txResponse = await factory.callAny(
    aTokenMinter.address,
    0,
    mintToFactory
  );
  await txResponse.wait();
  const aTokenBurner = (await deployUpgradeableWithFactory(
    factory,
    "ATokenBurner",
    "ATokenBurner"
  )) as ATokenBurner;

  const invalidTxConsumptionAccusation = (await deployUpgradeableWithFactory(
    factory,
    "InvalidTxConsumptionAccusation",
    "InvalidTxConsumptionAccusation",
    undefined,
    undefined,
    "Accusation"
  )) as InvalidTxConsumptionAccusation;

  const multipleProposalAccusation = (await deployUpgradeableWithFactory(
    factory,
    "MultipleProposalAccusation",
    "MultipleProposalAccusation",
    undefined,
    undefined,
    "Accusation"
  )) as MultipleProposalAccusation;

  // distribution contract for distributing BTokens yields
  const distribution = (await deployUpgradeableWithFactory(
    factory,
    "Distribution",
    undefined,
    undefined,
    [332, 332, 332, 4]
  )) as Distribution;

  const dynamics = (await deployUpgradeableWithFactory(
    factory,
    "Dynamics",
    "Dynamics",
    []
  )) as Dynamics;

  await posFixtureSetup(factory, aToken);
  const blockNumber = BigInt(await ethers.provider.getBlockNumber());
  const phaseLength = (await ethdkg.getPhaseLength()).toBigInt();
  if (phaseLength >= blockNumber) {
    await mineBlocks(phaseLength);
  }

  return {
    aToken,
    bToken,
    legacyToken,
    publicStaking,
    validatorStaking,
    validatorPool,
    snapshots,
    ethdkg,
    factory,
    namedSigners,
    aTokenMinter,
    aTokenBurner,
    liquidityProviderStaking,
    foundation,
    stakingPositionDescriptor,
    invalidTxConsumptionAccusation,
    multipleProposalAccusation,
    distribution,
    dynamics,
  };
};

export async function getTokenIdFromTx(tx: any) {
  const abi = [
    "event Transfer(address indexed from, address indexed to, uint256 indexed tokenId)",
  ];
  const iface = new ethers.utils.Interface(abi);
  const receipt = await ethers.provider.getTransactionReceipt(tx.hash);
  const logs =
    typeof receipt.logs[2] !== "undefined" ? receipt.logs[2] : receipt.logs[0];
  const log = iface.parseLog(logs);
  return log.args[2];
}

export async function factoryCallAnyFixture(
  fixture: BaseFixture,
  contractName: string,
  functionName: string,
  args?: Array<any>
) {
  const factory = fixture.factory;
  const contract: Contract = fixture[contractName];
  return await factoryCallAny(factory, contract, functionName, args);
}

export async function factoryCallAny(
  factory: AliceNetFactory,
  contract: Contract,
  functionName: string,
  args?: Array<any>
) {
  if (args === undefined) {
    args = [];
  }
  const txResponse = await factory.callAny(
    contract.address,
    0,
    contract.interface.encodeFunctionData(functionName, args)
  );
  const receipt = await txResponse.wait();
  return receipt;
}

export async function callFunctionAndGetReturnValues(
  contract: Contract,
  functionName: any,
  account: SignerWithAddress,
  inputParameters: any[],
  messageValue?: BigNumber
): Promise<[any, ContractTransaction]> {
  try {
    let returnValues;
    let tx;
    if (messageValue !== undefined) {
      returnValues = await contract
        .connect(account)
        .callStatic[functionName](...inputParameters, { value: messageValue });
      tx = await contract
        .connect(account)
        [functionName](...inputParameters, { value: messageValue });
    } else {
      returnValues = await contract
        .connect(account)
        .callStatic[functionName](...inputParameters);
      tx = await contract.connect(account)[functionName](...inputParameters);
    }
    return [returnValues, tx];
  } catch (error) {
    throw new Error(
      `Couldn't call function '${functionName}' with account '${account.address}' and input parameters '${inputParameters}'\n${error}`
    );
  }
}

export const getMetamorphicAddress = (
  factoryAddress: string,
  salt: string
): string => {
  const initCode = "0x6020363636335afa1536363636515af43d36363e3d36f3";
  return ethers.utils.getCreate2Address(
    factoryAddress,
    ethers.utils.formatBytes32String(salt),
    ethers.utils.keccak256(initCode)
  );
};

export const getReceiptForFailedTransaction = async (
  tx: Promise<any>
): Promise<any> => {
  let receipt: any;
  try {
    await tx;
  } catch (error: any) {
    receipt = await ethers.provider.getTransactionReceipt(
      error.transactionHash
    );

    if (receipt === null) {
      throw new Error(`Transaction ${error.transactionHash} failed`);
    }
  }
  return receipt;
};

<<<<<<< HEAD
export const getImpersonatedSigner = async (
  addressToImpersonate: string
): Promise<any> => {
  const [admin] = await ethers.getSigners();
  const testUtils = await (
    await (await ethers.getContractFactory("TestUtils")).deploy()
  ).deployed();
  await admin.sendTransaction({
    to: testUtils.address,
    value: ethers.utils.parseEther("1"),
  });
  await testUtils.payUnpayable(addressToImpersonate);
  await hre.network.provider.request({
    method: "hardhat_impersonateAccount",
    params: [addressToImpersonate],
  });
  return ethers.getImpersonatedSigner(addressToImpersonate);
=======
export const getBridgePoolSalt = (
  tokenContractAddr: string,
  tokenType: number,
  chainID: number,
  version: number
): string => {
  return ethers.utils.keccak256(
    ethers.utils.solidityPack(
      ["bytes32", "bytes32", "bytes32", "bytes32"],
      [
        ethers.utils.solidityKeccak256(["address"], [tokenContractAddr]),
        ethers.utils.solidityKeccak256(["uint8"], [tokenType]),
        ethers.utils.solidityKeccak256(["uint256"], [chainID]),
        ethers.utils.solidityKeccak256(["uint16"], [version]),
      ]
    )
  );
>>>>>>> 24d95f4e
};<|MERGE_RESOLUTION|>--- conflicted
+++ resolved
@@ -197,7 +197,6 @@
   return await getContractAddressFromEventLog(tx, eventSignature, eventName);
 }
 
-<<<<<<< HEAD
 export async function getContractAddressFromBridgePoolCreatedEvent(
   tx: ContractTransaction
 ): Promise<string> {
@@ -214,9 +213,6 @@
 }
 
 async function getContractAddressFromEventLog(
-=======
-export async function getContractAddressFromEventLog(
->>>>>>> 24d95f4e
   tx: ContractTransaction,
   eventSignature: string,
   eventName: string,
@@ -713,7 +709,6 @@
   return receipt;
 };
 
-<<<<<<< HEAD
 export const getImpersonatedSigner = async (
   addressToImpersonate: string
 ): Promise<any> => {
@@ -731,23 +726,4 @@
     params: [addressToImpersonate],
   });
   return ethers.getImpersonatedSigner(addressToImpersonate);
-=======
-export const getBridgePoolSalt = (
-  tokenContractAddr: string,
-  tokenType: number,
-  chainID: number,
-  version: number
-): string => {
-  return ethers.utils.keccak256(
-    ethers.utils.solidityPack(
-      ["bytes32", "bytes32", "bytes32", "bytes32"],
-      [
-        ethers.utils.solidityKeccak256(["address"], [tokenContractAddr]),
-        ethers.utils.solidityKeccak256(["uint8"], [tokenType]),
-        ethers.utils.solidityKeccak256(["uint256"], [chainID]),
-        ethers.utils.solidityKeccak256(["uint16"], [version]),
-      ]
-    )
-  );
->>>>>>> 24d95f4e
 };