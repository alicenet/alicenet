import { SignerWithAddress } from "@nomiclabs/hardhat-ethers/dist/src/signer-with-address";
import {
  BigNumber,
  BigNumberish,
  Contract,
  ContractTransaction,
  Signer,
  Wallet,
} from "ethers";
import { isHexString } from "ethers/lib/utils";
import { ethers, network } from "hardhat";
import {
  deployCreateAndRegister,
  deployFactory,
} from "../scripts/lib/alicenetFactory";
import { deployUpgradeableProxyTask } from "../scripts/lib/deployment/tasks";
import {
  calculateSalt,
  extractFullContractInfoByContractName,
  populateConstructorArgs,
  populateInitializerArgs,
} from "../scripts/lib/deployment/utils";
import {
  AliceNetFactory,
  AToken,
  ATokenBurner,
  ATokenMinter,
  BToken,
  Distribution,
  Dynamics,
  ETHDKG,
  Foundation,
  InvalidTxConsumptionAccusation,
  LegacyToken,
  LiquidityProviderStaking,
  MultipleProposalAccusation,
  PublicStaking,
  Snapshots,
  SnapshotsMock,
  StakingPositionDescriptor,
  ValidatorPool,
  ValidatorPoolMock,
  ValidatorStaking,
} from "../typechain-types";
import { ValidatorRawData } from "./ethdkg/setup";

export const PLACEHOLDER_ADDRESS = "0x0000000000000000000000000000000000000000";

export { assert, expect } from "./chai-setup";

export interface SignedBClaims {
  BClaims: string;
  GroupSignature: string;
}

export interface Snapshot {
  BClaims: string;
  GroupSignature: string;
  height: BigNumberish;
  validatorIndex: number;
  GroupSignatureDeserialized?: [
    [string, string, string, string],
    [string, string]
  ];
  BClaimsDeserialized?: [
    number,
    number,
    number,
    string,
    string,
    string,
    string
  ];
}

export interface BaseFixture {
  factory: AliceNetFactory;
  [key: string]: any;
}

export interface BaseTokensFixture extends BaseFixture {
  aToken: AToken;
  bToken: BToken;
  legacyToken: LegacyToken;
  publicStaking: PublicStaking;
}

export interface Fixture extends BaseTokensFixture {
  aTokenMinter: ATokenMinter;
  validatorStaking: ValidatorStaking;
  validatorPool: ValidatorPool | ValidatorPoolMock;
  snapshots: Snapshots | SnapshotsMock;
  ethdkg: ETHDKG;
  stakingPositionDescriptor: StakingPositionDescriptor;
  namedSigners: SignerWithAddress[];
  invalidTxConsumptionAccusation: InvalidTxConsumptionAccusation;
  multipleProposalAccusation: MultipleProposalAccusation;
  distribution: Distribution;
  dynamics: Dynamics;
}

/**
 * Shuffles array in place. ES6 version
 * https://stackoverflow.com/questions/6274339/how-can-i-shuffle-an-array/6274381#6274381
 * @param {Array} a items An array containing the items.
 */
export function shuffle(a: ValidatorRawData[]) {
  for (let i = a.length - 1; i > 0; i--) {
    const j = Math.floor(Math.random() * (i + 1));
    [a[i], a[j]] = [a[j], a[i]];
  }
  return a;
}

export const mineBlocks = async (nBlocks: bigint) => {
  if (nBlocks > BigInt(0)) {
    await network.provider.send("hardhat_mine", [
      ethers.utils.hexValue(nBlocks),
    ]);
  }
  const hre = await require("hardhat");
  if (hre.__SOLIDITY_COVERAGE_RUNNING === true) {
    await network.provider.send("hardhat_setNextBlockBaseFeePerGas", ["0x1"]);
  }
};

export const getBlockByNumber = async () => {
  return await network.provider.send("eth_getBlockByNumber", [
    "pending",
    false,
  ]);
};

export const getPendingTransactions = async () => {
  return await network.provider.send("eth_pendingTransactions");
};

export const getValidatorEthAccount = async (
  validator: ValidatorRawData | string
): Promise<Signer> => {
  const hre = await require("hardhat");
  const amount = hre.__SOLIDITY_COVERAGE_RUNNING === true ? "100000" : "10";
  const signers = await await ethers.getSigners();
  if (typeof validator === "string") {
    return ethers.getSigner(validator);
  } else {
    const balance = await ethers.provider.getBalance(validator.address);
    if (balance.eq(0)) {
      await signers[0].sendTransaction({
        to: validator.address,
        value: ethers.utils.parseEther(amount),
      });
    }
    if (typeof validator.privateKey !== "undefined") {
      return new Wallet(validator.privateKey, ethers.provider);
    }
    return ethers.getSigner(validator.address);
  }
};

export const createUsers = async (
  numberOfUsers: number,
  createWithNoFunds: boolean = false
): Promise<SignerWithAddress[]> => {
  const hre: any = await require("hardhat");
  const users: SignerWithAddress[] = [];
  const admin = (await ethers.getSigners())[0];
  for (let i = 0; i < numberOfUsers; i++) {
    const user = new Wallet(Wallet.createRandom(), ethers.provider);
    if (!createWithNoFunds) {
      const balance = await ethers.provider.getBalance(user.address);
      if (balance.eq(0)) {
        const value = hre.__SOLIDITY_COVERAGE_RUNNING ? "1000000" : "1";
        await admin.sendTransaction({
          to: user.address,
          value: ethers.utils.parseEther(value),
        });
      }
    }
    users.push(user as Signer as SignerWithAddress);
  }
  return users;
};

export async function getContractAddressFromDeployedStaticEvent(
  tx: ContractTransaction
): Promise<string> {
  const eventSignature = "event DeployedStatic(address contractAddr)";
  const eventName = "DeployedStatic";
  return await getContractAddressFromEventLog(tx, eventSignature, eventName);
}

export async function getContractAddressFromDeployedProxyEvent(
  tx: ContractTransaction
): Promise<string> {
  const eventSignature = "event DeployedProxy(address contractAddr)";
  const eventName = "DeployedProxy";
  return await getContractAddressFromEventLog(tx, eventSignature, eventName);
}

export async function getContractAddressFromDeployedRawEvent(
  tx: ContractTransaction
): Promise<string> {
  const eventSignature = "event DeployedRaw(address contractAddr)";
  const eventName = "DeployedRaw";
  return await getContractAddressFromEventLog(tx, eventSignature, eventName);
}

export async function getContractAddressFromEventLog(
  tx: ContractTransaction,
  eventSignature: string,
  eventName: string
): Promise<string> {
  const receipt = await ethers.provider.getTransactionReceipt(tx.hash);
  const intrface = new ethers.utils.Interface([eventSignature]);
  let result = "";
  for (const log of receipt.logs) {
    const topics = log.topics;
    const data = log.data;
    const topicHash = intrface.getEventTopic(intrface.getEvent(eventName));
    if (!isHexString(topics[0], 32) || topics[0].toLowerCase() !== topicHash) {
      continue;
    }
    result = intrface.decodeEventLog(eventName, data, topics).contractAddr;
  }
  if (result === "") {
    throw new Error(
      "Couldn't parse logs in the transaction!\nReceipt:\n" + receipt
    );
  }
  return result;
}

export const deployUpgradeableWithFactory = async (
  factory: AliceNetFactory,
  contractName: string,
  salt?: string,
  initCallData?: any[],
  constructorArgs: any[] = [],
  saltType?: string
): Promise<Contract> => {
  process.env.silencer = "true";
  const hre: any = await require("hardhat");

<<<<<<< HEAD
  const contractData = await extractFullContractInfoByContractName(
    contractName,
    hre.artifacts,
    hre.ethers
=======
  const logicAddr = await getContractAddressFromDeployedRawEvent(transaction);
  let saltBytes;

  if (saltType) {
    saltBytes = ethers.utils.keccak256(
      ethers.utils
        .keccak256(getBytes32Salt(salt === undefined ? contractName : salt))
        .concat(
          ethers.utils
            .keccak256(ethers.utils.formatBytes32String(saltType))
            .slice(2)
        )
    );
  } else {
    if (salt === undefined) {
      saltBytes = getBytes32Salt(contractName);
    } else if (salt.startsWith("0x")) {
      saltBytes = salt;
    } else {
      saltBytes = getBytes32Salt(salt);
    }
  }
  const transaction2 = await factory.deployProxy(saltBytes);
  receipt = await ethers.provider.getTransactionReceipt(transaction2.hash);
  if (
    receipt.gasUsed.gt(10_000_000) &&
    hre.__SOLIDITY_COVERAGE_RUNNING !== true
  ) {
    throw new Error(
      `Contract deployment size:${receipt.gasUsed} is greater than 10 million`
    );
  }
  let initCallDataBin = "0x";
  try {
    initCallDataBin = _Contract.interface.encodeFunctionData(
      "initialize",
      initCallData
    );
  } catch (error) {
    if (!(error as Error).message.includes("no matching function")) {
      console.warn(
        `Error deploying contract ${contractName} couldn't get initialize arguments: ${error}`
      );
    }
  }
  await factory.upgradeProxy(saltBytes, logicAddr, initCallDataBin);
  return _Contract.attach(
    await getContractAddressFromDeployedProxyEvent(transaction2)
>>>>>>> 3569d9b7
  );

  initCallData !== undefined &&
    populateInitializerArgs(initCallData, contractData);
  constructorArgs !== undefined &&
    populateConstructorArgs(constructorArgs, contractData);

  const saltBytes =
    salt !== undefined && salt.startsWith("0x")
      ? salt
      : calculateSalt(
          salt === undefined ? contractName : salt,
          saltType,
          ethers
        );

  contractData.salt = saltBytes;

  const proxyData = await deployUpgradeableProxyTask(
    contractData,
    hre,
    0,
    factory,
    undefined,
    true
  );

  return await ethers.getContractAt(
    contractName,
    proxyData.proxyAddress as string
  );
};

export const deployFactoryAndBaseTokens =
  async (): Promise<BaseTokensFixture> => {
    // LegacyToken
    const legacyToken = await (
      await ethers.getContractFactory("LegacyToken")
    ).deploy();
    const factory = await deployAliceNetFactory(legacyToken.address);
    //   AToken is deployed on the factory constructor
    const aToken = await ethers.getContractAt(
      "AToken",
      await factory.lookup(ethers.utils.formatBytes32String("AToken"))
    );

    // BToken
    const centralRouter = await (
      await ethers.getContractFactory("CentralBridgeRouterMock")
    ).deploy(1000);

    const bTokenSalt = calculateSalt("BToken", undefined, ethers);

    await deployCreateAndRegister(
      "BToken",
      factory,
      ethers,
      [centralRouter.address],
      bTokenSalt
    );
    // finally attach BToken to the address of the deployed contract above
    const bToken = await ethers.getContractAt(
      "BToken",
      await factory.lookup(bTokenSalt)
    );

    // PublicStaking
    const publicStaking = (await deployUpgradeableWithFactory(
      factory,
      "PublicStaking",
      "PublicStaking",
      []
    )) as PublicStaking;

    return {
      factory,
      aToken,
      bToken,
      legacyToken,
      publicStaking,
    };
  };

export const deployAliceNetFactory = async (
  legacyTokenAddress_: string
): Promise<AliceNetFactory> => {
  const hre = await require("hardhat");
  const Factory = await deployFactory(legacyTokenAddress_, hre.ethers);
  return await Factory.deployed();
};

export const preFixtureSetup = async () => {
  await network.provider.send("evm_setAutomine", [true]);
  // hardhat is not being able to estimate correctly the tx gas due to the massive bytes array
  // being sent as input to the function (the contract bytecode), so we need to increase the block
  // gas limit temporally in order to deploy the template
  const hre = await require("hardhat");
  if (hre.__SOLIDITY_COVERAGE_RUNNING !== true) {
    await network.provider.send("evm_setBlockGasLimit", ["0x3000000000000000"]);
  }
};

export const posFixtureSetup = async (
  factory: AliceNetFactory,
  aToken: AToken
) => {
  // finish workaround, putting the blockgas limit to the previous value 30_000_000
  const hre = await require("hardhat");
  if (hre.__SOLIDITY_COVERAGE_RUNNING !== true) {
    await network.provider.send("evm_setBlockGasLimit", ["0x1C9C380"]);
  }
  await network.provider.send("hardhat_setNextBlockBaseFeePerGas", ["0x1"]);
  const [admin] = await ethers.getSigners();

  // transferring those ATokens to the admin
<<<<<<< HEAD
  await factoryCallAny(factory, aToken, "transfer", [
    admin.address,
    ethers.utils.parseEther("100000000"),
  ]);
=======
  await factory.callAny(
    aToken.address,
    0,
    aToken.interface.encodeFunctionData("transfer", [
      admin.address,
      ethers.utils.parseEther("200000000"),
    ])
  );
>>>>>>> 3569d9b7
};

export const getBaseTokensFixture = async (): Promise<BaseTokensFixture> => {
  await preFixtureSetup();

  // AToken
  const fixture = await deployFactoryAndBaseTokens();
  await posFixtureSetup(fixture.factory, fixture.aToken);
  return fixture;
};

export const getFixture = async (
  mockValidatorPool?: boolean,
  mockSnapshots?: boolean,
  mockETHDKG?: boolean
): Promise<Fixture> => {
  await preFixtureSetup();
  const namedSigners = await ethers.getSigners();
  const [admin] = namedSigners;
  // Deploy the base tokens
  const { factory, aToken, bToken, legacyToken, publicStaking } =
    await deployFactoryAndBaseTokens();
  // ValidatorStaking is not considered a base token since is only used by validators
  const validatorStaking = (await deployUpgradeableWithFactory(
    factory,
    "ValidatorStaking",
    "ValidatorStaking",
    []
  )) as ValidatorStaking;
  // LiquidityProviderStaking
  const liquidityProviderStaking = (await deployUpgradeableWithFactory(
    factory,
    "LiquidityProviderStaking",
    "LiquidityProviderStaking",
    []
  )) as LiquidityProviderStaking;
  // Foundation
  const foundation = (await deployUpgradeableWithFactory(
    factory,
    "Foundation",
    undefined
  )) as Foundation;
  let validatorPool;
  if (typeof mockValidatorPool !== "undefined" && mockValidatorPool) {
    // ValidatorPoolMock
    validatorPool = (await deployUpgradeableWithFactory(
      factory,
      "ValidatorPoolMock",
      "ValidatorPool"
    )) as ValidatorPoolMock;
  } else {
    // ValidatorPool
    validatorPool = (await deployUpgradeableWithFactory(
      factory,
      "ValidatorPool",
      "ValidatorPool",
      [
        ethers.utils.parseUnits("20000", 18),
        10,
        ethers.utils.parseUnits("3", 18),
        8192,
      ]
    )) as ValidatorPool;
  }

  // ETHDKG Accusations
  await deployUpgradeableWithFactory(factory, "ETHDKGAccusations");

  // StakingPositionDescriptor
  const stakingPositionDescriptor = (await deployUpgradeableWithFactory(
    factory,
    "StakingPositionDescriptor"
  )) as StakingPositionDescriptor;

  // ETHDKG Phases
  await deployUpgradeableWithFactory(factory, "ETHDKGPhases");

  // ETHDKG
  let ethdkg;
  if (typeof mockETHDKG !== "undefined" && mockETHDKG) {
    // ValidatorPoolMock
    ethdkg = (await deployUpgradeableWithFactory(
      factory,
      "ETHDKGMock",
      "ETHDKG",
      [BigNumber.from(40), BigNumber.from(6)]
    )) as ETHDKG;
  } else {
    // ValidatorPool
    ethdkg = (await deployUpgradeableWithFactory(factory, "ETHDKG", "ETHDKG", [
      BigNumber.from(40),
      BigNumber.from(6),
    ])) as ETHDKG;
  }

  let snapshots;
  if (typeof mockSnapshots !== "undefined" && mockSnapshots) {
    // Snapshots Mock
    snapshots = (await deployUpgradeableWithFactory(
      factory,
      "SnapshotsMock",
      "Snapshots",
      [10, 40],
      [1, 1]
    )) as Snapshots;
  } else {
    // Snapshots
    snapshots = (await deployUpgradeableWithFactory(
      factory,
      "Snapshots",
      "Snapshots",
      [10, 40],
      [1, 1024]
    )) as Snapshots;
  }

  const aTokenMinter = (await deployUpgradeableWithFactory(
    factory,
    "ATokenMinter",
    "ATokenMinter"
  )) as ATokenMinter;

  // mint some aTokens
  await factoryCallAny(factory, aTokenMinter, "mint", [
    factory.address,
    ethers.utils.parseEther("100000000"),
  ]);

  const aTokenBurner = (await deployUpgradeableWithFactory(
    factory,
    "ATokenBurner",
    "ATokenBurner"
  )) as ATokenBurner;

  const invalidTxConsumptionAccusation = (await deployUpgradeableWithFactory(
    factory,
    "InvalidTxConsumptionAccusation",
    "InvalidTxConsumptionAccusation",
    undefined,
    undefined,
    "Accusation"
  )) as InvalidTxConsumptionAccusation;

  const multipleProposalAccusation = (await deployUpgradeableWithFactory(
    factory,
    "MultipleProposalAccusation",
    "MultipleProposalAccusation",
    undefined,
    undefined,
    "Accusation"
  )) as MultipleProposalAccusation;

  // distribution contract for distributing BTokens yields
  const distribution = (await deployUpgradeableWithFactory(
    factory,
    "Distribution",
    undefined,
    undefined,
    [332, 332, 332, 4]
  )) as Distribution;

  const dynamics = (await deployUpgradeableWithFactory(
    factory,
    "Dynamics",
    "Dynamics",
    []
  )) as Dynamics;

  await posFixtureSetup(factory, aToken);
  const blockNumber = BigInt(await ethers.provider.getBlockNumber());
  const phaseLength = (await ethdkg.getPhaseLength()).toBigInt();
  if (phaseLength >= blockNumber) {
    await mineBlocks(phaseLength);
  }

  return {
    aToken,
    bToken,
    legacyToken,
    publicStaking,
    validatorStaking,
    validatorPool,
    snapshots,
    ethdkg,
    factory,
    namedSigners,
    aTokenMinter,
    aTokenBurner,
    liquidityProviderStaking,
    foundation,
    stakingPositionDescriptor,
    invalidTxConsumptionAccusation,
    multipleProposalAccusation,
    distribution,
    dynamics,
  };
};

export async function getTokenIdFromTx(tx: any) {
  const abi = [
    "event Transfer(address indexed from, address indexed to, uint256 indexed tokenId)",
  ];
  const iface = new ethers.utils.Interface(abi);
  const receipt = await ethers.provider.getTransactionReceipt(tx.hash);
  const logs =
    typeof receipt.logs[2] !== "undefined" ? receipt.logs[2] : receipt.logs[0];
  const log = iface.parseLog(logs);
  return log.args[2];
}

export async function factoryCallAnyFixture(
  fixture: BaseFixture,
  contractName: string,
  functionName: string,
  args?: Array<any>
) {
  const factory = fixture.factory;
  const contract: Contract = fixture[contractName];
  return await factoryCallAny(factory, contract, functionName, args);
}

export async function factoryCallAny(
  factory: AliceNetFactory,
  contract: Contract,
  functionName: string,
  args?: Array<any>
) {
  if (args === undefined) {
    args = [];
  }
  const txResponse = await factory.callAny(
    contract.address,
    0,
    contract.interface.encodeFunctionData(functionName, args)
  );
  const receipt = await txResponse.wait();
  return receipt;
}

export async function callFunctionAndGetReturnValues(
  contract: Contract,
  functionName: any,
  account: SignerWithAddress,
  inputParameters: any[],
  messageValue?: BigNumber
): Promise<[any, ContractTransaction]> {
  try {
    let returnValues;
    let tx;
    if (messageValue !== undefined) {
      returnValues = await contract
        .connect(account)
        .callStatic[functionName](...inputParameters, { value: messageValue });
      tx = await contract
        .connect(account)
        [functionName](...inputParameters, { value: messageValue });
    } else {
      returnValues = await contract
        .connect(account)
        .callStatic[functionName](...inputParameters);
      tx = await contract.connect(account)[functionName](...inputParameters);
    }
    return [returnValues, tx];
  } catch (error) {
    throw new Error(
      `Couldn't call function '${functionName}' with account '${account.address}' and input parameters '${inputParameters}'\n${error}`
    );
  }
}

export const getMetamorphicAddress = (
  factoryAddress: string,
  salt: string
): string => {
  const initCode = "0x6020363636335afa1536363636515af43d36363e3d36f3";
  return ethers.utils.getCreate2Address(
    factoryAddress,
    ethers.utils.formatBytes32String(salt),
    ethers.utils.keccak256(initCode)
  );
};

export const getReceiptForFailedTransaction = async (
  tx: Promise<any>
): Promise<any> => {
  let receipt: any;
  try {
    await tx;
  } catch (error: any) {
    receipt = await ethers.provider.getTransactionReceipt(
      error.transactionHash
    );

    if (receipt === null) {
      throw new Error(`Transaction ${error.transactionHash} failed`);
    }
  }
  return receipt;
};

export const getBridgePoolSalt = (
  tokenContractAddr: string,
  tokenType: number,
  chainID: number,
  version: number
): string => {
  return ethers.utils.keccak256(
    ethers.utils.solidityPack(
      ["bytes32", "bytes32", "bytes32", "bytes32"],
      [
        ethers.utils.solidityKeccak256(["address"], [tokenContractAddr]),
        ethers.utils.solidityKeccak256(["uint8"], [tokenType]),
        ethers.utils.solidityKeccak256(["uint256"], [chainID]),
        ethers.utils.solidityKeccak256(["uint16"], [version]),
      ]
    )
  );
};<|MERGE_RESOLUTION|>--- conflicted
+++ resolved
@@ -242,61 +242,10 @@
   process.env.silencer = "true";
   const hre: any = await require("hardhat");
 
-<<<<<<< HEAD
   const contractData = await extractFullContractInfoByContractName(
     contractName,
     hre.artifacts,
     hre.ethers
-=======
-  const logicAddr = await getContractAddressFromDeployedRawEvent(transaction);
-  let saltBytes;
-
-  if (saltType) {
-    saltBytes = ethers.utils.keccak256(
-      ethers.utils
-        .keccak256(getBytes32Salt(salt === undefined ? contractName : salt))
-        .concat(
-          ethers.utils
-            .keccak256(ethers.utils.formatBytes32String(saltType))
-            .slice(2)
-        )
-    );
-  } else {
-    if (salt === undefined) {
-      saltBytes = getBytes32Salt(contractName);
-    } else if (salt.startsWith("0x")) {
-      saltBytes = salt;
-    } else {
-      saltBytes = getBytes32Salt(salt);
-    }
-  }
-  const transaction2 = await factory.deployProxy(saltBytes);
-  receipt = await ethers.provider.getTransactionReceipt(transaction2.hash);
-  if (
-    receipt.gasUsed.gt(10_000_000) &&
-    hre.__SOLIDITY_COVERAGE_RUNNING !== true
-  ) {
-    throw new Error(
-      `Contract deployment size:${receipt.gasUsed} is greater than 10 million`
-    );
-  }
-  let initCallDataBin = "0x";
-  try {
-    initCallDataBin = _Contract.interface.encodeFunctionData(
-      "initialize",
-      initCallData
-    );
-  } catch (error) {
-    if (!(error as Error).message.includes("no matching function")) {
-      console.warn(
-        `Error deploying contract ${contractName} couldn't get initialize arguments: ${error}`
-      );
-    }
-  }
-  await factory.upgradeProxy(saltBytes, logicAddr, initCallDataBin);
-  return _Contract.attach(
-    await getContractAddressFromDeployedProxyEvent(transaction2)
->>>>>>> 3569d9b7
   );
 
   initCallData !== undefined &&
@@ -412,21 +361,10 @@
   const [admin] = await ethers.getSigners();
 
   // transferring those ATokens to the admin
-<<<<<<< HEAD
   await factoryCallAny(factory, aToken, "transfer", [
     admin.address,
-    ethers.utils.parseEther("100000000"),
+    ethers.utils.parseEther("200000000"),
   ]);
-=======
-  await factory.callAny(
-    aToken.address,
-    0,
-    aToken.interface.encodeFunctionData("transfer", [
-      admin.address,
-      ethers.utils.parseEther("200000000"),
-    ])
-  );
->>>>>>> 3569d9b7
 };
 
 export const getBaseTokensFixture = async (): Promise<BaseTokensFixture> => {
