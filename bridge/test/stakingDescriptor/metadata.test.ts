--- conflicted
+++ resolved
@@ -1,9 +1,5 @@
 import { ethers } from "hardhat";
-<<<<<<< HEAD
-import { StakingDescriptorMock } from "../../typechain-types";
-=======
 import { StakingDescriptorMock } from "../../typechain-types/test/contract-mocks/metadata/StakingDescriptorMock";
->>>>>>> 2fd3c5b6
 import { expect } from "../chai-setup";
 
 describe("stakingDescriptor: Tests stakingDescriptor methods", async () => {
