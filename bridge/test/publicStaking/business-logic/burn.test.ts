--- conflicted
+++ resolved
@@ -106,11 +106,7 @@
     await mineBlocks(2n);
     await expect(
       fixture.publicStaking.connect(adminSigner).burn(tokenID)
-<<<<<<< HEAD
-    ).to.be.rejectedWith("604");
-=======
     ).to.be.rejectedWith("ERC721: invalid token ID");
->>>>>>> 50d49c08
   });
 
   describe("Mint stakeNFT and", async () => {
