import { assert, expect } from "chai";
import { AccusationMultipleProposal } from "../../typechain-types";
import { Fixture, getFixture } from "../setup";
import {
  addValidators,
  generateSigAndPClaims0,
  generateSigAndPClaims1,
  generateSigAndPClaimsDifferentChainId,
  generateSigAndPClaimsDifferentHeight,
  generateSigAndPClaimsDifferentRound,
} from "./accusations-test-helpers";

describe("AccusationMultipleProposal: Tests AccusationMultipleProposal methods", async () => {
  let fixture: Fixture;

  let accusation: AccusationMultipleProposal;

  beforeEach(async function () {
    fixture = await getFixture(true, true);

    accusation = fixture.accusationMultipleProposal;
  });

  describe("accuseMultipleProposal:", async () => {
    const signerAccount0 = "0x38e959391dD8598aE80d5d6D114a7822A09d313A";
    const signerAccount1 = "0x727604F7ad3AF6A4dd1479D2bAf75B97F0592cFc";
    it("returns signer when valid", async function () {
      const { sig: sig0, pClaims: pClaims0 } = generateSigAndPClaims0();
      const { sig: sig1, pClaims: pClaims1 } = generateSigAndPClaims1();

      await addValidators(fixture.validatorPool, [signerAccount0]);

<<<<<<< HEAD
      let isValidator = await fixture.validatorPool.isValidator(signerAccount0);
      assert.equal(isValidator, true);

=======
>>>>>>> 7fb0e384
      await (await accusation.accuseMultipleProposal(
        sig0,
        pClaims0,
        sig1,
        pClaims1
      )).wait();

<<<<<<< HEAD
      isValidator = await fixture.validatorPool.isValidator(signerAccount0);
=======
      const isValidator = await fixture.validatorPool.isValidator(signerAccount0);
>>>>>>> 7fb0e384
      assert.equal(isValidator, false);
    });

    it("reverts when signer is not valid", async function () {
      const { sig: sig0, pClaims: pClaims0 } = generateSigAndPClaims0();
      const { sig: sig1, pClaims: pClaims1 } = generateSigAndPClaims1();

      await expect(
        accusation.accuseMultipleProposal(sig0, pClaims0, sig1, pClaims1)
      )
        .to.be.revertedWithCustomError(accusation, "SignerNotValidValidator")
        .withArgs(signerAccount0);
    });

    it("reverts when duplicate data for pClaims0 and pClaims1", async function () {
      const { sig: sig0, pClaims: pClaims0 } = generateSigAndPClaims0();

      await expect(
        accusation.accuseMultipleProposal(sig0, pClaims0, sig0, pClaims0)
      ).to.be.revertedWithCustomError(accusation, "PClaimsAreEqual");
    });

    it("reverts when proposals have different signature", async function () {
      const { sig: sig0, pClaims: pClaims0 } = generateSigAndPClaims0();
      const { sig: sig1 } = generateSigAndPClaims1();

      await expect(
        accusation.accuseMultipleProposal(sig0, pClaims0, sig1, pClaims0)
      )
        .to.be.revertedWithCustomError(accusation, "SignersDoNotMatch")
        .withArgs(signerAccount0, signerAccount1);
    });

    it("reverts when proposals have different block height", async function () {
      const { sig: sig0, pClaims: pClaims0 } = generateSigAndPClaims0();
      const { sig: sig1, pClaims: pClaims1 } =
        generateSigAndPClaimsDifferentHeight();
      const pClaims0Height = 2;
      const pClaims1Height = 3;
      await expect(
        accusation.accuseMultipleProposal(sig0, pClaims0, sig1, pClaims1)
      )
        .to.be.revertedWithCustomError(accusation, "PClaimsHeightsDoNotMatch")
        .withArgs(pClaims0Height, pClaims1Height);
    });

    it("reverts when proposals have different round", async function () {
      const { sig: sig0, pClaims: pClaims0 } = generateSigAndPClaims0();
      const { sig: sig1, pClaims: pClaims1 } =
        generateSigAndPClaimsDifferentRound();

      const pClaims0Height = 1;
      const pClaims1Height = 2;
      await expect(
        accusation.accuseMultipleProposal(sig0, pClaims0, sig1, pClaims1)
      )
        .to.be.revertedWithCustomError(accusation, "PClaimsRoundsDoNotMatch")
        .withArgs(pClaims0Height, pClaims1Height);
    });

    it("reverts when proposals have different chain id", async function () {
      const { sig: sig0, pClaims: pClaims0 } = generateSigAndPClaims0();
      const { sig: sig1, pClaims: pClaims1 } =
        generateSigAndPClaimsDifferentChainId();

      const pClaims0ChainId = 1;
      const pClaims1ChainId = 11;

      await expect(
        accusation.accuseMultipleProposal(sig0, pClaims0, sig1, pClaims1)
      )
        .to.be.revertedWithCustomError(accusation, "PClaimsChainIdsDoNotMatch")
        .withArgs(pClaims0ChainId, pClaims1ChainId);
    });
  });
});<|MERGE_RESOLUTION|>--- conflicted
+++ resolved
@@ -30,12 +30,6 @@
 
       await addValidators(fixture.validatorPool, [signerAccount0]);
 
-<<<<<<< HEAD
-      let isValidator = await fixture.validatorPool.isValidator(signerAccount0);
-      assert.equal(isValidator, true);
-
-=======
->>>>>>> 7fb0e384
       await (await accusation.accuseMultipleProposal(
         sig0,
         pClaims0,
@@ -43,11 +37,7 @@
         pClaims1
       )).wait();
 
-<<<<<<< HEAD
-      isValidator = await fixture.validatorPool.isValidator(signerAccount0);
-=======
       const isValidator = await fixture.validatorPool.isValidator(signerAccount0);
->>>>>>> 7fb0e384
       assert.equal(isValidator, false);
     });
 
