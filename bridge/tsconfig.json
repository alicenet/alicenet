{
  "compilerOptions": {
    "target": "es2022",
<<<<<<< HEAD
    "module": "es2022",
=======
    "module": "commonjs",
>>>>>>> 71c0714c
    "moduleResolution": "node",
    "strict": true,
    "esModuleInterop": true,
    "forceConsistentCasingInFileNames": true,
    "outDir": "dist",
    "resolveJsonModule": true,
    "declaration": true
  },
  "include": [
    "./test",
    "./scripts",
<<<<<<< HEAD
    "./contracts/**/*",
=======
    "./contracts",
>>>>>>> 71c0714c
    "./typechain-types/**/*",
    "**/*.ts",
    "./decs.d.ts"
  ],
  "files": ["./hardhat.config.ts"]
}<|MERGE_RESOLUTION|>--- conflicted
+++ resolved
@@ -1,11 +1,7 @@
 {
   "compilerOptions": {
     "target": "es2022",
-<<<<<<< HEAD
-    "module": "es2022",
-=======
     "module": "commonjs",
->>>>>>> 71c0714c
     "moduleResolution": "node",
     "strict": true,
     "esModuleInterop": true,
@@ -17,11 +13,7 @@
   "include": [
     "./test",
     "./scripts",
-<<<<<<< HEAD
-    "./contracts/**/*",
-=======
     "./contracts",
->>>>>>> 71c0714c
     "./typechain-types/**/*",
     "**/*.ts",
     "./decs.d.ts"
