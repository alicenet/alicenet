--- conflicted
+++ resolved
@@ -3,16 +3,11 @@
 
 import "@openzeppelin/contracts-upgradeable/token/ERC20/ERC20Upgradeable.sol";
 import "@openzeppelin/contracts/token/ERC20/ERC20.sol";
-<<<<<<< HEAD
-import "./utils/ImmutableAuth.sol";
-import "contracts/interfaces/IAToken.sol";
-import "contracts/utils/CircuitBreaker.sol";
-=======
-import "contracts/utils/Admin.sol";
 import "contracts/utils/ImmutableAuth.sol";
 import "contracts/interfaces/IStakingToken.sol";
 import "contracts/libraries/errors/StakingTokenErrors.sol";
->>>>>>> 4ce6019a
+import "contracts/utils/CircuitBreaker.sol";
+
 
 /// @custom:salt AToken
 /// @custom:deploy-type deployStatic
@@ -38,16 +33,11 @@
         _legacyToken = legacyToken_;
     }
 
-<<<<<<< HEAD
     function initialize(uint256 initialMintAmount) public onlyFactory initializer {
-        __ERC20_init("AToken", "ALC");
+        __ERC20_init("AliceNet Staking Token", "ALCA");
         if (totalSupply() == 0) {
             _mint(msg.sender, _convert(initialMintAmount));
         }
-=======
-    function initialize() public onlyFactory initializer {
-        __ERC20_init("AliceNet Staking Token", "ALCA");
->>>>>>> 4ce6019a
     }
 
     function migrate(uint256 amount) public {
