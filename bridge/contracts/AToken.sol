--- conflicted
+++ resolved
@@ -48,12 +48,9 @@
      * @param amount the amount of legacy token to migrate.
      */
     function migrateTo(address to, uint256 amount) public returns (uint256) {
-<<<<<<< HEAD
-=======
         if (to == address(0)) {
             revert StakingTokenErrors.InvalidAddress();
         }
->>>>>>> 5882f975
         return _migrate(to, amount);
     }
 
