// SPDX-License-Identifier: MIT-open-group
pragma solidity ^0.8.11;

import "contracts/interfaces/IValidatorPool.sol";
import "contracts/interfaces/IETHDKG.sol";
import "contracts/utils/ImmutableAuth.sol";
import "contracts/libraries/snapshots/SnapshotRingBuffer.sol";

<<<<<<< HEAD
abstract contract SnapshotsStorage is ImmutableETHDKG, ImmutableValidatorPool, ImmutableDynamics {
=======
abstract contract SnapshotsStorage is
    ImmutableETHDKG,
    ImmutableValidatorPool,
    SnapshotRingBuffer,
    ImmutableDynamics
{
>>>>>>> 770105a8
    uint256 internal immutable _epochLength;

    uint256 internal immutable _chainId;

    // Number of ethereum blocks that we should wait between snapshots. Mainly used to prevent the
    // submission of snapshots in short amount of time by validators that could be potentially being
    // malicious
    uint32 internal _minimumIntervalBetweenSnapshots;

    // after how many eth blocks of not having a snapshot will we start allowing more validators to
    // make it
    uint32 internal _snapshotDesperationDelay;

    // how quickly more validators will be allowed to make a snapshot, once
    // _snapshotDesperationDelay has passed
    uint32 internal _snapshotDesperationFactor;

    //epoch counter wrapped in a struct
    Epoch internal _epoch;
    //new snapshot ring buffer
    SnapshotBuffer internal _snapshots;

    constructor(uint256 chainId_, uint256 epochLength_)
        ImmutableFactory(msg.sender)
        ImmutableETHDKG()
        ImmutableValidatorPool()
        ImmutableDynamics()
    {
        _chainId = chainId_;
        _epochLength = epochLength_;
    }

    function _getEpochFromHeight(uint32 height_) internal view override returns (uint32) {
        if (height_ <= _epochLength) {
            return 1;
        }
        if (height_ % _epochLength == 0) {
            return uint32(height_ / _epochLength);
        }
        return uint32((height_ / _epochLength) + 1);
    }

    function _getSnapshots() internal view override returns (SnapshotBuffer storage) {
        return _snapshots;
    }

    function _epochRegister() internal view override returns (Epoch storage) {
        return _epoch;
    }
}<|MERGE_RESOLUTION|>--- conflicted
+++ resolved
@@ -6,16 +6,12 @@
 import "contracts/utils/ImmutableAuth.sol";
 import "contracts/libraries/snapshots/SnapshotRingBuffer.sol";
 
-<<<<<<< HEAD
-abstract contract SnapshotsStorage is ImmutableETHDKG, ImmutableValidatorPool, ImmutableDynamics {
-=======
 abstract contract SnapshotsStorage is
     ImmutableETHDKG,
     ImmutableValidatorPool,
     SnapshotRingBuffer,
     ImmutableDynamics
 {
->>>>>>> 770105a8
     uint256 internal immutable _epochLength;
 
     uint256 internal immutable _chainId;
