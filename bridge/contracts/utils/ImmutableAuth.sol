--- conflicted
+++ resolved
@@ -127,63 +127,6 @@
     }
 }
 
-<<<<<<< HEAD
-abstract contract ImmutableBToken is ImmutableFactory {
-    address private immutable _bToken;
-    error OnlyBToken(address sender, address expected);
-
-    modifier onlyBToken() {
-        if (msg.sender != _bToken) {
-            revert OnlyBToken(msg.sender, _bToken);
-        }
-        _;
-    }
-
-    constructor() {
-        _bToken = getMetamorphicContractAddress(
-            0x42546f6b656e0000000000000000000000000000000000000000000000000000,
-            _factoryAddress()
-        );
-    }
-
-    function _bTokenAddress() internal view returns (address) {
-        return _bToken;
-    }
-
-    function _saltForBToken() internal pure returns (bytes32) {
-        return 0x42546f6b656e0000000000000000000000000000000000000000000000000000;
-    }
-}
-
-abstract contract ImmutableBridgePoolFactory is ImmutableFactory {
-    address private immutable _bridgePoolFactory;
-    error OnlyBridgePoolFactory(address sender, address expected);
-
-    modifier onlyBridgePoolFactory() {
-        if (msg.sender != _bridgePoolFactory) {
-            revert OnlyBridgePoolFactory(msg.sender, _bridgePoolFactory);
-        }
-        _;
-    }
-
-    constructor() {
-        _bridgePoolFactory = getMetamorphicContractAddress(
-            0x427269646765506f6f6c466163746f7279000000000000000000000000000000,
-            _factoryAddress()
-        );
-    }
-
-    function _bridgePoolFactoryAddress() internal view returns (address) {
-        return _bridgePoolFactory;
-    }
-
-    function _saltForBridgePoolFactory() internal pure returns (bytes32) {
-        return 0x427269646765506f6f6c466163746f7279000000000000000000000000000000;
-    }
-}
-
-=======
->>>>>>> aaf904ef
 abstract contract ImmutableDistribution is ImmutableFactory {
     address private immutable _distribution;
     error OnlyDistribution(address sender, address expected);
@@ -346,33 +289,6 @@
     }
 }
 
-abstract contract ImmutableLocalERC1155BridgePoolV1 is ImmutableFactory {
-    address private immutable _localERC1155BridgePoolV1;
-    error OnlyLocalERC1155BridgePoolV1(address sender, address expected);
-
-    modifier onlyLocalERC1155BridgePoolV1() {
-        if (msg.sender != _localERC1155BridgePoolV1) {
-            revert OnlyLocalERC1155BridgePoolV1(msg.sender, _localERC1155BridgePoolV1);
-        }
-        _;
-    }
-
-    constructor() {
-        _localERC1155BridgePoolV1 = getMetamorphicContractAddress(
-            0x4c6f63616c45524331313535427269646765506f6f6c56310000000000000000,
-            _factoryAddress()
-        );
-    }
-
-    function _localERC1155BridgePoolV1Address() internal view returns (address) {
-        return _localERC1155BridgePoolV1;
-    }
-
-    function _saltForLocalERC1155BridgePoolV1() internal pure returns (bytes32) {
-        return 0x4c6f63616c45524331313535427269646765506f6f6c56310000000000000000;
-    }
-}
-
 abstract contract ImmutableLocalERC20BridgePoolV1 is ImmutableFactory {
     address private immutable _localERC20BridgePoolV1;
     error OnlyLocalERC20BridgePoolV1(address sender, address expected);
@@ -400,33 +316,6 @@
     }
 }
 
-abstract contract ImmutableLocalERC721BridgePoolV1 is ImmutableFactory {
-    address private immutable _localERC721BridgePoolV1;
-    error OnlyLocalERC721BridgePoolV1(address sender, address expected);
-
-    modifier onlyLocalERC721BridgePoolV1() {
-        if (msg.sender != _localERC721BridgePoolV1) {
-            revert OnlyLocalERC721BridgePoolV1(msg.sender, _localERC721BridgePoolV1);
-        }
-        _;
-    }
-
-    constructor() {
-        _localERC721BridgePoolV1 = getMetamorphicContractAddress(
-            0x4c6f63616c455243373231427269646765506f6f6c5631000000000000000000,
-            _factoryAddress()
-        );
-    }
-
-    function _localERC721BridgePoolV1Address() internal view returns (address) {
-        return _localERC721BridgePoolV1;
-    }
-
-    function _saltForLocalERC721BridgePoolV1() internal pure returns (bytes32) {
-        return 0x4c6f63616c455243373231427269646765506f6f6c5631000000000000000000;
-    }
-}
-
 abstract contract ImmutableMultipleProposalAccusation is ImmutableFactory {
     address private immutable _multipleProposalAccusation;
     error OnlyMultipleProposalAccusation(address sender, address expected);
