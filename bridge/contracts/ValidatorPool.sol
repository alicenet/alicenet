--- conflicted
+++ resolved
@@ -17,14 +17,6 @@
 import "contracts/interfaces/IStakingNFT.sol";
 import "@openzeppelin/contracts/token/ERC721/utils/ERC721Holder.sol";
 import "@openzeppelin/contracts/token/ERC721/IERC721.sol";
-<<<<<<< HEAD
-import {ValidatorPoolErrorCodes} from "contracts/libraries/errorCodes/ValidatorPoolErrorCodes.sol";
-
-error NotAllowedToAccuse(address received, address expected1, address expected2);
-
-/// @custom:salt ValidatorPool
-/// @custom:deploy-type deployUpgradeable
-=======
 import "contracts/libraries/errors/ValidatorPoolErrors.sol";
 
 /**
@@ -36,7 +28,6 @@
  * @custom:salt ValidatorPool
  * @custom:deploy-type deployUpgradeable
  */
->>>>>>> 9852643e
 contract ValidatorPool is
     Initializable,
     ValidatorPoolStorage,
@@ -58,7 +49,6 @@
         _;
     }
 
-<<<<<<< HEAD
     modifier onlyETHDKGAndAccusations(bytes32 preSalt) {
         bytes32 computedSalt = keccak256(abi.encodePacked(preSalt , keccak256(abi.encodePacked("Accusation"))));
         address computedAddr = getMetamorphicContractAddress(computedSalt, _factoryAddress());
@@ -68,11 +58,9 @@
         _;
     }
 
-=======
     /**
      * Modifier to make sure that the AliceNet consensus is not running.
      */
->>>>>>> 9852643e
     modifier assertNotConsensusRunning() {
         if (_isConsensusRunning) {
             revert ValidatorPoolErrors.ConsensusRunning();
@@ -386,28 +374,14 @@
         return data._tokenID;
     }
 
-<<<<<<< HEAD
-    function majorSlash(address dishonestValidator_, address disputer_, bytes32 preSalt_) public onlyETHDKGAndAccusations(preSalt_) {
-        require(
-            _isAccusable(dishonestValidator_),
-            string(
-                abi.encodePacked(
-                    ValidatorPoolErrorCodes.VALIDATORPOOL_DISHONEST_VALIDATOR_NOT_ACCUSABLE
-                )
-            )
-        );
-        uint256 balanceBeforeToken = IERC20Transferable(_aTokenAddress()).balanceOf(address(this));
-        uint256 balanceBeforeEth = address(this).balance;
-=======
-    function majorSlash(address dishonestValidator_, address disputer_)
-        public
-        onlyETHDKG
+    function majorSlash(address dishonestValidator_, address disputer_, bytes32 preSalt_)
+        public
+        onlyETHDKGAndAccusations(preSalt_)
         balanceShouldNotChange
     {
         if (!_isAccusable(dishonestValidator_)) {
             revert ValidatorPoolErrors.AddressNotAccusable(dishonestValidator_);
         }
->>>>>>> 9852643e
 
         (uint256 minerShares, uint256 payoutEth, uint256 payoutToken) = _slash(dishonestValidator_);
         // deciding which state to clean based if the accusable person was a active validator or was
@@ -428,29 +402,14 @@
         emit ValidatorMajorSlashed(dishonestValidator_);
     }
 
-<<<<<<< HEAD
-    function minorSlash(address dishonestValidator_, address disputer_, bytes32 preSalt_) public onlyETHDKGAndAccusations(preSalt_) {
-        require(
-            _isAccusable(dishonestValidator_),
-            string(
-                abi.encodePacked(
-                    ValidatorPoolErrorCodes.VALIDATORPOOL_DISHONEST_VALIDATOR_NOT_ACCUSABLE
-                )
-            )
-        );
-        uint256 balanceBeforeToken = IERC20Transferable(_aTokenAddress()).balanceOf(address(this));
-        uint256 balanceBeforeEth = address(this).balance;
-
-=======
-    function minorSlash(address dishonestValidator_, address disputer_)
-        public
-        onlyETHDKG
+    function minorSlash(address dishonestValidator_, address disputer_, bytes32 preSalt_)
+        public
+        onlyETHDKGAndAccusations(preSalt_)
         balanceShouldNotChange
     {
         if (!_isAccusable(dishonestValidator_)) {
             revert ValidatorPoolErrors.AddressNotAccusable(dishonestValidator_);
         }
->>>>>>> 9852643e
         (uint256 minerShares, uint256 payoutEth, uint256 payoutToken) = _slash(dishonestValidator_);
         uint256 stakeTokenID;
         // In case there's not enough shares to create a new PublicStaking position, state is just
