--- conflicted
+++ resolved
@@ -74,41 +74,7 @@
             keccak256(groupSignature_)
         );
 
-<<<<<<< HEAD
-        if (epoch * _epochLength != blockClaims.height) {
-            revert SnapshotsErrors.UnexpectedBlockHeight(blockClaims.height, epoch * _epochLength);
-        }
-
-        if (blockClaims.chainId != _chainId) {
-            revert SnapshotsErrors.InvalidChainId(blockClaims.chainId);
-        }
-
-        {
-            // Check if sender is the elected validator allowed to make the snapshot
-            (bool success, uint256 validatorIndex) = IETHDKG(_ethdkgAddress())
-                .tryGetParticipantIndex(msg.sender);
-            require(success, "Snapshots: Caller didn't participate in the last ethdkg round!");
-
-            uint256 ethBlocksSinceLastSnapshot = block.number - lastSnapshotCommittedAt;
-
-            uint256 blocksSinceDesperation = ethBlocksSinceLastSnapshot >= _snapshotDesperationDelay
-                ? ethBlocksSinceLastSnapshot - _snapshotDesperationDelay
-                : 0;
-
-            require(
-                _mayValidatorSnapshot(
-                    IValidatorPool(_validatorPoolAddress()).getValidatorsCount(),
-                    validatorIndex - 1,
-                    blocksSinceDesperation,
-                    keccak256(groupSignature_),
-                    uint256(_snapshotDesperationFactor)
-                ),
-                "Snapshots: Validator not elected to do snapshot!"
-            );
-        }
-=======
         _checkBClaimsSignature(groupSignature_, bClaims_);
->>>>>>> b9ceed3c
 
         bool isSafeToProceedConsensus = true;
         if (IValidatorPool(_validatorPoolAddress()).isMaintenanceScheduled()) {
