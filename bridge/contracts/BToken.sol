--- conflicted
+++ resolved
@@ -437,19 +437,10 @@
     // Burn the tokens during deposits without sending ether back to user as the
     // normal burn function. The ether will be distributed in the distribute
     // method.
-<<<<<<< HEAD
     function _destroyTokens(address account, uint256 numBTK_) internal returns (bool) {
-        require(
-            numBTK_ != 0,
-            string(abi.encodePacked(BTokenErrorCodes.BTOKEN_INVALID_BURN_AMOUNT))
-        );
-=======
-    function _destroyTokens(uint256 numBTK_) internal returns (bool) {
         if (numBTK_ == 0) {
             revert BTokenErrors.InvalidBurnAmount(numBTK_);
         }
-
->>>>>>> 4894a220
         _poolBalance -= _bTokensToEth(_poolBalance, totalSupply(), numBTK_);
         ERC20Upgradeable._burn(account, numBTK_);
         return true;
@@ -462,17 +453,6 @@
         address to_,
         uint256 amount_
     ) internal returns (uint256) {
-<<<<<<< HEAD
-        require(
-            !_isContract(to_),
-            string(abi.encodePacked(BTokenErrorCodes.BTOKEN_CONTRACTS_DISALLOWED_DEPOSITS))
-        );
-        require(amount_ > 0, string(abi.encodePacked(BTokenErrorCodes.BTOKEN_DEPOSIT_AMOUNT_ZERO)));
-        require(
-            _destroyTokens(msg.sender, amount_),
-            string(abi.encodePacked(BTokenErrorCodes.BTOKEN_DEPOSIT_BURN_FAIL))
-        );
-=======
         if (_isContract(to_)) {
             revert BTokenErrors.ContractsDisallowedDeposits(to_);
         }
@@ -481,11 +461,10 @@
             revert BTokenErrors.DepositAmountZero();
         }
 
-        if (!_destroyTokens(amount_)) {
+        if (!_destroyTokens(msg.sender, amount_)) {
             revert BTokenErrors.DepositBurnFail(amount_);
         }
 
->>>>>>> 4894a220
         // copying state to save gas
         return _doDepositCommon(accountType_, to_, amount_);
     }
@@ -606,29 +585,17 @@
             validatorStakingSplit_ +
                 publicStakingSplit_ +
                 liquidityProviderStakingSplit_ +
-<<<<<<< HEAD
-                protocolFee_ ==
-                _PERCENTAGE_SCALE,
-            string(abi.encodePacked(BTokenErrorCodes.BTOKEN_SPLIT_VALUE_SUM_ERROR))
-        );
+                protocolFee_ !=
+            _PERCENTAGE_SCALE
+        ) {
+            revert BTokenErrors.SplitValueSumError();
+        }
         _splits = Splits(
             uint32(validatorStakingSplit_),
             uint32(publicStakingSplit_),
             uint32(liquidityProviderStakingSplit_),
             uint32(protocolFee_)
         );
-=======
-                protocolFee_ !=
-            _PERCENTAGE_SCALE
-        ) {
-            revert BTokenErrors.SplitValueSumError();
-        }
-
-        _validatorStakingSplit = validatorStakingSplit_;
-        _publicStakingSplit = publicStakingSplit_;
-        _liquidityProviderStakingSplit = liquidityProviderStakingSplit_;
-        _protocolFee = protocolFee_;
->>>>>>> 4894a220
     }
 
     // Check if addr_ is EOA (Externally Owned Account) or a contract.
