--- conflicted
+++ resolved
@@ -7,15 +7,10 @@
 import "contracts/utils/Mutex.sol";
 import "contracts/utils/MagicEthTransfer.sol";
 import "contracts/utils/EthSafeTransfer.sol";
+import "contracts/libraries/math/Sigmoid.sol";
 import "contracts/utils/ImmutableAuth.sol";
-<<<<<<< HEAD
 import "contracts/BridgeRouter.sol";
-import "contracts/libraries/errors/BTokenErrors.sol";
-=======
-import "contracts/interfaces/IUtilityToken.sol";
-import "contracts/libraries/errors/UtilityTokenErrors.sol";
-import "contracts/libraries/math/Sigmoid.sol";
->>>>>>> 45b148bf
+import "contracts/libraries/errorCodes/BTokenErrorCodes.sol";
 
 /// @custom:salt BToken
 /// @custom:deploy-type deployStatic
@@ -57,7 +52,6 @@
     constructor() ImmutableFactory(msg.sender) ImmutableDistribution() {}
 
     function initialize() public onlyFactory initializer {
-<<<<<<< HEAD
         __ERC20_init("BToken", "BOB");
         _setSplitsInternal(332, 332, 332, 4);
     }
@@ -78,9 +72,10 @@
         //if the message has value (eth payment) require the value of eth equal btokenAmount, else destroy btoken amount specified
         if (msg.value > 0) {
             uint256 ethFee = _bTokensToEthMint(totalSupply(), bTokenFee);
-            if (maxEth > ethFee || msg.value < ethFee) {
-                revert BTokenErrors.InsufficientEth(msg.value, ethFee);
-            }
+            require(
+                maxEth <= ethFee && msg.value >= ethFee,
+                string(abi.encodePacked(BTokenErrorCodes.BTOKEN_ERC_MINT_INSUFFICIENT_ETH))
+            );
             uint256 refund = msg.value - ethFee;
             if (refund > 0) {
                 payable(msg.sender).transfer(refund);
@@ -104,11 +99,6 @@
             liquidityProviderStakingSplit_,
             protocolFee_
         );
-=======
-        __ERC20_init("AliceNet Utility Token", "ALCB");
-        // Initial deposit to cover the migrated txs on aliceNet
-        _virtualDeposit(1, 0xba7809A4114eEF598132461f3202b5013e834CD5, 500000000000);
->>>>>>> 45b148bf
     }
 
     /// Distributes the yields of the BToken sale to all stakeholders
@@ -302,59 +292,14 @@
         return d;
     }
 
-    /// Compute how many ether will be necessary to mint an amount of BTokens in the
-    /// current state of the contract. Should be used carefully if its being called
-    /// outside an smart contract transaction, as the bonding curve state can change
-    /// before a future transaction is sent.
+    /// Converts an amount of BTokens in ether given a point in the bonding
+    /// curve (poolbalance and totalsupply at given time).
+    /// @param poolBalance_ The pool balance (in ether) at a given moment
+    /// where we want to compute the amount of ether.
+    /// @param totalSupply_ The total supply of BToken at a given moment
+    /// where we want to compute the amount of ether.
     /// @param numBTK_ Amount of BTokens that we want to convert in ether
-    function getLatestEthToMintBTokens(uint256 numBTK_) public view returns (uint256 numEth) {
-        return _getEthToMintBTokens(totalSupply(), numBTK_);
-    }
-
-    /// Compute how many ether will be received during a BToken burn at the current
-    /// bonding curve state. Should be used carefully if its being called outside an
-    /// smart contract transaction, as the bonding curve state can change before a
-    /// future transaction is sent.
-    /// @param numBTK_ Amount of BTokens to convert in ether
-    function getLatestEthFromBTokensBurn(uint256 numBTK_) public view returns (uint256 numEth) {
-        return _bTokensToEth(_poolBalance, totalSupply(), numBTK_);
-    }
-
-    /// Gets an amount of BTokens that will be minted at the current state of the
-    /// bonding curve. Should be used carefully if its being called outside an smart
-    /// contract transaction, as the bonding curve state can change before a future
-    /// transaction is sent.
-    /// @param numEth_ Amount of ether to convert in BTokens
-    function getLatestMintedBTokensFromEth(uint256 numEth_) public view returns (uint256) {
-        return _ethToBTokens(_poolBalance, numEth_ / _MARKET_SPREAD);
-    }
-
-    /// Gets the market spread (difference between the minting and burning bonding
-    /// curves).
-    function getMarketSpread() public pure returns (uint256) {
-        return _MARKET_SPREAD;
-    }
-
-    /// Compute how many ether will be necessary to mint an amount of BTokens at a
-    /// certain point in the bonding curve.
-    /// @param totalSupply_ The total supply of BToken at a given moment where we
-    /// want to compute the amount of ether necessary to mint.
-    /// @param numBTK_ Amount of BTokens that we want to convert in ether
-    function getEthToMintBTokens(uint256 totalSupply_, uint256 numBTK_)
-        public
-        pure
-        returns (uint256 numEth)
-    {
-        return _getEthToMintBTokens(totalSupply_, numBTK_);
-    }
-
-    /// Compute how many ether will be received during a BToken burn.
-    /// @param poolBalance_ The pool balance (in ether) at the moment
-    /// that of the conversion.
-    /// @param totalSupply_ The total supply of BToken at the moment
-    /// that of the conversion.
-    /// @param numBTK_ Amount of BTokens to convert in ether
-    function getEthFromBTokensBurn(
+    function bTokensToEth(
         uint256 poolBalance_,
         uint256 totalSupply_,
         uint256 numBTK_
@@ -381,10 +326,32 @@
         uint256 poolBalance = _poolBalance;
         // find all value in excess of what is needed in pool
         uint256 excess = address(this).balance - poolBalance;
-        if (excess == 0) {
-            return true;
-        }
-        _safeTransferEthWithMagic(IMagicEthTransfer(_distributionAddress()), excess);
+
+        // take out protocolFee from excess and decrement excess
+        foundationAmount = (excess * _protocolFee) / _PERCENTAGE_SCALE;
+
+        // split remaining between miners, stakers and lp stakers
+        stakingAmount = (excess * _publicStakingSplit) / _PERCENTAGE_SCALE;
+        lpStakingAmount = (excess * _liquidityProviderStakingSplit) / _PERCENTAGE_SCALE;
+        // then give miners the difference of the original and the sum of the
+        // stakingAmount
+        minerAmount = excess - (stakingAmount + lpStakingAmount + foundationAmount);
+
+        if (foundationAmount != 0) {
+            _safeTransferEthWithMagic(IMagicEthTransfer(_foundationAddress()), foundationAmount);
+        }
+        if (minerAmount != 0) {
+            _safeTransferEthWithMagic(IMagicEthTransfer(_validatorStakingAddress()), minerAmount);
+        }
+        if (stakingAmount != 0) {
+            _safeTransferEthWithMagic(IMagicEthTransfer(_publicStakingAddress()), stakingAmount);
+        }
+        if (lpStakingAmount != 0) {
+            _safeTransferEthWithMagic(
+                IMagicEthTransfer(_liquidityProviderStakingAddress()),
+                lpStakingAmount
+            );
+        }
         if (address(this).balance < poolBalance) {
             revert UtilityTokenErrors.InvalidBalance(address(this).balance, poolBalance);
         }
@@ -567,11 +534,7 @@
         pure
         returns (uint256 numEth)
     {
-<<<<<<< HEAD
-        return _p(totalSupply_ + numBTK_) - _p(totalSupply_);
-=======
-        return (_pInverse(totalSupply_ + numBTK_) - _pInverse(totalSupply_)) * _MARKET_SPREAD;
->>>>>>> 45b148bf
+        return _fp(totalSupply_ + numBTK_) - _fp(totalSupply_);
     }
 
     function _newDeposit(
