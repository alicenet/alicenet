--- conflicted
+++ resolved
@@ -154,29 +154,9 @@
     /// function will deduce the fee amount and refund any extra amount. If no ether
     /// is sent, the function will deduce the amount of BToken corresponding to the
     /// fees directly from the user's balance.
-<<<<<<< HEAD
-    /// @param bridgeVersion The version of pool to deposit token on.
-    /// @param data Encoded data necessary to deposit the arbitrary tokens in the bridges.
-    function depositTokensOnBridges(uint16 bridgeVersion, bytes calldata data) public payable {
-        //calculate router address
-        bytes32 bridgeRouterSalt = keccak256(
-            bytes.concat(
-                keccak256(abi.encodePacked("BridgeRouter")),
-                keccak256(abi.encodePacked(bridgeVersion))
-            )
-        );
-        address bridgeRouterAddress = getMetamorphicContractAddress(
-            bridgeRouterSalt,
-            _factoryAddress()
-        );
-        if (!_isContract(bridgeRouterAddress)) {
-            revert UtilityTokenErrors.InexistentRouterContract(bridgeRouterAddress);
-        }
-=======
     /// @param routerVersion_ The bridge version where to deposit the tokens.
     /// @param data_ Encoded data necessary to deposit the arbitrary tokens in the bridges.
     function depositTokensOnBridges(uint8 routerVersion_, bytes calldata data_) public payable {
->>>>>>> e2bd3b48
         //forward call to router
         uint256 bTokenFee = IBridgeRouter(_centralBridgeRouter).routeDeposit(
             msg.sender,
