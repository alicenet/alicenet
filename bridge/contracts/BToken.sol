--- conflicted
+++ resolved
@@ -8,13 +8,9 @@
 import "contracts/utils/MagicEthTransfer.sol";
 import "contracts/utils/EthSafeTransfer.sol";
 import "contracts/utils/ImmutableAuth.sol";
-<<<<<<< HEAD
 import "contracts/interfaces/IUtilityToken.sol";
 import "contracts/libraries/errors/UtilityTokenErrors.sol";
-=======
 import "contracts/libraries/math/Sigmoid.sol";
-import "contracts/libraries/errors/BTokenErrors.sol";
->>>>>>> 800d0a3e
 
 /// @custom:salt BToken
 /// @custom:deploy-type deployStatic
@@ -28,16 +24,6 @@
     ImmutableFactory,
     ImmutableDistribution
 {
-<<<<<<< HEAD
-=======
-    // Struct to keep track of the deposits
-    struct Deposit {
-        uint8 accountType;
-        address account;
-        uint256 value;
-    }
-
->>>>>>> 800d0a3e
     // multiply factor for the selling/minting bonding curve
     uint256 internal constant _MARKET_SPREAD = 4;
 
@@ -66,28 +52,7 @@
     constructor() ImmutableFactory(msg.sender) ImmutableDistribution() {}
 
     function initialize() public onlyFactory initializer {
-<<<<<<< HEAD
         __ERC20_init("ALCB", "ALCB");
-        _setSplitsInternal(332, 332, 332, 4);
-    }
-
-    /// @dev sets the percentage that will be divided between all the staking
-    /// contracts, must only be called by _admin
-    function setSplits(
-        uint256 validatorStakingSplit_,
-        uint256 publicStakingSplit_,
-        uint256 liquidityProviderStakingSplit_,
-        uint256 protocolFee_
-    ) public onlyAdmin {
-        _setSplitsInternal(
-            validatorStakingSplit_,
-            publicStakingSplit_,
-            liquidityProviderStakingSplit_,
-            protocolFee_
-        );
-=======
-        __ERC20_init("BToken", "BOB");
->>>>>>> 800d0a3e
     }
 
     /// Distributes the yields of the BToken sale to all stakeholders
@@ -274,13 +239,8 @@
     /// @param depositID The Id of the deposit
     function getDeposit(uint256 depositID) public view returns (Deposit memory) {
         Deposit memory d = _deposits[depositID];
-<<<<<<< HEAD
-        if (d.account == address(uint160(0x00))) {
+        if (d.account == address(0)) {
             revert UtilityTokenErrors.InvalidDepositId(depositID);
-=======
-        if (d.account == address(0)) {
-            revert BTokenErrors.InvalidDepositId(depositID);
->>>>>>> 800d0a3e
         }
 
         return d;
@@ -402,13 +362,8 @@
             revert UtilityTokenErrors.DepositAmountZero();
         }
 
-<<<<<<< HEAD
-        if (!_destroyTokens(amount_)) {
+        if (!_destroyTokens(msg.sender, amount_)) {
             revert UtilityTokenErrors.DepositBurnFail(amount_);
-=======
-        if (!_destroyTokens(msg.sender, amount_)) {
-            revert BTokenErrors.DepositBurnFail(amount_);
->>>>>>> 800d0a3e
         }
 
         // copying state to save gas
@@ -446,11 +401,7 @@
             revert UtilityTokenErrors.ContractsDisallowedDeposits(to_);
         }
         if (numEth_ < _MARKET_SPREAD) {
-<<<<<<< HEAD
-            revert UtilityTokenErrors.MarketSpreadTooLow(numEth_);
-=======
-            revert BTokenErrors.MinimumValueNotMet(numEth_, _MARKET_SPREAD);
->>>>>>> 800d0a3e
+            revert UtilityTokenErrors.MinimumValueNotMet(numEth_, _MARKET_SPREAD);
         }
 
         numEth_ = numEth_ / _MARKET_SPREAD;
@@ -483,11 +434,7 @@
         uint256 minBTK_
     ) internal returns (uint256 numBTK) {
         if (numEth_ < _MARKET_SPREAD) {
-<<<<<<< HEAD
-            revert UtilityTokenErrors.MarketSpreadTooLow(numEth_);
-=======
-            revert BTokenErrors.MinimumValueNotMet(numEth_, _MARKET_SPREAD);
->>>>>>> 800d0a3e
+            revert UtilityTokenErrors.MinimumValueNotMet(numEth_, _MARKET_SPREAD);
         }
 
         numEth_ = numEth_ / _MARKET_SPREAD;
@@ -529,31 +476,6 @@
         return numEth;
     }
 
-<<<<<<< HEAD
-    function _setSplitsInternal(
-        uint256 validatorStakingSplit_,
-        uint256 publicStakingSplit_,
-        uint256 liquidityProviderStakingSplit_,
-        uint256 protocolFee_
-    ) internal {
-        if (
-            validatorStakingSplit_ +
-                publicStakingSplit_ +
-                liquidityProviderStakingSplit_ +
-                protocolFee_ !=
-            _PERCENTAGE_SCALE
-        ) {
-            revert UtilityTokenErrors.SplitValueSumError();
-        }
-
-        _validatorStakingSplit = validatorStakingSplit_;
-        _publicStakingSplit = publicStakingSplit_;
-        _liquidityProviderStakingSplit = liquidityProviderStakingSplit_;
-        _protocolFee = protocolFee_;
-    }
-
-=======
->>>>>>> 800d0a3e
     // Check if addr_ is EOA (Externally Owned Account) or a contract.
     function _isContract(address addr_) internal view returns (bool) {
         uint256 size;
