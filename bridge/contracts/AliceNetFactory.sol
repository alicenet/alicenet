// SPDX-License-Identifier: MIT-open-group
pragma solidity ^0.8.16;
import "contracts/utils/DeterministicAddress.sol";
import "contracts/Proxy.sol";
import "contracts/libraries/factory/AliceNetFactoryBase.sol";
import "contracts/AToken.sol";

contract AliceNetFactory is AliceNetFactoryBase {
    // AToken salt = Bytes32(AToken)
    // AToken is the old ALCA name, salt kept to maintain compatibility
    bytes32 internal constant _ATOKEN_SALT =
        0x41546f6b656e0000000000000000000000000000000000000000000000000000;

    bytes32 internal immutable _aTokenCreationCodeHash;
    address internal immutable _aTokenAddress;

    /**
     * @dev The constructor encodes the proxy deploy byte code with the _UNIVERSAL_DEPLOY_CODE at the
     * head and the factory address at the tail, and deploys the proxy byte code using create OpCode.
     * The result of this deployment will be a contract with the proxy contract deployment bytecode with
     * its constructor at the head, runtime code in the body and constructor args at the tail. The
     * constructor then sets proxyTemplate_ state var to the deployed proxy template address the deploy
     * account will be set as the first owner of the factory.
     */
    constructor(address legacyToken_) AliceNetFactoryBase() {
        // Deploying ALCA
        bytes memory creationCode = abi.encodePacked(
            type(AToken).creationCode,
            bytes32(uint256(uint160(legacyToken_)))
        );
        address aTokenAddress;
        assembly {
            aTokenAddress := create2(0, add(creationCode, 0x20), mload(creationCode), _ATOKEN_SALT)
        }
        _codeSizeZeroRevert((_extCodeSize(aTokenAddress) != 0));
        _aTokenAddress = aTokenAddress;
        _aTokenCreationCodeHash = keccak256(abi.encodePacked(creationCode));
    }

    /**
     * @dev callAny allows EOA to call function impersonating the factory address
     * @param target_: the address of the contract to be called
     * @param value_: value in WEIs to send together the call
     * @param cdata_: Hex encoded state with function signature + arguments of the target function to be called
     */
    function callAny(
        address target_,
        uint256 value_,
        bytes calldata cdata_
    ) public payable onlyOwner {
        bytes memory cdata = cdata_;
        _callAny(target_, value_, cdata);
        _returnAvailableData();
    }

    /**
     * @dev delegateCallAny allows EOA to call a function in a contract without impersonating the factory
     * @param target_: the address of the contract to be called
     * @param cdata_: Hex encoded state with function signature + arguments of the target function to be called
     */
    function delegateCallAny(address target_, bytes calldata cdata_) public payable onlyOwner {
        bytes memory cdata = cdata_;
        _delegateCallAny(target_, cdata);
        _returnAvailableData();
    }

    /**
     * @dev deployCreate allows the owner to deploy raw contracts through the factory using
     * non-deterministic address generation (create OpCode)
     * @param deployCode_ Hex encoded state with the deployment code of the contract to be deployed +
     * constructors' args (if any)
     * @return contractAddr the deployed contract address
     */
    function deployCreate(bytes calldata deployCode_)
        public
        onlyOwner
        returns (address contractAddr)
    {
        return _deployCreate(deployCode_);
    }

    /**
     * @notice allows the owner to deploy contracts through the factory using
     * non-deterministic address generation and record the address to external contract mapping
     * @param deployCode_ Hex encoded state with the deployment code of the contract to be deployed +
     * constructors' args (if any)
     * @param salt_ salt used to determine the final determinist address for the deployed contract
     * @return contractAddr the deployed contract address
     */
    function deployCreateAndRegister(bytes calldata deployCode_, bytes32 salt_)
        public
        onlyOwner
        returns (address contractAddr)
    {
        address newContractAddress = _deployCreate(deployCode_);
        _addNewExternalContract(salt_, newContractAddress);
        return newContractAddress;
    }

    /**
     * @dev Add a new address and "pseudo" salt to the externalContractRegistry
     * @param salt_: salt to be used to retrieve the contract
     * @param newContractAddress_: address of the contract to be added to registry
     */
    function addNewExternalContract(bytes32 salt_, address newContractAddress_) public onlyOwner {
<<<<<<< HEAD
=======
        bool ok = _extCodeSize(newContractAddress_) != 0;
        _codeSizeZeroRevert(ok);
>>>>>>> f09e4f53
        _addNewExternalContract(salt_, newContractAddress_);
    }

    /**
     * @dev deployCreate2 allows the owner to deploy contracts with deterministic address
     * through the factory
     * @param value_ endowment value in WEIS for the created contract
     * @param salt_ salt used to determine the final determinist address for the deployed contract
     * @param deployCode_ Hex encoded state with the deployment code of the contract to be deployed +
     * constructors' args (if any)
     * @return contractAddr the deployed contract address
     */
    function deployCreate2(
        uint256 value_,
        bytes32 salt_,
        bytes calldata deployCode_
    ) public payable onlyOwner returns (address contractAddr) {
        contractAddr = _deployCreate2(value_, salt_, deployCode_);
    }

    /**
     * @dev deployProxy deploys a proxy contract with upgradable logic. See Proxy.sol contract.
     * @param salt_ salt used to determine the final determinist address for the deployed contract
     */
    function deployProxy(bytes32 salt_) public onlyOwner returns (address contractAddr) {
        contractAddr = _deployProxy(salt_);
    }

    /**
     * @dev initializeContract allows the owner to initialize contracts deployed via factory
     * @param contract_ address of the contract that will be initialized
     * @param initCallData_ Hex encoded initialization function signature + parameters to initialize the
     * deployed contract
     */
    function initializeContract(address contract_, bytes calldata initCallData_) public onlyOwner {
        _initializeContract(contract_, initCallData_);
    }

    /**
     * @dev multiCall allows owner to make multiple function calls within a single transaction
     * impersonating the factory
     * @param cdata_: array of hex encoded state with the function calls (function signature + arguments)
     */
    function multiCall(MultiCallArgs[] calldata cdata_) public onlyOwner {
        _multiCall(cdata_);
    }

    /**
     * @dev upgradeProxy updates the implementation/logic address of an already deployed proxy contract.
     * @param salt_ salt used to determine the final determinist address for the deployed proxy contract
     * @param newImpl_ address of the new contract that contains the new implementation logic
     * @param initCallData_ Hex encoded initialization function signature + parameters to initialize the
     * new implementation contract
     */
    function upgradeProxy(
        bytes32 salt_,
        address newImpl_,
        bytes calldata initCallData_
    ) public onlyOwner {
        _upgradeProxy(salt_, newImpl_, initCallData_);
    }

    /**
     * @dev lookup allows anyone interacting with the contract to get the address of contract specified
     * by its salt_
     * @param salt_: Custom NatSpec tag @custom:salt at the top of the contract solidity file
     */
    function lookup(bytes32 salt_) public view override returns (address) {
        // check if the salt belongs to one of the pre-defined contracts deployed during the factory deployment
        if (salt_ == _ATOKEN_SALT) {
            return _aTokenAddress;
        }
        return AliceNetFactoryBase._lookup(salt_);
    }

    /**
     * @dev getter function for retrieving the hash of the AToken creation code.
     * @return the hash of the AToken creation code.
     */
    function getATokenCreationCodeHash() public view returns (bytes32) {
        return _aTokenCreationCodeHash;
    }

    /**
     * @dev getter function for retrieving the address of the AToken contract.
     * @return AToken address.
     */
    function getATokenAddress() public view returns (address) {
        return _aTokenAddress;
    }
}<|MERGE_RESOLUTION|>--- conflicted
+++ resolved
@@ -103,11 +103,7 @@
      * @param newContractAddress_: address of the contract to be added to registry
      */
     function addNewExternalContract(bytes32 salt_, address newContractAddress_) public onlyOwner {
-<<<<<<< HEAD
-=======
-        bool ok = _extCodeSize(newContractAddress_) != 0;
-        _codeSizeZeroRevert(ok);
->>>>>>> f09e4f53
+        _codeSizeZeroRevert(_extCodeSize(newContractAddress_) != 0);
         _addNewExternalContract(salt_, newContractAddress_);
     }
 
