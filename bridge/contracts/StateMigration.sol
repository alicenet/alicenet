// SPDX-License-Identifier: MIT-open-group
pragma solidity ^0.8.11;

import "contracts/interfaces/ISnapshots.sol";
import "contracts/interfaces/IStakingToken.sol";
import "contracts/interfaces/IUtilityToken.sol";
import "contracts/interfaces/IValidatorPool.sol";
import "contracts/interfaces/IERC20Transferable.sol";
import "contracts/interfaces/IStakingNFT.sol";
import "contracts/interfaces/IETHDKG.sol";
import "contracts/utils/ImmutableAuth.sol";
import "contracts/libraries/parsers/BClaimsParserLibrary.sol";
import "@openzeppelin/contracts/token/ERC721/IERC721.sol";

contract ExternalStore is ImmutableFactory {
    uint256[4] internal _tokenIDs;
    uint256 internal _counter;

    constructor(address factory_) ImmutableFactory(factory_) {}

    function storeTokenIds(uint256[4] memory tokenIDs) public onlyFactory {
        _tokenIDs = tokenIDs;
    }

    function incrementCounter() public onlyFactory {
        _counter++;
    }

    function getTokenIds() public view returns (uint256[4] memory) {
        return _tokenIDs;
    }

    function getCounter() public view returns (uint256) {
        return _counter;
    }
}

contract StateMigration is
    ImmutableFactory,
    ImmutableSnapshots,
    ImmutableETHDKG,
    ImmutableAToken,
    ImmutableATokenMinter,
    ImmutableBToken,
    ImmutablePublicStaking,
    ImmutableValidatorPool
{
    uint256 public constant EPOCH_LENGTH = 1024;
    ExternalStore internal immutable _externalStore;

    constructor(address factory_)
        ImmutableFactory(factory_)
        ImmutableSnapshots()
        ImmutableETHDKG()
        ImmutableAToken()
        ImmutableBToken()
        ImmutableATokenMinter()
        ImmutablePublicStaking()
        ImmutableValidatorPool()
    {
        _externalStore = new ExternalStore(factory_);
    }

    function doMigrationStep() public {
        if (_externalStore.getCounter() == 0) {
            stakeValidators();
            _externalStore.incrementCounter();
            return;
        }
        if (_externalStore.getCounter() == 1) {
            migrateSnapshotsAndValidators();
            _externalStore.incrementCounter();
            return;
        }
    }

    function stakeValidators() public {
<<<<<<< HEAD
        IUtilityToken(_bTokenAddress()).setSplits(0, 0, 0, 1000);
=======
>>>>>>> 800d0a3e
        // Setting staking amount
        IValidatorPool(_validatorPoolAddress()).setStakeAmount(1);
        // Minting 4 aTokensWei to stake the validators
        IStakingTokenMinter(_aTokenMinterAddress()).mint(_factoryAddress(), 4);
        IERC20Transferable(_aTokenAddress()).approve(_publicStakingAddress(), 4);
        uint256[4] memory tokenIDs;
        for (uint256 i; i < 4; i++) {
            // minting publicStaking position for the factory
            tokenIDs[i] = IStakingNFT(_publicStakingAddress()).mint(1);
            IERC721(_publicStakingAddress()).approve(_validatorPoolAddress(), tokenIDs[i]);
        }
        _externalStore.storeTokenIds(tokenIDs);
    }

    function migrateSnapshotsAndValidators() public {
        uint256[] memory tokenIDs = new uint256[](4);
        uint256[4] memory tokenIDs_ = _externalStore.getTokenIds();
        for (uint256 i = 0; i < tokenIDs.length; i++) {
            tokenIDs[i] = tokenIDs_[i];
        }
        ////////////// Registering validators /////////////////////////
        address[] memory validatorsAccounts_ = new address[](4);
        validatorsAccounts_[0] = address(
            uint160(0x000000000000000000000000b80d6653f7e5b80dbbe8d0aa9f61b5d72e8028ad)
        );
        validatorsAccounts_[1] = address(
            uint160(0x00000000000000000000000025489d6a720663f7e5253df68948edb302dfdcb6)
        );
        validatorsAccounts_[2] = address(
            uint160(0x000000000000000000000000322e8f463b925da54a778ed597aef41bc4fe4743)
        );
        validatorsAccounts_[3] = address(
            uint160(0x000000000000000000000000adf2a338e19c12298a3007cbea1c5276d1f746e0)
        );

        IValidatorPool(_validatorPoolAddress()).registerValidators(validatorsAccounts_, tokenIDs);
        ///////////////

        // ETHDKG migration
        uint256[] memory validatorIndexes_ = new uint256[](4);
        uint256[4][] memory validatorShares_ = new uint256[4][](4);

        validatorIndexes_[0] = 0x0000000000000000000000000000000000000000000000000000000000000001;
        validatorShares_[0] = [
            0x109f68dde37442959baa4b16498a6fd19c285f9355c23d8eef900876e8536a12,
            0x2c11cec2ce4e17afffcc105f9bd0e646f6274f562f1c93f93545fc22c74a2cdc,
            0x0430024aa1619a117e74425481c44f4628f45af7b389e4d5f84fc41227e1829e,
            0x163cb9abb41800ba5cc1955fd72c0983edc9869a21925006e691d4947451c9fd
        ];

        validatorIndexes_[1] = 0x0000000000000000000000000000000000000000000000000000000000000002;
        validatorShares_[1] = [
            0x13f8a33ff7ef3cb5536b2223195b7b652a3533d309ad3887bcf570c9b1dbe142,
            0x170fe500681ff96e84a6dd7d1e4698f0ad6dd3ef17520a7cac29b29b84f86aa7,
            0x19d29ec38a1d7d8d7284a76b214bf5b818eaccf47cd37ab8bc08c20833e586e9,
            0x27c0f981d1bbc1667ea520341b7fa65fc79815ab8122a814e3714bfdbacd84db
        ];

        validatorIndexes_[2] = 0x0000000000000000000000000000000000000000000000000000000000000003;
        validatorShares_[2] = [
            0x1064dd800716a7e80ed5d40d5563940cd25be4451976a28c237e1426d40eae5a,
            0x0e1c4d27ca7672e0662aaecbc5f2d62ec23e58cf63ffa9b6fabd41d3cff7c927,
            0x106d1f91c4b77d5c9bb485aeea784e9acf0c91702eefb766e94aefc92043a004,
            0x281971fd391a560142b8d796018afc31131a668b2ca6f62b304564d6422bb03f
        ];

        validatorIndexes_[3] = 0x0000000000000000000000000000000000000000000000000000000000000004;
        validatorShares_[3] = [
            0x2228b7dd85ddae13994fa85f42df1833da3b9468a1e65b987142d62f125a9754,
            0x0c5682ae7cd22a3c3daff06ce469f318025845e90254d9d05cecaeba45f445a5,
            0x2cdac99ed82ffc83fc17213e96d56400db23f08d05418936cb352f0e179cf971,
            0x06371376125bb2b96a5e427fac829f5c3919296aac4c42ddc44eb7c773369c2b
        ];

        uint8 validatorCount_ = 4;
        uint256 epoch_ = 1;
        uint256 ethHeight_ = 0x236;
        uint256 sideChainHeight_ = 0;
        uint256[4] memory masterPublicKey_ = [
            0x2c28ce7f0c752e035b68687a8210cceb6068b5034bba9a4a8f2d43e3bbaa8877,
            0x081b33b885370e04cd712601eb860bf821396bdbcd4b089aba0bfe7b1e649dd3,
            0x253adba688741303e0b046632b35289a0d5c7648b414375e4d61a855abc5f0c3,
            0x095ed894617e232df1779101e1d98e177340cb0fc6283cbc437d79a12290c2f1
        ];
        IETHDKG(_ethdkgAddress()).migrateValidators(
            validatorsAccounts_,
            validatorIndexes_,
            validatorShares_,
            validatorCount_,
            epoch_,
            sideChainHeight_,
            ethHeight_,
            masterPublicKey_
        );

        // deposit
        IUtilityToken(_bTokenAddress()).virtualMintDeposit(
            1,
            0xba7809A4114eEF598132461f3202b5013e834CD5,
            500000000000
        );

        // Snapshot migration
        bytes[] memory bClaims_ = new bytes[](5);
        bytes[] memory groupSignatures_ = new bytes[](5);

        bClaims_[0] = abi.encodePacked(
            hex"000000000100040015000000002c01000d00000002010000190000000201000025000000020100003100000002010000031dfcf2fef268ff9956ee399230e9bf1da9dd510d18552b736b3269f4544c01c5d2460186f7233c927e7db2dcc703c0e500b653ca82273b7bfad8045d85a470d058c043d927976ecf061b3cdb3a4a0d2de3284fcd69e23733650a1b3ef367533807ec1e085227e7bb99f47db1b118cefdae66f2fbfc66449a4500e9a6a2dab2"
        );
        bClaims_[1] = abi.encodePacked(
            hex"000000000100040015000000003001000d000000020100001900000002010000250000000201000031000000020100009a7a9e6d46b1640392f4444a9cf56d1190fe77fd4a740ee76b0e5f261341d195c5d2460186f7233c927e7db2dcc703c0e500b653ca82273b7bfad8045d85a470d29f86626d42e94c88da05e5cec3c29f0fd037f8a9e1fcb6b49a4dd322da317ce4c870a97b5731173a6d17b71740c498ed409e25e28e9077c7f9119af3c28692"
        );
        bClaims_[2] = abi.encodePacked(
            hex"000000000100040015000000003401000d0000000201000019000000020100002500000002010000310000000201000000f396eeda71abea614606937f7fcbd4d704af9ac0556a66687d689497c8da09c5d2460186f7233c927e7db2dcc703c0e500b653ca82273b7bfad8045d85a47033839738f138dbcbb362c3b351c7b7f16041304c75354fb11ae01d3623cc4e146a5a9af572eacd9e40d9f508d077419cc191f542c213d2c204d3251ce88c476b"
        );
        bClaims_[3] = abi.encodePacked(
            hex"000000000100040015000000003801000d0000000201000019000000020100002500000002010000310000000201000000af33d9a061b001d8c1c912b2cf58f5f5bccd81e9c0fac7ac4f256134677a27c5d2460186f7233c927e7db2dcc703c0e500b653ca82273b7bfad8045d85a47099726b1e813baf97a0f88c89c5257358c4ef40c38b515184ea95bb9113587c85a06879b5886d1af4f04773c418b9517db8b410de7fdff0fd9ed47316e4c23e9f"
        );
        bClaims_[4] = abi.encodePacked(
            hex"000000000100040015000000003c01000d000000020100001900000002010000250000000201000031000000020100001923548c43980ec331fa993cb8b90b157f4251fc8c37ba3506d205611af468e8c5d2460186f7233c927e7db2dcc703c0e500b653ca82273b7bfad8045d85a4702df6fa1cfdeabd709149817a42eb2c1e2c18cc06c6b2bbf4a51d825aaa442f3516f8b5f4a60397c0efdd38750282135beff68f4cdff36497574894658e2807ce"
        );

        groupSignatures_[0] = abi.encodePacked(
            hex"2c28ce7f0c752e035b68687a8210cceb6068b5034bba9a4a8f2d43e3bbaa8877081b33b885370e04cd712601eb860bf821396bdbcd4b089aba0bfe7b1e649dd3253adba688741303e0b046632b35289a0d5c7648b414375e4d61a855abc5f0c3095ed894617e232df1779101e1d98e177340cb0fc6283cbc437d79a12290c2f114551b8239e68c2fc16a68bbfbfe2140b718ca279d784074743ce1dcdb134ed10d0a4d630460957d1c50c0e3a8238cafc3985651674ce03e4b91837da6080de6"
        );
        groupSignatures_[1] = abi.encodePacked(
            hex"2c28ce7f0c752e035b68687a8210cceb6068b5034bba9a4a8f2d43e3bbaa8877081b33b885370e04cd712601eb860bf821396bdbcd4b089aba0bfe7b1e649dd3253adba688741303e0b046632b35289a0d5c7648b414375e4d61a855abc5f0c3095ed894617e232df1779101e1d98e177340cb0fc6283cbc437d79a12290c2f11a4d9a0e85b1e265f221c163546d61fcf76b301944368abbfbba42dc56a083ba2ac800dc9a20a25ca95146c65d6c6cddbb299625907c1a057754f70073ec8675"
        );
        groupSignatures_[2] = abi.encodePacked(
            hex"2c28ce7f0c752e035b68687a8210cceb6068b5034bba9a4a8f2d43e3bbaa8877081b33b885370e04cd712601eb860bf821396bdbcd4b089aba0bfe7b1e649dd3253adba688741303e0b046632b35289a0d5c7648b414375e4d61a855abc5f0c3095ed894617e232df1779101e1d98e177340cb0fc6283cbc437d79a12290c2f106e2ca23e60db68ff939899c926fd9d76e40d15b17720bd5d60df4fd9725cd07288ca12870d4b48f441e6a5b1943c8b9c91f0bd28256ab352e77a61d23124dbb"
        );
        groupSignatures_[3] = abi.encodePacked(
            hex"2c28ce7f0c752e035b68687a8210cceb6068b5034bba9a4a8f2d43e3bbaa8877081b33b885370e04cd712601eb860bf821396bdbcd4b089aba0bfe7b1e649dd3253adba688741303e0b046632b35289a0d5c7648b414375e4d61a855abc5f0c3095ed894617e232df1779101e1d98e177340cb0fc6283cbc437d79a12290c2f11bbb68f54eb8ab7b8276432c152909f11ba49cf685c07fadc1e1ba96c1b579ee27002d8fe6bf013b640e1904525645c5f481cc47358330a8b6eb29d019828e33"
        );
        groupSignatures_[4] = abi.encodePacked(
            hex"2c28ce7f0c752e035b68687a8210cceb6068b5034bba9a4a8f2d43e3bbaa8877081b33b885370e04cd712601eb860bf821396bdbcd4b089aba0bfe7b1e649dd3253adba688741303e0b046632b35289a0d5c7648b414375e4d61a855abc5f0c3095ed894617e232df1779101e1d98e177340cb0fc6283cbc437d79a12290c2f1046a12b7354767f6ec2e660540eee970333bfa01e458ee4cd066588d3c4632972e3c60a8f58a5f89b0926ae265b921bed31fc830056980d70e58db642357af02"
        );

        ISnapshots(_snapshotsAddress()).migrateSnapshots(groupSignatures_, bClaims_);
    }
}<|MERGE_RESOLUTION|>--- conflicted
+++ resolved
@@ -75,10 +75,6 @@
     }
 
     function stakeValidators() public {
-<<<<<<< HEAD
-        IUtilityToken(_bTokenAddress()).setSplits(0, 0, 0, 1000);
-=======
->>>>>>> 800d0a3e
         // Setting staking amount
         IValidatorPool(_validatorPoolAddress()).setStakeAmount(1);
         // Minting 4 aTokensWei to stake the validators
