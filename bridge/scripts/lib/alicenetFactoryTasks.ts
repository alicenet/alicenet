--- conflicted
+++ resolved
@@ -47,7 +47,6 @@
 } from "./deployment/deploymentListUtil";
 import {
   DeployArgs,
-  deployContractsMulticall,
   DeploymentArgs,
   DeployProxyMCArgs,
   extractName,
@@ -1036,11 +1035,7 @@
     return proxyData;
   });
 
-<<<<<<< HEAD
-// Generate a json file with all deployment information
-=======
 //Generate a json file with all deployment information
->>>>>>> 5fd880a7
 task(
   "generateContractsDescriptor",
   "Generates deploymentList.json file for faster contract deployment (requires deploymentList and deploymentArgsTemplate files to be already generated)"
@@ -1063,12 +1058,7 @@
       configDirPath === undefined
         ? DEPLOYMENT_ARG_PATH + DEPLOYMENT_ARGS_TEMPLATE_FPATH
         : configDirPath + DEPLOYMENT_ARGS_TEMPLATE_FPATH;
-<<<<<<< HEAD
-    const contractsArray: any = [];
-    const json = { contracts: contractsArray };
-=======
     var json = { contracts: Array<Object>() };
->>>>>>> 5fd880a7
     const contracts = await getDeploymentList(taskArgs.inputFolder);
     const deploymentArgsFile = fs.readFileSync(deploymentArgsPath);
     const tomlFile: any = toml.parse(deploymentArgsFile.toLocaleString());
@@ -1078,33 +1068,19 @@
       const tomlConstructorArgs = tomlFile.constructor[
         contract
       ] as toml.JsonArray;
-<<<<<<< HEAD
-      const constructorArgs: any = [];
-      if (tomlConstructorArgs !== undefined) {
-        tomlConstructorArgs.forEach((jsonObject) => {
-          constructorArgs.push(JSON.stringify(jsonObject).split('"')[3]);
-=======
       let cArgs = new Array();
       if (tomlConstructorArgs !== undefined) {
         tomlConstructorArgs.map((jsonObject) => {
           cArgs.push(JSON.stringify(jsonObject).split('"')[3]);
->>>>>>> 5fd880a7
         });
       }
       const tomlInitializerArgs = tomlFile.initializer[
         contract
       ] as toml.JsonArray;
-<<<<<<< HEAD
-      const initializerArgs: any = [];
-      if (tomlInitializerArgs !== undefined) {
-        tomlInitializerArgs.forEach((jsonObject) => {
-          initializerArgs.push(JSON.stringify(jsonObject).split('"')[3]);
-=======
       let iArgs = new Array();
       if (tomlInitializerArgs !== undefined) {
         tomlInitializerArgs.map((jsonObject) => {
           iArgs.push(JSON.stringify(jsonObject).split('"')[3]);
->>>>>>> 5fd880a7
         });
       }
       const deployType = await getDeployType(contract, hre.artifacts);
@@ -1114,11 +1090,7 @@
         hre.artifacts
       );
       if (deployType !== undefined) {
-<<<<<<< HEAD
-        const object = {
-=======
         var object = {
->>>>>>> 5fd880a7
           name: contractName,
           fullyQualifiedName: contract,
           deployGroup:
@@ -1127,15 +1099,9 @@
             deployGroupIndex !== undefined && deployGroupIndex
               ? deployGroupIndex
               : "0",
-<<<<<<< HEAD
-          deployType,
-          constructorArgs,
-          initializerArgs,
-=======
           deployType: deployType,
           constructorArgs: cArgs,
           initializerArgs: iArgs,
->>>>>>> 5fd880a7
         };
         json.contracts.push(object);
       }
@@ -1176,11 +1142,7 @@
       throw new Error(error);
     }
     const rawdata = fs.readFileSync(path);
-<<<<<<< HEAD
-    const json = JSON.parse(rawdata.toLocaleString());
-=======
     let json = JSON.parse(rawdata.toLocaleString());
->>>>>>> 5fd880a7
     if (hre.network.name === "hardhat") {
       // hardhat is not being able to estimate correctly the tx gas due to the massive bytes array
       // being sent as input to the function (the contract bytecode), so we need to increase the block
@@ -1189,10 +1151,7 @@
         "0x9000000000000000",
       ]);
     }
-<<<<<<< HEAD
-=======
     const artifacts = hre.artifacts;
->>>>>>> 5fd880a7
     // deploy the factory first
     let factoryAddress = taskArgs.factoryAddress;
     if (factoryAddress === undefined) {
@@ -1204,16 +1163,6 @@
     }
     const factoryBase = await hre.ethers.getContractFactory(ALICENET_FACTORY);
     const factory = factoryBase.attach(factoryAddress);
-<<<<<<< HEAD
-    const txCount = await hre.ethers.provider.getTransactionCount(
-      factory.address
-    );
-    const contracts = json.contracts;
-    await deployContractsMulticall(
-      contracts,
-      hre,
-      factory.address,
-=======
     let multiCallArgsArray: any[];
     let txCount: number;
     const staticAddresses = new Array();
@@ -1226,7 +1175,6 @@
       hre,
       factoryBase,
       factory,
->>>>>>> 5fd880a7
       txCount,
       taskArgs.inputFolder,
       taskArgs.outputFolder
