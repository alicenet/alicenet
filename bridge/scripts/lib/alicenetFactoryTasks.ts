import toml from "@iarna/toml";
import {
  BigNumber,
  BytesLike,
  ContractReceipt,
  ContractTransaction,
} from "ethers";
import fs from "fs";
import { task, types } from "hardhat/config";
import { HardhatRuntimeEnvironment } from "hardhat/types";
import {
  deployCreateAndRegister,
  deployFactory,
  getEventVar,
  getMetamorphicAddress,
  getSalt,
} from "./alicenetFactory";
import { encodeMultiCallArgs } from "./alicenetTasks";
import {
  ALICENET_FACTORY,
  CONTRACT_ADDR,
  DEFAULT_CONFIG_DIR,
  DEFAULT_FACTORY_STATE_OUTPUT_DIR,
  DEPLOYED_PROXY,
  DEPLOYED_RAW,
  DEPLOYMENT_ARGS_TEMPLATE_FPATH,
  DEPLOYMENT_ARG_PATH,
  DEPLOYMENT_LIST_FPATH,
  DEPLOY_CREATE,
  DEPLOY_PROXY,
  INITIALIZER,
  MULTICALL_GAS_LIMIT,
  ONLY_PROXY,
  PROXY,
  TASK_DEPLOY_CONTRACTS,
  TASK_DEPLOY_CREATE,
  TASK_DEPLOY_CREATE_AND_REGISTER,
  TASK_DEPLOY_FACTORY,
  TASK_DEPLOY_PROXY,
  TASK_DEPLOY_UPGRADEABLE_PROXY,
  TASK_FULL_MULTI_CALL_DEPLOY_PROXY,
  TASK_MULTI_CALL_DEPLOY_PROXY,
  TASK_UPGRADE_DEPLOYED_PROXY,
  UPGRADEABLE_DEPLOYMENT,
  UPGRADE_PROXY,
} from "./constants";
import {
  generateDeployArgTemplate,
  writeDeploymentArgs,
} from "./deployment/deployArgUtil";
import {
  DeploymentList,
  getDeploymentList,
  getSortedDeployList,
  transformDeploymentList,
  writeDeploymentList,
} from "./deployment/deploymentListUtil";
import {
  DeployArgs,
  deployContractsMulticall,
  DeploymentArgs,
  DeployProxyMCArgs,
  extractName,
  getAllContracts,
  getContractDescriptor,
  getDeployCreateArgs,
  getDeployGroup,
  getDeployGroupIndex,
  getDeployType,
  getDeployUpgradeableMultiCallArgs,
  getDeployUpgradeableProxyArgs,
  getFactoryDeploymentArgs,
  getFullyQualifiedName,
  isInitializable,
} from "./deployment/deploymentUtil";
import {
  DeployCreateData,
  FactoryData,
  ProxyData,
  updateDefaultFactoryData,
  updateDeployCreateList,
  updateExternalContractList,
  updateProxyList,
} from "./deployment/factoryStateUtil";

task(
  "get-network",
  "gets the current network being used from provider"
).setAction(async (taskArgs, hre) => {
  const network = hre.network.name;
  await showState(network);
  return network;
});

task("get-bytes32-salt", "gets the bytes32 version of salt from contract")
  .addParam("contractName", "test contract")
  .setAction(async (taskArgs, hre) => {
    const salt = await getSalt(
      taskArgs.contractName,
      hre.artifacts,
      hre.ethers
    );
    await showState(salt);
  });

task("getSalt", "gets the string version of salt from contract")
  .addParam("contractName", "test contract")
  .setAction(async (taskArgs, hre) => {
    const salt = await getSalt(taskArgs.contractName, hre);
    await showState(salt);
  });

task(
  TASK_DEPLOY_FACTORY,
  "Deploys an instance of a factory contract specified by its name"
)
  .addFlag("verify", "try to automatically verify contracts on etherscan")
  .addOptionalParam(
    "waitConfirmation",
    "wait specified number of blocks between transactions",
    0,
    types.int
  )
  .addOptionalParam("outputFolder", "output folder path to save factoryState")
  .addOptionalParam(
    "inputFolder",
    "input folder path for deploymentArgsTemplate"
  )
  .addOptionalVariadicPositionalParam("constructorArgs")
  .setAction(async (taskArgs, hre) => {
    await checkUserDirPath(taskArgs.outputFolder);
    const factoryBase = await hre.ethers.getContractFactory(ALICENET_FACTORY);
    const constructorArgs: string[] =
      taskArgs.constructorArgs === undefined
        ? await getFactoryDeploymentArgs(hre.artifacts, taskArgs.inputFolder)
        : taskArgs.constructorArgs;
    const signers = await hre.ethers.getSigners();
    // calculate the factory address for the constructor arg
    const deployTX = factoryBase.getDeployTransaction(constructorArgs[0]);
    const gasCost = await hre.ethers.provider.estimateGas(deployTX);
    // deploys the factory
    const factory = await deployFactory(
      constructorArgs[0],
      hre.ethers,
      await getGasPrices(hre)
    );
    await factory.deployTransaction.wait(taskArgs.waitConfirmation);
    // record the state in a json file to be used in other tasks
    const factoryData: FactoryData = {
      address: factory.address,
      owner: signers[0].address,
      gas: gasCost,
    };
    if (taskArgs.verify) {
      await verifyContract(hre, factory.address, constructorArgs);
    }
    const network = hre.network.name;
    await updateDefaultFactoryData(network, factoryData, taskArgs.outputFolder);
    await showState(
      `Deployed ${ALICENET_FACTORY} at address: ${factory.address}, gasCost: ${gasCost}`
    );
    await showState(
      `Deployed ALCA at address: ${await factory.lookup(
        hre.ethers.utils.formatBytes32String("AToken")
      )}, gasCost: ${gasCost}`
    );
    return factoryData;
  });

task(
  "generate-deployment-configs",
  "default list and arg template will be generated if all optional variables are not specified"
)
  .addFlag("list", "flag to only generate deploy list")
  .addFlag("args", "flag to only generate deploy args template")
  .addOptionalParam(
    "outputFolder",
    "output folder path to save deployment arg template and list",
    DEFAULT_CONFIG_DIR,
    types.string
  )
  .addOptionalVariadicPositionalParam(
    "contractNames",
    "custom list of contracts to generate list and arg template for"
  )
  .setAction(async (taskArgs, hre) => {
    await checkUserDirPath(taskArgs.outputFolder);
    const path = taskArgs.outputFolder;
    let deploymentList: DeploymentList;
    let deploymentArgs: DeploymentArgs = {
      constructor: {},
      initializer: {},
    };
    let list: Array<string>;
    // no custom path and list input/ writes arg template in default scripts/base-files/deploymentArgs
    if (taskArgs.contractNames === undefined) {
      // create the default list
      // setting list name will specify default configs
      const contracts = await getAllContracts(hre.artifacts);
      deploymentList = await getSortedDeployList(contracts, hre.artifacts);
      list = await transformDeploymentList(deploymentList);
      deploymentArgs = await generateDeployArgTemplate(list, hre.artifacts);
    } // user defined path and list
    else if (taskArgs.contractNames !== undefined) {
      // create deploy list and deployment arg with the specified output path
      const nameList: Array<string> = taskArgs.contractNames;
      const contracts: Array<string> = [];
      for (const name of nameList) {
        const sourceName = (await hre.artifacts.readArtifact(name)).sourceName;
        const fullName = sourceName + ":" + name;
        // this will cause the operation to fail if deployType is not specified on the contract
        await getDeployType(fullName, hre.artifacts);
        contracts.push(fullName);
      }
      deploymentList = await getSortedDeployList(contracts, hre.artifacts);
      list = await transformDeploymentList(deploymentList);
      deploymentArgs = await generateDeployArgTemplate(list, hre.artifacts);
    } // user defined path, default list
    else {
      throw new Error(
        "you must specify a path to store your custom deploy config files"
      );
    }
    if (taskArgs.args !== true) {
      const filteredList = [];
      for (const name of list) {
        if (name.includes("AliceNetFactory")) {
          continue;
        }
        filteredList.push(name);
      }
      await writeDeploymentList(filteredList, path);
    }
    if (taskArgs.list !== true) {
      await writeDeploymentArgs(deploymentArgs, path);
      console.log(
        `YOU MUST REPLACE THE UNDEFINED VALUES IN ${path}/deploymentArgsTemplate`
      );
    }
  });

task(
  TASK_DEPLOY_CONTRACTS,
  "runs the initial deployment of all AliceNet contracts"
)
  .addFlag("verify", "try to automatically verify contracts on etherscan")
  .addOptionalParam(
    "factoryAddress",
    "specify if a factory is already deployed, if not specified a new factory will be deployed"
  )
  .addOptionalParam(
    "waitConfirmation",
    "wait specified number of blocks between transactions",
    0,
    types.int
  )
  .addOptionalParam(
    "inputFolder",
    "path to location containing deploymentArgsTemplate, and deploymentList",
    DEFAULT_CONFIG_DIR,
    types.string
  )
  .addOptionalParam(
    "outputFolder",
    "output folder path to save factory state",
    DEFAULT_FACTORY_STATE_OUTPUT_DIR,
    types.string
  )
  .setAction(async (taskArgs, hre) => {
    let cumulativeGasUsed = BigNumber.from("0");
    await checkUserDirPath(taskArgs.outputFolder);
    // setting listName undefined will use the default list
    const artifacts = hre.artifacts;
    // deploy the factory first
    let factoryAddress = taskArgs.factoryAddress;
    if (factoryAddress === undefined) {
      const factoryData: FactoryData = await hre.run(TASK_DEPLOY_FACTORY, {
        inputFolder: taskArgs.inputFolder,
        outputFolder: taskArgs.outputFolder,
        verify: taskArgs.verify,
        waitConfirmation: taskArgs.waitConfirmation,
      });
      factoryAddress = factoryData.address;
      cumulativeGasUsed = cumulativeGasUsed.add(factoryData.gas);
    }
    let deployArgs: DeployArgs;
    // get an array of all contracts in the artifacts
    const contracts = await getDeploymentList(taskArgs.inputFolder);
    let proxyData: ProxyData;
    // let contracts = ["src/tokens/periphery/validatorPool/Snapshots.sol:Snapshots"]
    for (let i = 0; i < contracts.length; i++) {
      const fullyQualifiedName = contracts[i];
      // check the contract for the @custom:deploy-type tag
      const deployType = await getDeployType(fullyQualifiedName, artifacts);
      switch (deployType) {
        case UPGRADEABLE_DEPLOYMENT: {
          // get the constructorArgs From the input folder specified
          deployArgs = await getDeployUpgradeableProxyArgs(
            fullyQualifiedName,
            factoryAddress,
            artifacts,
            taskArgs.waitConfirmation,
            taskArgs.inputFolder,
            taskArgs.outputFolder,
            taskArgs.verify
          );
          proxyData = await hre.run(
            TASK_FULL_MULTI_CALL_DEPLOY_PROXY,
            deployArgs
          );
          cumulativeGasUsed = cumulativeGasUsed.add(proxyData.gas);
          break;
        }
        case ONLY_PROXY: {
          const name = extractName(fullyQualifiedName);
          const salt: BytesLike = await getSalt(
            name,
            hre.artifacts,
            hre.ethers
          );
          proxyData = await hre.run(TASK_DEPLOY_PROXY, {
            factoryAddress,
            salt,
            waitConfirmation: taskArgs.waitConfirmation,
          });
          cumulativeGasUsed = cumulativeGasUsed.add(proxyData.gas);
          break;
        }

        case DEPLOY_CREATE: {
          deployArgs = await getDeployCreateArgs(
            fullyQualifiedName,
            factoryAddress,
            artifacts,
            taskArgs.waitConfirmation,
            taskArgs.inputFolder,
            undefined,
            undefined,
            true
          );
          const deployCreateData = await hre.run(
            TASK_DEPLOY_CREATE_AND_REGISTER,
            deployArgs
          );
          cumulativeGasUsed = cumulativeGasUsed.add(deployCreateData.gas);
          break;
        }
        default: {
          break;
        }
      }
    }
    console.log(`total gas used: ${cumulativeGasUsed.toString()}`);
  });

task(
  TASK_FULL_MULTI_CALL_DEPLOY_PROXY,
  "Multicalls deploy-create, deploy-proxy, and upgrade-proxy, if gas cost exceeds 10 million deploy-upgradeable-proxy will be used"
)
  .addFlag("verify", "try to automatically verify contracts on etherscan")
  .addParam("contractName", "Name of logic contract to point the proxy at")
  .addParam(
    "factoryAddress",
    "address of factory contract to deploy the contract with"
  )
  .addOptionalParam(
    "waitConfirmation",
    "wait specified number of blocks between transactions",
    0,
    types.int
  )
  .addOptionalParam(
    "initCallData",
    "input initCallData args in a string list, eg: --initCallData 'arg1, arg2'"
  )
  .addOptionalParam("outputFolder", "output folder path to save factory state")
  .addOptionalVariadicPositionalParam("constructorArgs", "")
  .setAction(async (taskArgs, hre) => {
    const waitBlocks = taskArgs.waitConfirmation;
    const network = hre.network.name;
    const callArgs: DeployArgs = {
      contractName: taskArgs.contractName,
      waitConfirmation: waitBlocks,
      factoryAddress: taskArgs.factoryAddress,
      initCallData: taskArgs.initCallData,
      outputFolder: taskArgs.outputFolder,
      constructorArgs: taskArgs.constructorArgs,
    };
    const factoryBase = await hre.ethers.getContractFactory(ALICENET_FACTORY);
    const factory = factoryBase.attach(taskArgs.factoryAddress);
    const logicFactory: any = await hre.ethers.getContractFactory(
      taskArgs.contractName
    );

    const initArgs =
      taskArgs.initCallData === undefined
        ? []
        : taskArgs.initCallData.replace(/\s+/g, "").split(",");
    const fullname = (await getFullyQualifiedName(
      taskArgs.contractName,
      hre.artifacts
    )) as string;
    const isInitable = await isInitializable(fullname, hre.artifacts);
    const initCallData = isInitable
      ? logicFactory.interface.encodeFunctionData(INITIALIZER, initArgs)
      : "0x";
    // factory interface pointed to deployed factory contract
    // get the 32byte salt from logic contract file
    const salt: BytesLike = await getSalt(
      taskArgs.contractName,
      hre.artifacts,
      hre.ethers
    );
    const constructorArgs =
      taskArgs.constructorArgs === undefined ? [] : taskArgs.constructorArgs;
    // encode deployBcode
    if (hre.network.name === "hardhat") {
      // hardhat is not being able to estimate correctly the tx gas due to the massive bytes array
      // being sent as input to the function (the contract bytecode), so we need to increase the block
      // gas limit temporally in order to deploy the template
      await hre.network.provider.send("evm_setBlockGasLimit", [
        "0x3000000000000000",
      ]);
    }
    // get the multi call arguements as [deployProxy, upgradeProxy]
    const contractDescriptor = await getContractDescriptor(
      taskArgs.contractName,
      constructorArgs,
      initArgs,
      hre
    );
    const multiCallArgs = await getDeployUpgradeableMultiCallArgs(
      contractDescriptor,
      hre,
      factory.address,
      initCallData
    );
    const estimatedMultiCallGas = await factory.estimateGas.multiCall(
      multiCallArgs
    );
    let txResponse: ContractTransaction;
    let receipt: ContractReceipt;

    if (estimatedMultiCallGas.lt(BigNumber.from(MULTICALL_GAS_LIMIT))) {
      // send the multicall transaction with deployProxy and upgradeProxy
      txResponse = await factory.multiCall(
        multiCallArgs,
        await getGasPrices(hre)
      );
      receipt = await txResponse.wait(waitBlocks);
      const deployedLogicAddress = getEventVar(
        receipt,
        DEPLOYED_RAW,
        CONTRACT_ADDR
      );
      if (taskArgs.verify) {
        await verifyContract(hre, deployedLogicAddress, constructorArgs);
      }
      const proxyData: ProxyData = {
        factoryAddress: taskArgs.factoryAddress,
        logicName: taskArgs.contractName,
        logicAddress: deployedLogicAddress,
        salt,
        proxyAddress: getEventVar(receipt, DEPLOYED_PROXY, CONTRACT_ADDR),
        gas: receipt.gasUsed,
        receipt,
        initCallData,
      };
      await showState(
        `Deployed ${proxyData.logicName} with proxy at ${proxyData.proxyAddress}, gasCost: ${proxyData.gas}`
      );
      await updateProxyList(network, proxyData, taskArgs.outputFolder);
      return proxyData;
    } else {
      return await hre.run(TASK_DEPLOY_UPGRADEABLE_PROXY, callArgs);
    }
  });

task(
  TASK_DEPLOY_UPGRADEABLE_PROXY,
  "deploys logic contract, proxy contract, and points the proxy to the logic contract"
)
  .addParam(
    "contractName",
    "Name of logic contract to point the proxy at",
    "string"
  )
  .addParam(
    "factoryAddress",
    "address of factory contract to deploy the contract with"
  )
  .addOptionalParam(
    "initCallData",
    "input initCallData args in a string list, eg: --initCallData 'arg1, arg2'"
  )
  .addOptionalParam(
    "waitConfirmation",
    "wait specified number of blocks between transactions",
    0,
    types.int
  )
  .addOptionalParam("outputFolder", "output folder path to save factory state")
  .addOptionalVariadicPositionalParam("constructorArgs", "constructor argfu")
  .setAction(async (taskArgs, hre) => {
    let cumulativeGas = BigNumber.from("0");
    // uses the factory Data and logic contractName and returns deploybytecode and any constructor args attached
    const callArgs: DeployArgs = {
      contractName: taskArgs.contractName,
      waitConfirmation: taskArgs.waitConfirmation,
      factoryAddress: taskArgs.factoryAddress,
      constructorArgs: taskArgs.constructorArgs,
      outputFolder: taskArgs.outputFolder,
    };
    // deploy create the logic contract
    const deployCreateData: DeployCreateData = await hre.run(
      TASK_DEPLOY_CREATE,
      callArgs
    );
    cumulativeGas = cumulativeGas.add(deployCreateData.gas);
    const mcCallArgs: DeployProxyMCArgs = {
      contractName: taskArgs.contractName,
      factoryAddress: taskArgs.factoryAddress,
      logicAddress: deployCreateData.address,
      waitConfirmation: taskArgs.waitConfirmation,
      initCallData: taskArgs.initCallData,
      outputFolder: taskArgs.outputFolder,
    };
    const proxyData: ProxyData = await hre.run(
      TASK_MULTI_CALL_DEPLOY_PROXY,
      mcCallArgs
    );
    cumulativeGas = cumulativeGas.add(proxyData.gas);
    proxyData.gas = cumulativeGas;
    await showState(
      `Deployed ${proxyData.logicName} with proxy at ${proxyData.proxyAddress}, gasCost: ${proxyData.gas}`
    );
    return proxyData;
  });

// factoryName param doesnt do anything right now
task(TASK_DEPLOY_CREATE, "deploys a contract from the factory using create")
  .addFlag(
    "standAlone",
    "flag to specify that this is not a template for a proxy"
  )
  .addFlag("verify", "try to automatically verify contracts on etherscan")
  .addParam("contractName", "logic contract name")
  .addParam(
    "factoryAddress",
    "the default factory address from factoryState will be used if not set"
  )
  .addOptionalParam(
    "waitConfirmation",
    "wait specified number of blocks between transactions",
    0,
    types.int
  )
  .addOptionalParam(
    "outputFolder",
    "output folder path to save factory state",
    DEFAULT_FACTORY_STATE_OUTPUT_DIR,
    types.string
  )
  .addOptionalVariadicPositionalParam(
    "constructorArgs",
    "array that holds all arguments for constructor"
  )
  .setAction(async (taskArgs, hre) => {
    const waitBlocks = taskArgs.waitConfirmation;
    const factoryBase = await hre.ethers.getContractFactory(ALICENET_FACTORY);
    // get a factory instance connected to the factory a
    const factory = factoryBase.attach(taskArgs.factoryAddress);
    const logicContract: any = await hre.ethers.getContractFactory(
      taskArgs.contractName
    );
    const constructorArgs =
      taskArgs.constructorArgs === undefined ? [] : taskArgs.constructorArgs;
    // encode deployBcode
    const deployTx = logicContract.getDeployTransaction(...constructorArgs);
    if (hre.network.name === "hardhat") {
      // hardhat is not being able to estimate correctly the tx gas due to the massive bytes array
      // being sent as input to the function (the contract bytecode), so we need to increase the block
      // gas limit temporally in order to deploy the template
      await hre.network.provider.send("evm_setBlockGasLimit", [
        "0x3000000000000000",
      ]);
    }
    if (deployTx.data !== undefined) {
      const txResponse = await factory.deployCreate(
        deployTx.data,
        await getGasPrices(hre)
      );
      const receipt = await txResponse.wait(waitBlocks);
      const deployCreateData: DeployCreateData = {
        name: taskArgs.contractName,
        address: getEventVar(receipt, DEPLOYED_RAW, CONTRACT_ADDR),
        factoryAddress: taskArgs.factoryAddress,
        gas: receipt.gasUsed,
        constructorArgs: taskArgs?.constructorArgs,
      };
      const network = hre.network.name;
      if (taskArgs.verify) {
        await verifyContract(hre, factory.address, constructorArgs);
      }
      await updateDeployCreateList(
        network,
        deployCreateData,
        taskArgs.outputFolder
      );
      if (taskArgs.standAlone !== true) {
        await showState(
          `[DEBUG ONLY, DONT USE THIS ADDRESS IN THE SIDE CHAIN, USE THE PROXY INSTEAD!] Deployed logic for ${taskArgs.contractName} contract at: ${deployCreateData.address}, gas: ${receipt.gasUsed}`
        );
      } else {
        await showState(
          `Deployed ${deployCreateData.name} at ${deployCreateData.address}, gasCost: ${deployCreateData.gas}`
        );
        await updateExternalContractList(
          network,
          deployCreateData,
          taskArgs.outputFolder
        );
      }
      deployCreateData.receipt = receipt;
      return deployCreateData;
    } else {
      throw new Error(
        `failed to get deployment bytecode for ${taskArgs.contractName}`
      );
    }
  });

task(
  TASK_DEPLOY_CREATE_AND_REGISTER,
  "deploys a contract from the factory using create and records the address to the external contract mapping for lookup, for deploying contracts outside of deterministic address"
)
  .addFlag("verify", "try to automatically verify contracts on etherscan")
  .addParam("contractName", "logic contract name")
  .addParam(
    "factoryAddress",
    "the default factory address from factoryState will be used if not set"
  )
  .addOptionalParam(
    "waitConfirmation",
    "wait specified number of blocks between transactions",
    0,
    types.int
  )
  .addOptionalParam(
    "outputFolder",
    "output folder path to save factory state",
    DEFAULT_FACTORY_STATE_OUTPUT_DIR,
    types.string
  )
  .addOptionalVariadicPositionalParam(
    "constructorArgs",
    "array that holds all arguments for constructor, defaults to empty array"
  )
  .setAction(async (taskArgs, hre) => {
    const waitBlocks = taskArgs.waitConfirmation;
    if (hre.network.name === "hardhat") {
      // hardhat is not being able to estimate correctly the tx gas due to the massive bytes array
      // being sent as input to the function (the contract bytecode), so we need to increase the block
      // gas limit temporally in order to deploy the template
      await hre.network.provider.send("evm_setBlockGasLimit", [
        "0x3000000000000000",
      ]);
    }
    const constructorArgs =
      taskArgs.constructorArgs === undefined ? [] : taskArgs.constructorArgs;
    const txResponse = await deployCreateAndRegister(
      taskArgs.contractName,
      taskArgs.factoryAddress,
      hre.ethers,
      constructorArgs,
      await getGasPrices(hre)
    );
    const receipt = await txResponse.wait(waitBlocks);
    const deployCreateData: DeployCreateData = {
      name: taskArgs.contractName,
      address: getEventVar(receipt, DEPLOYED_RAW, CONTRACT_ADDR),
      factoryAddress: taskArgs.factoryAddress,
      gas: receipt.gasUsed,
      constructorArgs: taskArgs?.constructorArgs,
    };
    const network = hre.network.name;
    if (taskArgs.verify) {
      await verifyContract(
        hre,
        taskArgs.factoryAddress,
        taskArgs.constructorArgs
      );
    }
    await updateDeployCreateList(
      network,
      deployCreateData,
      taskArgs.outputFolder
    );
    if (taskArgs.standAlone !== true) {
      await showState(
        `[DEBUG ONLY, DONT USE THIS ADDRESS IN THE SIDE CHAIN, USE THE PROXY INSTEAD!] Deployed logic for ${taskArgs.contractName} contract at: ${deployCreateData.address}, gas: ${receipt.gasUsed}`
      );
    } else {
      await showState(
        `Deployed ${deployCreateData.name} at ${deployCreateData.address}, gasCost: ${deployCreateData.gas}`
      );
      await updateExternalContractList(
        network,
        deployCreateData,
        taskArgs.outputFolder
      );
    }
    deployCreateData.receipt = receipt;
    return deployCreateData;
  });

task(TASK_DEPLOY_PROXY, "deploys a proxy from the factory")
  .addParam(
    "salt",
    "salt used to specify logicContract and proxy address calculation"
  )
  .addParam(
    "factoryAddress",
    "the default factory address from factoryState will be used if not set"
  )
  .addOptionalParam(
    "waitConfirmation",
    "wait specified number of blocks between transactions",
    0,
    types.int
  )
  .setAction(async (taskArgs, hre) => {
    const waitBlocks = taskArgs.waitConfirmation;
    const factory = await hre.ethers.getContractAt(
      ALICENET_FACTORY,
      taskArgs.factoryAddress
    );
    const txResponse = await factory.deployProxy(
      taskArgs.salt,
      await getGasPrices(hre)
    );
    const receipt = await txResponse.wait(waitBlocks);
    const proxyAddr = getEventVar(receipt, DEPLOYED_PROXY, CONTRACT_ADDR);
    const proxyData: ProxyData = {
      proxyAddress: proxyAddr,
      salt: taskArgs.salt,
      factoryAddress: taskArgs.factoryAddress,
      gas: receipt.gasUsed,
      receipt,
    };
    const salt = hre.ethers.utils.parseBytes32String(taskArgs.salt);
    await showState(
      `Deployed ${salt} proxy at ${proxyData.proxyAddress}, gasCost: ${proxyData.gas}`
    );
    return proxyData;
  });

task(
  TASK_UPGRADE_DEPLOYED_PROXY,
  "deploys a contract from the factory using create"
)
  .addParam("contractName", "logic contract name")
  .addParam(
    "logicAddress",
    "address of the new logic contract to upgrade the proxy to"
  )
  .addParam(
    "factoryAddress",
    "address of factory contract to deploy the contract with"
  )
  .addOptionalParam(
    "waitConfirmation",
    "wait specified number of blocks between transactions",
    0,
    types.int
  )
  .addOptionalParam(
    "initCallData",
    "input initCallData args in a string list, eg: --initCallData 'arg1, arg2'"
  )
  .addOptionalParam(
    "outputFolder",
    "output folder path to save factory state",
    DEFAULT_FACTORY_STATE_OUTPUT_DIR,
    types.string
  )
  .setAction(async (taskArgs, hre) => {
    const waitBlocks = taskArgs.waitConfirmation;
    const network = hre.network.name;
    const factoryBase = await hre.ethers.getContractFactory(ALICENET_FACTORY);
    // grab the salt from the logic contract
    const Salt = await getSalt(
      taskArgs.contractName,
      hre.artifacts,
      hre.ethers
    );
    // get logic contract interface
    const logicFactory: any = await hre.ethers.getContractFactory(
      taskArgs.contractName
    );
    const initArgs =
      taskArgs.initCallData === undefined
        ? []
        : taskArgs.initCallData.replace(/\s+/g, "").split(",");
    const fullname = (await getFullyQualifiedName(
      taskArgs.contractName,
      hre.artifacts
    )) as string;
    const isInitable = await isInitializable(fullname, hre.artifacts);
    const initCallData = isInitable
      ? logicFactory.interface.encodeFunctionData(INITIALIZER, initArgs)
      : "0x";
    const factory = factoryBase.attach(taskArgs.factoryAddress);
    const txResponse = await factory.upgradeProxy(
      Salt,
      taskArgs.logicAddress,
      initCallData,
      await getGasPrices(hre)
    );
    const receipt = await txResponse.wait(waitBlocks);
    // Data to return to the main task
    const proxyData: ProxyData = {
      proxyAddress: getMetamorphicAddress(
        taskArgs.factoryAddress,
        Salt,
        hre.ethers
      ),
      salt: Salt,
      logicName: taskArgs.contractName,
      logicAddress: taskArgs.logicAddress,
      factoryAddress: taskArgs.factoryAddress,
      gas: receipt.gasUsed.toNumber(),
      receipt,
      initCallData,
    };
    await showState(
      `Updated logic with upgradeDeployedProxy for the
      ${taskArgs.contractName}
      contract at
      ${proxyData.proxyAddress}
      gas:
      ${receipt.gasUsed}`
    );
    await updateProxyList(network, proxyData, taskArgs.outputFolder);
    return proxyData;
  });

/**
 * deploys a proxy and upgrades it using multicall from factory
 * @returns a proxyData object with logic contract name, address and proxy salt, and address.
 */
task("multi-call-deploy-proxy", "deploy and upgrade proxy with multicall")
  .addParam("contractName", "logic contract name")
  .addParam(
    "logicAddress",
    "Address of the logic contract to point the proxy to"
  )
  .addParam(
    "factoryAddress",
    "address of factory contract to deploy the contract with"
  )
  .addOptionalParam(
    "initCallData",
    "input initCallData args in a string list, eg: --initCallData 'arg1, arg2'"
  )
  .addOptionalParam(
    "outputFolder",
    "output folder path to save factory state",
    DEFAULT_FACTORY_STATE_OUTPUT_DIR,
    types.string
  )
  .addOptionalParam(
    "waitConfirmation",
    "wait specified number of blocks between transactions",
    0,
    types.int
  )
  .addOptionalParam(
    "salt",
    "unique salt for specifying proxy defaults to salt specified in logic contract"
  )
  .setAction(async (taskArgs, hre) => {
    const network = hre.network.name;
    const factoryBase = await hre.ethers.getContractFactory(ALICENET_FACTORY);
    const factory = factoryBase.attach(taskArgs.factoryAddress);
    const logicFactory: any = await hre.ethers.getContractFactory(
      taskArgs.contractName
    );
    const initArgs =
      taskArgs.initCallData === undefined
        ? []
        : taskArgs.initCallData.replace(/\s+/g, "").split(",");
    const fullname = (await getFullyQualifiedName(
      taskArgs.contractName,
      hre.artifacts
    )) as string;
    const isInitable = await isInitializable(fullname, hre.artifacts);
    const initCallData = isInitable
      ? logicFactory.interface.encodeFunctionData(INITIALIZER, initArgs)
      : "0x";
    // factory interface pointed to deployed factory contract
    // get the 32byte salt from logic contract file
    const salt: BytesLike =
      taskArgs.salt === undefined
        ? await getSalt(taskArgs.contractName, hre.artifacts, hre.ethers)
        : hre.ethers.utils.formatBytes32String(taskArgs.salt);
    // encode the deployProxy function call with Salt as arg
    const deployProxyCallData: BytesLike =
      factoryBase.interface.encodeFunctionData(DEPLOY_PROXY, [salt]);
    // encode upgrade proxy multicall
    const upgradeProxyCallData: BytesLike =
      factoryBase.interface.encodeFunctionData(UPGRADE_PROXY, [
        salt,
        taskArgs.logicAddress,
        initCallData,
      ]);
    // get the multi call arguements as [deployProxy, upgradeProxy]

    const deployProxy = encodeMultiCallArgs(
      factory.address,
      0,
      deployProxyCallData
    );
    const upgradeProxy = encodeMultiCallArgs(
      factory.address,
      0,
      upgradeProxyCallData
    );
    const multiCallArgs = [deployProxy, upgradeProxy];
    // send the multicall transaction with deployProxy and upgradeProxy
    const txResponse = await factory.multiCall(
      multiCallArgs,
      await getGasPrices(hre)
    );
    const receipt = await txResponse.wait(taskArgs.waitConfirmation);
    // Data to return to the main task
    const proxyData: ProxyData = {
      factoryAddress: taskArgs.factoryAddress,
      logicName: taskArgs.contractName,
      logicAddress: taskArgs.logicAddress,
      salt,
      proxyAddress: getEventVar(receipt, DEPLOYED_PROXY, CONTRACT_ADDR),
      gas: receipt.gasUsed.toNumber(),
      receipt,
      initCallData,
    };

    await updateProxyList(network, proxyData, taskArgs.outputFolder);
    return proxyData;
  });

task(
  "multi-call-upgrade-proxy",
  "multi call to deploy logic and upgrade proxy through factory"
)
  .addParam("contractName", "logic contract name")
  .addParam(
    "factoryAddress",
    "address of factory contract to deploy the contract with"
  )
  .addOptionalParam(
    "initCallData",
    "input initCallData args in a string list, eg: --initCallData 'arg1, arg2'"
  )
  .addOptionalParam(
    "salt",
    "unique salt for specifying proxy defaults to salt specified in logic contract"
  )
  .addOptionalParam(
    "waitConfirmation",
    "wait specified number of blocks between transactions",
    0,
    types.int
  )
  .addOptionalVariadicPositionalParam("constructorArgs")
  .setAction(async (taskArgs, hre) => {
    const factoryBase = await hre.ethers.getContractFactory(ALICENET_FACTORY);
    const factory = factoryBase.attach(taskArgs.factoryAddress);
    const logicFactory: any = await hre.ethers.getContractFactory(
      taskArgs.contractName
    );
    const initArgs =
      taskArgs.initCallData === undefined
        ? []
        : taskArgs.initCallData.replace(/\s+/g, "").split(",");
    const fullname = (await getFullyQualifiedName(
      taskArgs.contractName,
      hre.artifacts
    )) as string;
    const isInitable = await isInitializable(fullname, hre.artifacts);
    const initCallData = isInitable
      ? logicFactory.interface.encodeFunctionData(INITIALIZER, initArgs)
      : "0x";
    const deployTx = logicFactory.getDeployTransaction(
      ...taskArgs.constructorArgs
    );
    const deployCreateCallData = factoryBase.interface.encodeFunctionData(
      DEPLOY_CREATE,
      [deployTx.data]
    );
    const salt: string =
      taskArgs.salt === undefined
        ? await getSalt(taskArgs.contractName, hre.artifacts, hre.ethers)
        : hre.ethers.utils.formatBytes32String(taskArgs.salt);
    const txCount = await hre.ethers.provider.getTransactionCount(
      factory.address
    );
    const implAddress = hre.ethers.utils.getContractAddress({
      from: factory.address,
      nonce: txCount,
    });
    const upgradeProxyCallData = factoryBase.interface.encodeFunctionData(
      UPGRADE_PROXY,
      [salt, implAddress, initCallData]
    );
    const PROXY_FACTORY = await hre.ethers.getContractFactory(PROXY);
    const proxyAddress = getMetamorphicAddress(
      taskArgs.factoryAddress,
      salt,
      hre.ethers
    );
    const proxyContract = await PROXY_FACTORY.attach(proxyAddress);
    const oldImpl = await proxyContract.getImplementationAddress();
    const deployCreate = await encodeMultiCallArgs(
      factory.address,
      0,
      deployCreateCallData
    );
    const upgradeProxy = await encodeMultiCallArgs(
      factory.address,
      0,
      upgradeProxyCallData
    );
    const txResponse = await factory.multiCall(
      [deployCreate, upgradeProxy],
      await getGasPrices(hre)
    );
    const receipt = await txResponse.wait(taskArgs.waitConfirmation);
    await showState(
      `Updating logic for the ${taskArgs.contractName} proxy at ${proxyAddress} from ${oldImpl} to ${implAddress}, gasCost: ${receipt.gasUsed}`
    );
    const proxyData: ProxyData = {
      factoryAddress: taskArgs.factoryAddress,
      logicName: taskArgs.contractName,
      logicAddress: taskArgs.logicAddress,
      salt,
      proxyAddress,
      gas: receipt.gasUsed.toNumber(),
      receipt,
      initCallData,
    };
    return proxyData;
  });

// Generate a json file with all deployment information
task(
  "generate-contracts-descriptor",
  "Generates deploymentList.json file for faster contract deployment (requires deploymentList and deploymentArgsTemplate files to be already generated)"
)
  .addOptionalParam(
    "outputFolder",
    "output folder path to save deployment arg template and list"
  )
  .setAction(async (taskArgs, hre) => {
    await checkUserDirPath(taskArgs.outputFolder);
    const configDirPath =
      taskArgs.outputFolder === undefined
        ? DEFAULT_CONFIG_DIR
        : taskArgs.outputFolder;
    const path =
      configDirPath === undefined
        ? DEFAULT_CONFIG_DIR + DEPLOYMENT_LIST_FPATH + ".json"
        : configDirPath + DEPLOYMENT_LIST_FPATH + ".json";
    const deploymentArgsPath =
      configDirPath === undefined
        ? DEPLOYMENT_ARG_PATH + DEPLOYMENT_ARGS_TEMPLATE_FPATH
        : configDirPath + DEPLOYMENT_ARGS_TEMPLATE_FPATH;
    const contractsArray: any = [];
    const json = { contracts: contractsArray };
    const contracts = await getDeploymentList(taskArgs.inputFolder);
    const deploymentArgsFile = fs.readFileSync(deploymentArgsPath);
    const tomlFile: any = toml.parse(deploymentArgsFile.toLocaleString());
    for (let i = 0; i < contracts.length; i++) {
      const contract = contracts[i];
      const contractName = contract.split(":")[1];
      const tomlConstructorArgs = tomlFile.constructor[
        contract
      ] as toml.JsonArray;
      const constructorArgs: any = [];
      if (tomlConstructorArgs !== undefined) {
        tomlConstructorArgs.forEach((jsonObject) => {
          constructorArgs.push(JSON.stringify(jsonObject).split('"')[3]);
        });
      }
      const tomlInitializerArgs = tomlFile.initializer[
        contract
      ] as toml.JsonArray;
      const initializerArgs: any = [];
      if (tomlInitializerArgs !== undefined) {
        tomlInitializerArgs.forEach((jsonObject) => {
          initializerArgs.push(JSON.stringify(jsonObject).split('"')[3]);
        });
      }
      const deployType = await getDeployType(contract, hre.artifacts);
      const deployGroup = await getDeployGroup(contract, hre.artifacts);
      const deployGroupIndex = await getDeployGroupIndex(
        contract,
        hre.artifacts
      );
      if (deployType !== undefined) {
        const object = {
          name: contractName,
          fullyQualifiedName: contract,
          deployGroup:
            deployGroup !== undefined && deployGroup ? deployGroup : "general",
          deployGroupIndex:
            deployGroupIndex !== undefined && deployGroupIndex
              ? deployGroupIndex
              : "0",
          deployType,
          constructorArgs,
          initializerArgs,
        };
        json.contracts.push(object);
      }
    }
    fs.writeFileSync(path, JSON.stringify(json, null, 4));
  });

task(
  "deploy-contracts-from-descriptor",
  "Deploys ALL AliceNet contracts reading deploymentList.json"
)
  .addOptionalParam(
    "factoryAddress",
    "specify if a factory is already deployed, if not specified a new factory will be deployed"
  )
  .addOptionalParam(
    "inputFolder",
    "path to location containing deploymentArgsTemplate, and deploymentList"
  )
  .addOptionalParam("outputFolder", "output folder path to save factory state")
  .setAction(async (taskArgs, hre) => {
    let cumulativeGasUsed = BigNumber.from("0");
    await checkUserDirPath(taskArgs.outputFolder);
    const configDirPath =
      taskArgs.outputFolder === undefined
        ? DEFAULT_CONFIG_DIR
        : taskArgs.outputFolder;
    const path =
      configDirPath === undefined
        ? DEFAULT_CONFIG_DIR + DEPLOYMENT_LIST_FPATH + ".json"
        : configDirPath + DEPLOYMENT_LIST_FPATH + ".json";
    if (!fs.existsSync(path)) {
      const error =
        "Could not find " +
        DEFAULT_CONFIG_DIR +
        DEPLOYMENT_LIST_FPATH +
        ".json file. It must be generated first with generate-contracts-descriptor task";
      throw new Error(error);
    }
    const rawdata = fs.readFileSync(path);
    const json = JSON.parse(rawdata.toLocaleString());
    if (hre.network.name === "hardhat") {
      // hardhat is not being able to estimate correctly the tx gas due to the massive bytes array
      // being sent as input to the function (the contract bytecode), so we need to increase the block
      // gas limit temporally in order to deploy the template
      await hre.network.provider.send("evm_setBlockGasLimit", [
        "0x9000000000000000",
      ]);
    }
    // deploy the factory first
    let factoryAddress = taskArgs.factoryAddress;
    if (factoryAddress === undefined) {
      const factoryData: FactoryData = await hre.run(TASK_DEPLOY_FACTORY, {
        outputFolder: taskArgs.outputFolder,
        inputFolder: taskArgs.inputFolder,
      });
      factoryAddress = factoryData.address;
      cumulativeGasUsed = cumulativeGasUsed.add(factoryData.gas);
    }
    const factoryBase = await hre.ethers.getContractFactory(ALICENET_FACTORY);
    const factory = factoryBase.attach(factoryAddress);
    const txCount = await hre.ethers.provider.getTransactionCount(
      factory.address
    );
    const contracts = json.contracts;
    await deployContractsMulticall(
      contracts,
      hre,
      factory.address,
      txCount,
      taskArgs.inputFolder,
      taskArgs.outputFolder
    );
    console.log(`total gas used: ${cumulativeGasUsed.toString()}`);
  });

async function checkUserDirPath(path: string) {
  if (path !== undefined) {
    if (!fs.existsSync(path)) {
      console.log(
        "Creating Folder at" + path + " since it didn't exist before!"
      );
      fs.mkdirSync(path);
    }
    if (fs.statSync(path).isFile()) {
      throw new Error("outputFolder path should be to a directory not a file");
    }
  }
}

<<<<<<< HEAD
async function getAccounts(hre: HardhatRuntimeEnvironment) {
  const signers = await hre.ethers.getSigners();
  const accounts: string[] = [];
  for (const signer of signers) {
    accounts.push(signer.address);
  }
  return accounts;
}

async function getFullyQualifiedName(
  contractName: string,
  hre: HardhatRuntimeEnvironment
) {
  const contractArtifact = await hre.artifacts.readArtifact(contractName);
  const path = contractArtifact.sourceName;
  return path + ":" + contractName;
}
/**
 * @description returns everything on the left side of the :
 * ie: src/proxy/Proxy.sol:Mock => src/proxy/Proxy.sol
 * @param qualifiedName the relative path of the contract file + ":" + name of contract
 * @returns the relative path of the contract
 */
function extractPath(qualifiedName: string) {
  return qualifiedName.split(":")[0];
}

/**
 * @description goes through the receipt from the
 * transaction and extract the specified event name and variable
 * @param receipt tx object returned from the tran
 * @param eventName
 * @param varName
 * @returns
 */
export function getEventVar(
  receipt: ContractReceipt,
  eventName: string,
  varName: string
) {
  let result = "0x";
  if (receipt.events !== undefined) {
    const events = receipt.events;
    for (let i = 0; i < events.length; i++) {
      // look for the event
      if (events[i].event === eventName) {
        if (events[i].args !== undefined) {
          const args = events[i].args;
          // extract the deployed mock logic contract address from the event
          result = args !== undefined ? args[varName] : undefined;
          if (result !== undefined) {
            return result;
          }
        } else {
          throw new Error(
            `failed to extract ${varName} from event: ${eventName}`
          );
        }
      }
    }
  }
  throw new Error(`failed to find event: ${eventName}`);
}
/**
 * @description extracts the value specified by custom:salt from the contracts artifacts
 * buildInfo
 * @param contractName the name of the contract to get the salt for
 * @param hre hardhat runtime environment
 * @returns the string version of salt specified by custom:salt
 *  NatSpec tag in the contract
 */
async function getSalt(
  contractName: string,
  hre: HardhatRuntimeEnvironment
): Promise<string> {
  const qualifiedName: any = await getFullyQualifiedName(contractName, hre);
  const buildInfo = await hre.artifacts.getBuildInfo(qualifiedName);
  let contractOutput: any;
  let devdoc: any;
  let salt: string = "";
  if (buildInfo !== undefined) {
    const path = extractPath(qualifiedName);
    contractOutput = buildInfo.output.contracts[path][contractName];
    devdoc = contractOutput.devdoc;
    if (devdoc["custom:role"] !== undefined) {
      const type_ = devdoc["custom:role"];
      const role = hre.ethers.utils.solidityKeccak256(["string"], [type_]);
      const contractHash = hre.ethers.utils.solidityKeccak256(
        ["string"],
        [contractName]
      );
      salt = hre.ethers.utils.solidityKeccak256(
        ["bytes32", "bytes32"],
        [contractHash, role]
      );
      return salt;
    }
    salt = devdoc["custom:salt"];
    return salt;
  } else {
    console.error("missing salt");
  }
  return salt;
}

/**
 * @description gets the salt from the contract natspec tag and converts it to bytes32
 * @param contractName the name of the contract to get the salt for
 * @param hre hardhat runtime environment
 * @returns the string that represents the 32Bytes version
 * of the salt specified by custom:salt
 */
export async function getBytes32Salt(
  contractName: string,
  hre: HardhatRuntimeEnvironment
) {
  const salt: string = await getSalt(contractName, hre);
  if (salt.startsWith("0x")) {
    return salt;
  }
  return hre.ethers.utils.formatBytes32String(salt);
}

/**
 *
 * @param factoryAddress address of the factory that deployed the contract
 * @param salt value specified by custom:salt in the contrac
 * @param hre hardhat runtime environment
 * @returns returns the address of the metamorphic contract
 */
function getMetamorphicAddress(
  factoryAddress: string,
  salt: string,
  hre: HardhatRuntimeEnvironment
) {
  const initCode = "0x6020363636335afa1536363636515af43d36363e3d36f3";
  return hre.ethers.utils.getCreate2Address(
    factoryAddress,
    salt,
    hre.ethers.utils.keccak256(initCode)
  );
}

=======
>>>>>>> 31fa88be
export const showState = async (message: string): Promise<void> => {
  if (process.env.silencer === undefined || process.env.silencer === "false") {
    console.log(message);
  }
};

export async function getGasPrices(hre: HardhatRuntimeEnvironment) {
  // get the latest block
  const latestBlock = await hre.ethers.provider.getBlock("latest");
  // get the previous basefee from the latest block
  const _blockBaseFee = latestBlock.baseFeePerGas;
  if (_blockBaseFee === undefined || _blockBaseFee === null) {
    throw new Error("undefined block base fee per gas");
  }
  const blockBaseFee = _blockBaseFee.toBigInt();
  // miner tip
  let maxPriorityFeePerGas: bigint;
  const network = await hre.ethers.provider.getNetwork();
  const minValue = hre.ethers.utils.parseUnits("2.0", "gwei").toBigInt();
  if (network.chainId === 1337) {
    maxPriorityFeePerGas = minValue;
  } else {
    maxPriorityFeePerGas = BigInt(
      await hre.network.provider.send("eth_maxPriorityFeePerGas")
    );
  }
  maxPriorityFeePerGas = (maxPriorityFeePerGas * 125n) / 100n;
  maxPriorityFeePerGas =
    maxPriorityFeePerGas < minValue ? minValue : maxPriorityFeePerGas;
  const maxFeePerGas = 2n * blockBaseFee + maxPriorityFeePerGas;
  return { maxPriorityFeePerGas, maxFeePerGas };
}

export async function verifyContract(
  hre: HardhatRuntimeEnvironment,
  deployedContractAddress: string,
  constructorArgs: Array<any>
) {
  let result;
  try {
    result = await hre.run("verify", {
      network: hre.network.name,
      address: deployedContractAddress,
      constructorArgsParams: constructorArgs,
    });
  } catch (error) {
    console.log(
      `Failed to automatically verify ${deployedContractAddress} please do it manually!`
    );
    console.log(error);
  }
  return result;
}<|MERGE_RESOLUTION|>--- conflicted
+++ resolved
@@ -106,7 +106,11 @@
 task("getSalt", "gets the string version of salt from contract")
   .addParam("contractName", "test contract")
   .setAction(async (taskArgs, hre) => {
-    const salt = await getSalt(taskArgs.contractName, hre);
+    const salt = await getSalt(
+      taskArgs.contractName,
+      hre.artifacts,
+      hre.ethers
+    );
     await showState(salt);
   });
 
@@ -1181,18 +1185,8 @@
     }
     const factoryBase = await hre.ethers.getContractFactory(ALICENET_FACTORY);
     const factory = factoryBase.attach(factoryAddress);
-    const txCount = await hre.ethers.provider.getTransactionCount(
-      factory.address
-    );
     const contracts = json.contracts;
-    await deployContractsMulticall(
-      contracts,
-      hre,
-      factory.address,
-      txCount,
-      taskArgs.inputFolder,
-      taskArgs.outputFolder
-    );
+    await deployContractsMulticall(contracts, hre, factory.address);
     console.log(`total gas used: ${cumulativeGasUsed.toString()}`);
   });
 
@@ -1210,152 +1204,6 @@
   }
 }
 
-<<<<<<< HEAD
-async function getAccounts(hre: HardhatRuntimeEnvironment) {
-  const signers = await hre.ethers.getSigners();
-  const accounts: string[] = [];
-  for (const signer of signers) {
-    accounts.push(signer.address);
-  }
-  return accounts;
-}
-
-async function getFullyQualifiedName(
-  contractName: string,
-  hre: HardhatRuntimeEnvironment
-) {
-  const contractArtifact = await hre.artifacts.readArtifact(contractName);
-  const path = contractArtifact.sourceName;
-  return path + ":" + contractName;
-}
-/**
- * @description returns everything on the left side of the :
- * ie: src/proxy/Proxy.sol:Mock => src/proxy/Proxy.sol
- * @param qualifiedName the relative path of the contract file + ":" + name of contract
- * @returns the relative path of the contract
- */
-function extractPath(qualifiedName: string) {
-  return qualifiedName.split(":")[0];
-}
-
-/**
- * @description goes through the receipt from the
- * transaction and extract the specified event name and variable
- * @param receipt tx object returned from the tran
- * @param eventName
- * @param varName
- * @returns
- */
-export function getEventVar(
-  receipt: ContractReceipt,
-  eventName: string,
-  varName: string
-) {
-  let result = "0x";
-  if (receipt.events !== undefined) {
-    const events = receipt.events;
-    for (let i = 0; i < events.length; i++) {
-      // look for the event
-      if (events[i].event === eventName) {
-        if (events[i].args !== undefined) {
-          const args = events[i].args;
-          // extract the deployed mock logic contract address from the event
-          result = args !== undefined ? args[varName] : undefined;
-          if (result !== undefined) {
-            return result;
-          }
-        } else {
-          throw new Error(
-            `failed to extract ${varName} from event: ${eventName}`
-          );
-        }
-      }
-    }
-  }
-  throw new Error(`failed to find event: ${eventName}`);
-}
-/**
- * @description extracts the value specified by custom:salt from the contracts artifacts
- * buildInfo
- * @param contractName the name of the contract to get the salt for
- * @param hre hardhat runtime environment
- * @returns the string version of salt specified by custom:salt
- *  NatSpec tag in the contract
- */
-async function getSalt(
-  contractName: string,
-  hre: HardhatRuntimeEnvironment
-): Promise<string> {
-  const qualifiedName: any = await getFullyQualifiedName(contractName, hre);
-  const buildInfo = await hre.artifacts.getBuildInfo(qualifiedName);
-  let contractOutput: any;
-  let devdoc: any;
-  let salt: string = "";
-  if (buildInfo !== undefined) {
-    const path = extractPath(qualifiedName);
-    contractOutput = buildInfo.output.contracts[path][contractName];
-    devdoc = contractOutput.devdoc;
-    if (devdoc["custom:role"] !== undefined) {
-      const type_ = devdoc["custom:role"];
-      const role = hre.ethers.utils.solidityKeccak256(["string"], [type_]);
-      const contractHash = hre.ethers.utils.solidityKeccak256(
-        ["string"],
-        [contractName]
-      );
-      salt = hre.ethers.utils.solidityKeccak256(
-        ["bytes32", "bytes32"],
-        [contractHash, role]
-      );
-      return salt;
-    }
-    salt = devdoc["custom:salt"];
-    return salt;
-  } else {
-    console.error("missing salt");
-  }
-  return salt;
-}
-
-/**
- * @description gets the salt from the contract natspec tag and converts it to bytes32
- * @param contractName the name of the contract to get the salt for
- * @param hre hardhat runtime environment
- * @returns the string that represents the 32Bytes version
- * of the salt specified by custom:salt
- */
-export async function getBytes32Salt(
-  contractName: string,
-  hre: HardhatRuntimeEnvironment
-) {
-  const salt: string = await getSalt(contractName, hre);
-  if (salt.startsWith("0x")) {
-    return salt;
-  }
-  return hre.ethers.utils.formatBytes32String(salt);
-}
-
-/**
- *
- * @param factoryAddress address of the factory that deployed the contract
- * @param salt value specified by custom:salt in the contrac
- * @param hre hardhat runtime environment
- * @returns returns the address of the metamorphic contract
- */
-function getMetamorphicAddress(
-  factoryAddress: string,
-  salt: string,
-  hre: HardhatRuntimeEnvironment
-) {
-  const initCode = "0x6020363636335afa1536363636515af43d36363e3d36f3";
-  return hre.ethers.utils.getCreate2Address(
-    factoryAddress,
-    salt,
-    hre.ethers.utils.keccak256(initCode)
-  );
-}
-
-=======
->>>>>>> 31fa88be
 export const showState = async (message: string): Promise<void> => {
   if (process.env.silencer === undefined || process.env.silencer === "false") {
     console.log(message);
