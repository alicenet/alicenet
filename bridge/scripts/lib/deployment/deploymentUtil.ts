import { HardhatEthersHelpers } from "@nomiclabs/hardhat-ethers/types";
import { BigNumberish, BytesLike, ContractFactory } from "ethers";
import {
  Artifacts,
  HardhatRuntimeEnvironment,
  RunTaskFunction,
} from "hardhat/types";
// import {
//   AliceNetFactory,
//   AliceNetFactory__factory,
// } from "../../../typechain-types";
import { getBytes32Salt, getEventVar } from "../alicenetFactoryTasks";
import { encodeMultiCallArgs } from "../alicenetTasks";
import {
  ALICENET_FACTORY,
  CONTRACT_ADDR,
  DEFAULT_CONFIG_OUTPUT_DIR,
  DEPLOYED_PROXY,
  DEPLOYED_STATIC,
  DEPLOY_CREATE,
  DEPLOY_PROXY,
  DEPLOY_STATIC,
  DEPLOY_TEMPLATE,
  INITIALIZER,
  ONLY_PROXY,
  STATIC_DEPLOYMENT,
  UPGRADEABLE_DEPLOYMENT,
  UPGRADE_PROXY,
} from "../constants";
import { readDeploymentArgs } from "./deploymentConfigUtil";
import { ProxyData } from "./factoryStateUtil";

type Ethers = typeof import("../../../node_modules/ethers/lib/ethers") &
  HardhatEthersHelpers;

export interface ArgData {
  [key: string]: string;
}
export interface ContractArgs {
  [key: string]: Array<ArgData>;
}
export interface DeploymentArgs {
  constructor: ContractArgs;
  initializer: ContractArgs;
}

export type DeployProxyMCArgs = {
  contractName: string;
  logicAddress: string;
  waitConfirmation?: boolean;
  factoryAddress?: string;
  initCallData?: BytesLike;
  outputFolder?: string;
};
export type MultiCallArgsStruct = {
  target: string;
  value: BigNumberish;
  data: BytesLike;
};
export type DeployArgs = {
  contractName: string;
  factoryAddress: string;
  waitConfirmation?: boolean;
  initCallData?: string;
  constructorArgs?: any;
  outputFolder?: string;
};

export type Args = {
  contractName: string;
  factoryAddress?: string;
  salt?: BytesLike;
  initCallData?: string;
  constructorArgs?: any;
  outputFolder?: string;
};
export interface InitData {
  constructorArgs: { [key: string]: any };
  initializerArgs: { [key: string]: any };
}

export interface ContractDescriptor {
  name: string;
  fullyQualifiedName: string;
  deployGroup: string;
  deployGroupIndex: number;
  deployType: string;
  constructorArgs: Array<any>;
  initializerArgs: Array<any>;
}

export async function getContractDescriptor(
  contractName: string,
  constructorArgs: Array<any>,
  initializerArgs: Array<any>,
  hre: HardhatRuntimeEnvironment
): Promise<ContractDescriptor> {
  const fullyQualifiedName = await getFullyQualifiedName(
    contractName,
    hre.artifacts
  );
  return {
    name: contractName,
    fullyQualifiedName: await getFullyQualifiedName(
      contractName,
      hre.artifacts
    ),
    deployGroup: await getDeployGroup(fullyQualifiedName, hre.artifacts),
    deployGroupIndex: parseInt(
      await getDeployGroupIndex(fullyQualifiedName, hre.artifacts),
      10
    ),
    deployType: await getDeployType(fullyQualifiedName, hre.artifacts),
    constructorArgs: constructorArgs,
    initializerArgs: initializerArgs,
  };
}
// function to deploy the factory
export async function deployFactory(run: RunTaskFunction, usrPath?: string) {
  return await run("deployFactory", { outputFolder: usrPath });
}

export async function getDeployMetaArgs(
  fullyQualifiedName: string,
  waitConfirmation: boolean,
  factoryAddress: string,
  artifacts: Artifacts,
  inputFolder?: string,
  outputFolder?: string
): Promise<DeployArgs> {
  let initCallData;
  // check if contract needs to be initialized
  const initAble = await isInitializable(fullyQualifiedName, artifacts);
  if (initAble) {
    const initializerArgs = await getDeploymentInitializerArgs(
      fullyQualifiedName,
      inputFolder
    );
    initCallData = await getEncodedInitCallData(initializerArgs);
  }
  const hasConArgs = await hasConstructorArgs(fullyQualifiedName, artifacts);
  const constructorArgs = hasConArgs
    ? await getDeploymentConstructorArgs(fullyQualifiedName, inputFolder)
    : undefined;
  return {
    contractName: extractName(fullyQualifiedName),
    waitConfirmation: waitConfirmation,
    factoryAddress: factoryAddress,
    initCallData: initCallData,
    constructorArgs: constructorArgs,
    outputFolder: outputFolder,
  };
}

export async function getDeployUpgradeableProxyArgs(
  fullyQualifiedName: string,
  factoryAddress: string,
  artifacts: Artifacts,
  waitConfirmation?: boolean,
  inputFolder?: string,
  outputFolder?: string
): Promise<DeployArgs> {
  let initCallData;
  const initAble = await isInitializable(fullyQualifiedName, artifacts);
  if (initAble) {
    const initializerArgs = await getDeploymentInitializerArgs(
      fullyQualifiedName,
      inputFolder
    );
    initCallData = await getEncodedInitCallData(initializerArgs);
  }
  const hasConArgs = await hasConstructorArgs(fullyQualifiedName, artifacts);
  const constructorArgs = hasConArgs
    ? await getDeploymentConstructorArgs(fullyQualifiedName, inputFolder)
    : undefined;
  return {
    contractName: extractName(fullyQualifiedName),
    waitConfirmation: waitConfirmation,
    factoryAddress: factoryAddress,
    initCallData: initCallData,
    constructorArgs: constructorArgs,
    outputFolder: outputFolder,
  };
}

export async function isInitializable(
  fullyQualifiedName: string,
  artifacts: Artifacts
) {
  const buildInfo: any = await artifacts.getBuildInfo(fullyQualifiedName);
  const path = extractPath(fullyQualifiedName);
  const name = extractName(fullyQualifiedName);
  const methods = buildInfo.output.contracts[path][name].abi;
  for (const method of methods) {
    if (method.name === INITIALIZER) {
      return true;
    }
  }
  return false;
}

export async function hasConstructorArgs(
  fullName: string,
  artifacts: Artifacts
) {
  const buildInfo: any = await artifacts.getBuildInfo(fullName);
  const path = extractPath(fullName);
  const name = extractName(fullName);
  const methods = buildInfo.output.contracts[path][name].abi;
  for (const method of methods) {
    if (method.type === "constructor") {
      return method.inputs.length > 0;
    }
  }
  return false;
}
/**
 * @description encodes init call state input to be used by the custom hardhat tasks
 * @param args values of the init call state as an array of strings where each string represents variable value
 * @returns the args array as a comma delimited string
 */
export async function getEncodedInitCallData(
  args: Array<string> | undefined
): Promise<string | undefined> {
  if (args !== undefined) {
    return args.toString();
  }
}

export async function getContract(name: string, artifacts: Artifacts) {
  const artifactPaths = await artifacts.getAllFullyQualifiedNames();
  for (let i = 0; i < artifactPaths.length; i++) {
    if (artifactPaths[i].split(":")[1] === name) {
      return String(artifactPaths[i]);
    }
  }
}

export async function getAllContracts(artifacts: Artifacts) {
  // get a list with all the contract names
  return await artifacts.getAllFullyQualifiedNames();
}

export function extractPath(fullName: string) {
  return fullName.split(":")[0];
}

export function extractName(fullName: string) {
  return fullName.split(":")[1];
}

export async function getCustomNSTag(
  fullyQaulifiedContractName: string,
  tagName: string,
  artifacts: Artifacts
): Promise<string> {
  const buildInfo = await artifacts.getBuildInfo(fullyQaulifiedContractName);
  if (buildInfo !== undefined) {
    const name = extractName(fullyQaulifiedContractName);
    const path = extractPath(fullyQaulifiedContractName);
    const info: any = buildInfo?.output.contracts[path][name];
    return info.devdoc[`custom:${tagName}`];
  } else {
    throw new Error(`Failed to get natspec tag ${tagName}`);
  }
}

// return a list of constructor inputs for each contract
export async function getDeploymentConstructorArgs(
  fullName: string,
  configDirPath?: string
) {
  let output: Array<string> = [];
  // get the deployment args
  const path =
    configDirPath === undefined
      ? DEFAULT_CONFIG_OUTPUT_DIR + "/deploymentArgsTemplate"
      : configDirPath + "/deploymentArgsTemplate";
  const deploymentConfig: any = await readDeploymentArgs(path);
  if (deploymentConfig !== undefined) {
    const deploymentArgs: DeploymentArgs = {
      constructor: deploymentConfig.constructor,
      initializer: deploymentConfig.initializer,
    };
    if (
      deploymentArgs.constructor !== undefined &&
      deploymentArgs.constructor[fullName] !== undefined
    ) {
      output = extractArgs(deploymentArgs.constructor[fullName]);
    }
  } else {
    output = [];
  }
  return output;
}

export function extractArgs(input: Array<ArgData>) {
  const output: Array<string> = [];
  for (let i = 0; i < input.length; i++) {
    const argName = Object.keys(input[i])[0];
    const argData = input[i];
    output.push(argData[argName]);
  }
  return output;
}

// return a list of initializer inputs for each contract
export async function getDeploymentInitializerArgs(
  fullName: string,
  configDirPath?: string
) {
  let output: Array<string> | undefined;
  const path =
    configDirPath === undefined
      ? DEFAULT_CONFIG_OUTPUT_DIR + "/deploymentArgsTemplate"
      : configDirPath + "/deploymentArgsTemplate";
  const deploymentConfig: any = await readDeploymentArgs(path);
  if (deploymentConfig !== undefined) {
    const deploymentArgs: DeploymentArgs = deploymentConfig;
    if (
      deploymentArgs.initializer !== undefined &&
      deploymentArgs.initializer[fullName] !== undefined
    ) {
      output = extractArgs(deploymentArgs.initializer[fullName]);
    }
  } else {
    output = undefined;
  }
  return output;
}

// export async function getSalt(fullName: string, artifacts: Artifacts) {
//   return await getCustomNSTag(fullName, "salt", artifacts);
// }

// export async function getBytes32Salt(
//   contractName: string,
//   artifacts: Artifacts,
//   ethers: Ethers
// ) {
//   const fullName = await getFullyQualifiedName(contractName, artifacts);
<<<<<<< HEAD
//   console.log('.fullName', fullName)
//   const salt: string = await getSalt(fullName, artifacts);
//   console.log('.salt', salt)
=======
//   const salt: string = await getSalt(fullName, artifacts);
>>>>>>> 7fb0e384
//   return ethers.utils.formatBytes32String(salt);
// }
export async function getFullyQualifiedName(
  contractName: string,
  artifacts: Artifacts
) {
  const contractArtifact = await artifacts.readArtifact(contractName);
  const path = contractArtifact.sourceName;
  return path + ":" + contractName;
}
export async function getDeployType(fullName: string, artifacts: Artifacts) {
  return await getCustomNSTag(fullName, "deploy-type", artifacts);
}

export async function getDeployGroup(fullName: string, artifacts: Artifacts) {
  return await getCustomNSTag(fullName, "deploy-group", artifacts);
}

export async function getDeployGroupIndex(
  fullName: string,
  artifacts: Artifacts
) {
  return await getCustomNSTag(fullName, "deploy-group-index", artifacts);
}

export async function getDeployStaticMultiCallArgs(
  contractDescriptor: ContractDescriptor,
  hre: HardhatRuntimeEnvironment,
  factoryAddr: string,
  inputedInitCallData?: string
) {
  const factoryBase = await hre.ethers.getContractFactory(ALICENET_FACTORY);
  const factory = factoryBase.attach(factoryAddr);
  const logicContract: ContractFactory = await hre.ethers.getContractFactory(
    contractDescriptor.name
  );
  const logicFactory = await hre.ethers.getContractFactory(
    contractDescriptor.name
  );
  const deployTxReq = logicContract.getDeployTransaction(
    ...contractDescriptor.constructorArgs
  );
  let initCallData = "0x";
  if (inputedInitCallData) {
    initCallData = inputedInitCallData;
  }
  if (contractDescriptor.initializerArgs.length > 0)
    initCallData = logicFactory.interface.encodeFunctionData(
      INITIALIZER,
      contractDescriptor.initializerArgs
    );
  const salt = await getBytes32Salt(
    contractDescriptor.name,
    hre
  );
  const deployTemplateCallData: BytesLike =
    factoryBase.interface.encodeFunctionData(DEPLOY_TEMPLATE, [
      deployTxReq.data,
    ]);
  const deployStaticCallData: BytesLike =
    factoryBase.interface.encodeFunctionData(DEPLOY_STATIC, [
      salt,
      initCallData,
    ]);
  const deployTemplate = encodeMultiCallArgs(
    factory.address,
    0,
    deployTemplateCallData
  );
  const deployStatic = encodeMultiCallArgs(
    factory.address,
    0,
    deployStaticCallData
  );
  return [deployTemplate, deployStatic];
}

export async function getDeployUpgradeableMultiCallArgs(
  contractDescriptor: ContractDescriptor,
  hre: HardhatRuntimeEnvironment,
  factoryAddr: string,
  inputedInitCallData?: string
) {
  const factoryBase = await hre.ethers.getContractFactory(ALICENET_FACTORY);
  const factory = factoryBase.attach(factoryAddr);
  const logicContract: ContractFactory = await hre.ethers.getContractFactory(
    contractDescriptor.name
  );
  const logicFactory = await hre.ethers.getContractFactory(
    contractDescriptor.name
  );
  const deployTxReq = logicContract.getDeployTransaction(
    ...contractDescriptor.constructorArgs
  );
  let initCallData = "0x";
  if (inputedInitCallData) {
    initCallData = inputedInitCallData;
  }
  if (contractDescriptor.initializerArgs.length > 0)
    initCallData = logicFactory.interface.encodeFunctionData(
      INITIALIZER,
      contractDescriptor.initializerArgs
    );
  const salt = await getBytes32Salt(
    contractDescriptor.name,
    hre
  );
  const nonce = await hre.ethers.provider.getTransactionCount(factory.address);
  const logicAddress = hre.ethers.utils.getContractAddress({
    from: factory.address,
    nonce: nonce,
  });

  // encode deploy create
  const deployCreateCallData: BytesLike =
    factoryBase.interface.encodeFunctionData(DEPLOY_CREATE, [deployTxReq.data]);
  // encode the deployProxy function call with Salt as arg
  const deployProxyCallData: BytesLike =
    factoryBase.interface.encodeFunctionData(DEPLOY_PROXY, [salt]);
  // encode upgrade proxy multicall
  const upgradeProxyCallData: BytesLike =
    factoryBase.interface.encodeFunctionData(UPGRADE_PROXY, [
      salt,
      logicAddress,
      initCallData,
    ]);
  const deployCreate = encodeMultiCallArgs(
    factory.address,
    0,
    deployCreateCallData
  );
  const deployProxy = encodeMultiCallArgs(
    factory.address,
    0,
    deployProxyCallData
  );
  const upgradeProxy = encodeMultiCallArgs(
    factory.address,
    0,
    upgradeProxyCallData
  );
  const multiCallArgs = [deployCreate, deployProxy, upgradeProxy];
  return multiCallArgs;
}

export async function deployContractsMulticall(
  contracts: ContractDescriptor[],
  hre: HardhatRuntimeEnvironment,
  factoryAddr: string,
  txCount: number,
  inputFolder?: string,
  outputFolder?: string
) {
  const factoryBase = await hre.ethers.getContractFactory(ALICENET_FACTORY);
  const factory = factoryBase.attach(factoryAddr);
  let proxyData: ProxyData;
  let multiCallArgsArray = Array();

  for (let i = 0; i < contracts.length; i++) {
    const contract = contracts[i];
    if (true) {
      const deployType = contract.deployType;
      switch (deployType) {
        case STATIC_DEPLOYMENT: {
          let multiCallArgsArray = Array();
          let [deployTemplate, deployStatic] =
            await getDeployStaticMultiCallArgs(contract, hre, factory.address);
          multiCallArgsArray.push(deployTemplate);
          multiCallArgsArray.push(deployStatic);
          const txResponse = await factory.multiCall(multiCallArgsArray);
          const receipt = await txResponse.wait();
          const address = getEventVar(receipt, DEPLOYED_STATIC, CONTRACT_ADDR);
          console.log(contract.name, "deployed at:", address);
          break;
        }
        case UPGRADEABLE_DEPLOYMENT: {
          let multiCallArgsArray = Array();
          let [deployCreate, deployProxy, upgradeProxy] =
            await getDeployUpgradeableMultiCallArgs(
              contract,
              hre,
              factory.address
            );
          multiCallArgsArray.push(deployCreate);
          multiCallArgsArray.push(deployProxy);
          multiCallArgsArray.push(upgradeProxy);
          const txResponse = await factory.multiCall(multiCallArgsArray);
          const receipt = await txResponse.wait();
          const address = getEventVar(receipt, DEPLOYED_PROXY, CONTRACT_ADDR);
          console.log(contract.name, "deployed at:", address);
          break;
        }
        case ONLY_PROXY: {
          const name = extractName(contract.fullyQualifiedName);
          const salt: BytesLike = await getBytes32Salt(
            name,
            hre
          );
          const factoryAddress = factory.address;
          proxyData = await hre.run("deployProxy", {
            factoryAddress,
            salt,
          });
          break;
        }
        default: {
          break;
        }
      }
    }
  }
  return multiCallArgsArray;
}<|MERGE_RESOLUTION|>--- conflicted
+++ resolved
@@ -339,13 +339,7 @@
 //   ethers: Ethers
 // ) {
 //   const fullName = await getFullyQualifiedName(contractName, artifacts);
-<<<<<<< HEAD
-//   console.log('.fullName', fullName)
 //   const salt: string = await getSalt(fullName, artifacts);
-//   console.log('.salt', salt)
-=======
-//   const salt: string = await getSalt(fullName, artifacts);
->>>>>>> 7fb0e384
 //   return ethers.utils.formatBytes32String(salt);
 // }
 export async function getFullyQualifiedName(
