import { HardhatEthersHelpers } from "@nomiclabs/hardhat-ethers/types";
import { BigNumberish, BytesLike, ContractFactory } from "ethers";
import {
  Artifacts,
  HardhatRuntimeEnvironment,
  RunTaskFunction,
} from "hardhat/types";
// import {
//   AliceNetFactory,
//   AliceNetFactory__factory,
// } from "../../../typechain-types";
import { getEventVar } from "../alicenetFactoryTasks";
import { encodeMultiCallArgs } from "../alicenetTasks";
import {
  ALICENET_FACTORY,
  CONTRACT_ADDR,
  DEFAULT_CONFIG_OUTPUT_DIR,
  DEPLOYED_PROXY,
  DEPLOY_CREATE,
  DEPLOY_PROXY,
  INITIALIZER,
  ONLY_PROXY,
<<<<<<< HEAD
  STATIC_DEPLOYMENT,
  TASK_DEPLOY_FACTORY,
  TASK_DEPLOY_PROXY,
=======
>>>>>>> 1de095e1
  UPGRADEABLE_DEPLOYMENT,
  UPGRADE_PROXY,
} from "../constants";
import { readDeploymentArgs } from "./deploymentConfigUtil";
import { ProxyData } from "./factoryStateUtil";

type Ethers = typeof import("../../../node_modules/ethers/lib/ethers") &
  HardhatEthersHelpers;

export interface ArgData {
  [key: string]: string;
}
export interface ContractArgs {
  [key: string]: Array<ArgData>;
}
export interface DeploymentArgs {
  constructor: ContractArgs;
  initializer: ContractArgs;
}

export type DeployProxyMCArgs = {
  contractName: string;
  logicAddress: string;
  waitConfirmation?: boolean;
  factoryAddress?: string;
  initCallData?: BytesLike;
  outputFolder?: string;
};
export type MultiCallArgsStruct = {
  target: string;
  value: BigNumberish;
  data: BytesLike;
};
export type DeployArgs = {
  contractName: string;
  factoryAddress: string;
  waitConfirmation?: boolean;
  initCallData?: string;
  constructorArgs?: any;
  outputFolder?: string;
  verify?: boolean;
};

export type Args = {
  contractName: string;
  factoryAddress?: string;
  salt?: BytesLike;
  initCallData?: string;
  constructorArgs?: any;
  outputFolder?: string;
};
export interface InitData {
  constructorArgs: { [key: string]: any };
  initializerArgs: { [key: string]: any };
}

export interface ContractDescriptor {
  name: string;
  fullyQualifiedName: string;
  deployGroup: string;
  deployGroupIndex: number;
  deployType: string;
  constructorArgs: Array<any>;
  initializerArgs: Array<any>;
}

export async function getContractDescriptor(
  contractName: string,
  constructorArgs: Array<any>,
  initializerArgs: Array<any>,
  hre: HardhatRuntimeEnvironment
): Promise<ContractDescriptor> {
  const fullyQualifiedName = await getFullyQualifiedName(
    contractName,
    hre.artifacts
  );
  return {
    name: contractName,
    fullyQualifiedName: await getFullyQualifiedName(
      contractName,
      hre.artifacts
    ),
    deployGroup: await getDeployGroup(fullyQualifiedName, hre.artifacts),
    deployGroupIndex: parseInt(
      await getDeployGroupIndex(fullyQualifiedName, hre.artifacts),
      10
    ),
    deployType: await getDeployType(fullyQualifiedName, hre.artifacts),
    constructorArgs: constructorArgs,
    initializerArgs: initializerArgs,
  };
}
// function to deploy the factory
export async function deployFactory(run: RunTaskFunction, usrPath?: string) {
  return await run(TASK_DEPLOY_FACTORY, { outputFolder: usrPath });
}

export async function getDeployMetaArgs(
  fullyQualifiedName: string,
  waitConfirmation: boolean,
  factoryAddress: string,
  artifacts: Artifacts,
  inputFolder?: string,
  outputFolder?: string,
  verify?: boolean
): Promise<DeployArgs> {
  let initCallData;
  // check if contract needs to be initialized
  const initAble = await isInitializable(fullyQualifiedName, artifacts);
  if (initAble) {
    const initializerArgs = await getDeploymentInitializerArgs(
      fullyQualifiedName,
      inputFolder
    );
    initCallData = await getEncodedInitCallData(initializerArgs);
  }
  const hasConArgs = await hasConstructorArgs(fullyQualifiedName, artifacts);
  const constructorArgs = hasConArgs
    ? await getDeploymentConstructorArgs(fullyQualifiedName, inputFolder)
    : undefined;
  return {
    contractName: extractName(fullyQualifiedName),
    waitConfirmation: waitConfirmation,
    factoryAddress: factoryAddress,
    initCallData: initCallData,
    constructorArgs: constructorArgs,
    outputFolder: outputFolder,
    verify: verify,
  };
}
export async function getFactoryDeploymentArgs(
  artifacts: Artifacts,
  inputFolder?: string
) {
  const fullyQualifiedName = await getFullyQualifiedName(
    "AliceNetFactory",
    artifacts
  );
  const hasConArgs = await hasConstructorArgs(fullyQualifiedName, artifacts);
  const constructorArgs = hasConArgs
    ? await getDeploymentConstructorArgs(fullyQualifiedName, inputFolder)
    : undefined;
  return constructorArgs;
}
export async function getDeployUpgradeableProxyArgs(
  fullyQualifiedName: string,
  factoryAddress: string,
  artifacts: Artifacts,
  waitConfirmation?: boolean,
  inputFolder?: string,
  outputFolder?: string,
  verify?: boolean
): Promise<DeployArgs> {
  let initCallData;
  const initAble = await isInitializable(fullyQualifiedName, artifacts);
  if (initAble) {
    const initializerArgs = await getDeploymentInitializerArgs(
      fullyQualifiedName,
      inputFolder
    );
    initCallData = await getEncodedInitCallData(initializerArgs);
  }
  const hasConArgs = await hasConstructorArgs(fullyQualifiedName, artifacts);
  const constructorArgs = hasConArgs
    ? await getDeploymentConstructorArgs(fullyQualifiedName, inputFolder)
    : undefined;
  return {
    contractName: extractName(fullyQualifiedName),
    waitConfirmation: waitConfirmation,
    factoryAddress: factoryAddress,
    initCallData: initCallData,
    constructorArgs: constructorArgs,
    outputFolder: outputFolder,
    verify: verify,
  };
}

export async function isInitializable(
  fullyQualifiedName: string,
  artifacts: Artifacts
) {
  const buildInfo: any = await artifacts.getBuildInfo(fullyQualifiedName);
  const path = extractPath(fullyQualifiedName);
  const name = extractName(fullyQualifiedName);
  const methods = buildInfo.output.contracts[path][name].abi;
  for (const method of methods) {
    if (method.name === INITIALIZER) {
      return true;
    }
  }
  return false;
}

export async function hasConstructorArgs(
  fullName: string,
  artifacts: Artifacts
) {
  const buildInfo: any = await artifacts.getBuildInfo(fullName);
  const path = extractPath(fullName);
  const name = extractName(fullName);
  const methods = buildInfo.output.contracts[path][name].abi;
  for (const method of methods) {
    if (method.type === "constructor") {
      return method.inputs.length > 0;
    }
  }
  return false;
}
/**
 * @description encodes init call state input to be used by the custom hardhat tasks
 * @param args values of the init call state as an array of strings where each string represents variable value
 * @returns the args array as a comma delimited string
 */
export async function getEncodedInitCallData(
  args: Array<string> | undefined
): Promise<string | undefined> {
  if (args !== undefined) {
    return args.toString();
  }
}

export async function getContract(name: string, artifacts: Artifacts) {
  const artifactPaths = await artifacts.getAllFullyQualifiedNames();
  for (let i = 0; i < artifactPaths.length; i++) {
    if (artifactPaths[i].split(":")[1] === name) {
      return String(artifactPaths[i]);
    }
  }
}

export async function getAllContracts(artifacts: Artifacts) {
  // get a list with all the contract names
  return await artifacts.getAllFullyQualifiedNames();
}

export function extractPath(fullName: string) {
  return fullName.split(":")[0];
}

export function extractName(fullName: string) {
  return fullName.split(":")[1];
}

export async function getCustomNSTag(
  fullyQaulifiedContractName: string,
  tagName: string,
  artifacts: Artifacts
): Promise<string> {
  const buildInfo = await artifacts.getBuildInfo(fullyQaulifiedContractName);
  if (buildInfo !== undefined) {
    const name = extractName(fullyQaulifiedContractName);
    const path = extractPath(fullyQaulifiedContractName);
    const info: any = buildInfo?.output.contracts[path][name];
    return info.devdoc[`custom:${tagName}`];
  } else {
    throw new Error(`Failed to get natspec tag ${tagName}`);
  }
}

// return a list of constructor inputs for each contract
export async function getDeploymentConstructorArgs(
  fullName: string,
  configDirPath?: string
) {
  let output: Array<string> = [];
  // get the deployment args
  const path =
    configDirPath === undefined
      ? DEFAULT_CONFIG_OUTPUT_DIR + "/deploymentArgsTemplate"
      : configDirPath + "/deploymentArgsTemplate";
  const deploymentConfig: any = await readDeploymentArgs(path);
  if (deploymentConfig !== undefined) {
    const deploymentArgs: DeploymentArgs = {
      constructor: deploymentConfig.constructor,
      initializer: deploymentConfig.initializer,
    };
    if (
      deploymentArgs.constructor !== undefined &&
      deploymentArgs.constructor[fullName] !== undefined
    ) {
      output = extractArgs(deploymentArgs.constructor[fullName]);
    }
  } else {
    output = [];
  }
  return output;
}

export function extractArgs(input: Array<ArgData>) {
  const output: Array<string> = [];
  for (let i = 0; i < input.length; i++) {
    const argName = Object.keys(input[i])[0];
    const argData = input[i];
    output.push(argData[argName]);
  }
  return output;
}

// return a list of initializer inputs for each contract
export async function getDeploymentInitializerArgs(
  fullName: string,
  configDirPath?: string
) {
  let output: Array<string> | undefined;
  const path =
    configDirPath === undefined
      ? DEFAULT_CONFIG_OUTPUT_DIR + "/deploymentArgsTemplate"
      : configDirPath + "/deploymentArgsTemplate";
  const deploymentConfig: any = await readDeploymentArgs(path);
  if (deploymentConfig !== undefined) {
    const deploymentArgs: DeploymentArgs = deploymentConfig;
    if (
      deploymentArgs.initializer !== undefined &&
      deploymentArgs.initializer[fullName] !== undefined
    ) {
      output = extractArgs(deploymentArgs.initializer[fullName]);
    }
  } else {
    output = undefined;
  }
  return output;
}

export async function getSalt(fullName: string, artifacts: Artifacts) {
  return await getCustomNSTag(fullName, "salt", artifacts);
}

export async function getBytes32Salt(
  contractName: string,
  artifacts: Artifacts,
  ethers: Ethers
) {
  const fullName = await getFullyQualifiedName(contractName, artifacts);
  const salt: string = await getSalt(fullName, artifacts);
  return ethers.utils.formatBytes32String(salt);
}
export async function getFullyQualifiedName(
  contractName: string,
  artifacts: Artifacts
) {
  const contractArtifact = await artifacts.readArtifact(contractName);
  const path = contractArtifact.sourceName;
  return path + ":" + contractName;
}
export async function getDeployType(fullName: string, artifacts: Artifacts) {
  return await getCustomNSTag(fullName, "deploy-type", artifacts);
}

export async function getDeployGroup(fullName: string, artifacts: Artifacts) {
  return await getCustomNSTag(fullName, "deploy-group", artifacts);
}

export async function getDeployGroupIndex(
  fullName: string,
  artifacts: Artifacts
) {
  return await getCustomNSTag(fullName, "deploy-group-index", artifacts);
}

export async function getDeployUpgradeableMultiCallArgs(
  contractDescriptor: ContractDescriptor,
  hre: HardhatRuntimeEnvironment,
  factoryAddr: string,
  inputedInitCallData?: string
) {
  const factoryBase = await hre.ethers.getContractFactory(ALICENET_FACTORY);
  const factory = factoryBase.attach(factoryAddr);
  const logicContract: ContractFactory = await hre.ethers.getContractFactory(
    contractDescriptor.name
  );
  const logicFactory = await hre.ethers.getContractFactory(
    contractDescriptor.name
  );
  const deployTxReq = logicContract.getDeployTransaction(
    ...contractDescriptor.constructorArgs
  );
  let initCallData = "0x";
  if (inputedInitCallData) {
    initCallData = inputedInitCallData;
  }
  if (contractDescriptor.initializerArgs.length > 0)
    initCallData = logicFactory.interface.encodeFunctionData(
      INITIALIZER,
      contractDescriptor.initializerArgs
    );
  const salt = await getBytes32Salt(
    contractDescriptor.name,
    hre.artifacts,
    hre.ethers
  );
  const nonce = await hre.ethers.provider.getTransactionCount(factory.address);
  const logicAddress = hre.ethers.utils.getContractAddress({
    from: factory.address,
    nonce: nonce,
  });

  // encode deploy create
  const deployCreateCallData: BytesLike =
    factoryBase.interface.encodeFunctionData(DEPLOY_CREATE, [deployTxReq.data]);
  // encode the deployProxy function call with Salt as arg
  const deployProxyCallData: BytesLike =
    factoryBase.interface.encodeFunctionData(DEPLOY_PROXY, [salt]);
  // encode upgrade proxy multicall
  const upgradeProxyCallData: BytesLike =
    factoryBase.interface.encodeFunctionData(UPGRADE_PROXY, [
      salt,
      logicAddress,
      initCallData,
    ]);
  const deployCreate = encodeMultiCallArgs(
    factory.address,
    0,
    deployCreateCallData
  );
  const deployProxy = encodeMultiCallArgs(
    factory.address,
    0,
    deployProxyCallData
  );
  const upgradeProxy = encodeMultiCallArgs(
    factory.address,
    0,
    upgradeProxyCallData
  );
  const multiCallArgs = [deployCreate, deployProxy, upgradeProxy];
  return multiCallArgs;
}

export async function deployContractsMulticall(
  contracts: ContractDescriptor[],
  hre: HardhatRuntimeEnvironment,
  factoryAddr: string,
  txCount: number,
  inputFolder?: string,
  outputFolder?: string
) {
  const factoryBase = await hre.ethers.getContractFactory(ALICENET_FACTORY);
  const factory = factoryBase.attach(factoryAddr);
  let proxyData: ProxyData;
  let multiCallArgsArray = Array();

  for (let i = 0; i < contracts.length; i++) {
    const contract = contracts[i];
    if (true) {
      const deployType = contract.deployType;
      switch (deployType) {
        case UPGRADEABLE_DEPLOYMENT: {
          let multiCallArgsArray = Array();
          let [deployCreate, deployProxy, upgradeProxy] =
            await getDeployUpgradeableMultiCallArgs(
              contract,
              hre,
              factory.address
            );
          multiCallArgsArray.push(deployCreate);
          multiCallArgsArray.push(deployProxy);
          multiCallArgsArray.push(upgradeProxy);
          const txResponse = await factory.multiCall(multiCallArgsArray);
          const receipt = await txResponse.wait();
          const address = getEventVar(receipt, DEPLOYED_PROXY, CONTRACT_ADDR);
          console.log(contract.name, "deployed at:", address);
          break;
        }
        case ONLY_PROXY: {
          const name = extractName(contract.fullyQualifiedName);
          const salt: BytesLike = await getBytes32Salt(
            name,
            hre.artifacts,
            hre.ethers
          );
          const factoryAddress = factory.address;
          proxyData = await hre.run(TASK_DEPLOY_PROXY, {
            factoryAddress,
            salt,
          });
          break;
        }
        default: {
          break;
        }
      }
    }
  }
  return multiCallArgsArray;
}<|MERGE_RESOLUTION|>--- conflicted
+++ resolved
@@ -5,10 +5,6 @@
   HardhatRuntimeEnvironment,
   RunTaskFunction,
 } from "hardhat/types";
-// import {
-//   AliceNetFactory,
-//   AliceNetFactory__factory,
-// } from "../../../typechain-types";
 import { getEventVar } from "../alicenetFactoryTasks";
 import { encodeMultiCallArgs } from "../alicenetTasks";
 import {
@@ -20,12 +16,8 @@
   DEPLOY_PROXY,
   INITIALIZER,
   ONLY_PROXY,
-<<<<<<< HEAD
-  STATIC_DEPLOYMENT,
   TASK_DEPLOY_FACTORY,
   TASK_DEPLOY_PROXY,
-=======
->>>>>>> 1de095e1
   UPGRADEABLE_DEPLOYMENT,
   UPGRADE_PROXY,
 } from "../constants";
