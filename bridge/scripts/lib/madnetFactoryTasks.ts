--- conflicted
+++ resolved
@@ -64,10 +64,8 @@
 task(
   "deployFactory",
   "Deploys an instance of a factory contract specified by its name"
-<<<<<<< HEAD
 )
   .setAction(async (taskArgs, hre) => {
-
     const factoryBase = await hre.ethers.getContractFactory(MADNET_FACTORY);
     const accounts = await getAccounts(hre);
     let txCount = await hre.ethers.provider.getTransactionCount(accounts[0]);
@@ -89,31 +87,6 @@
     await updateDefaultFactoryData(factoryData);
     await showState(`Deployed: ${MADNET_FACTORY}, at address: ${factory.address}`)
     return factory.address;
-=======
-).setAction(async (taskArgs, hre) => {
-  const factoryBase = await hre.ethers.getContractFactory(MADNET_FACTORY);
-  const accounts = await getAccounts(hre);
-  let txCount = await hre.ethers.provider.getTransactionCount(accounts[0]);
-  //calculate the factory address for the constructor arg
-  let futureFactoryAddress = hre.ethers.utils.getContractAddress({
-    from: accounts[0],
-    nonce: txCount,
->>>>>>> fdecf3ff
-  });
-  let deployTX = factoryBase.getDeployTransaction(futureFactoryAddress);
-  let gasCost = await hre.ethers.provider.estimateGas(deployTX);
-  //deploys the factory
-  let factory = await factoryBase.deploy(futureFactoryAddress);
-  //record the data in a json file to be used in other tasks
-  let factoryData: FactoryData = {
-    address: factory.address,
-    gas: gasCost.toNumber(),
-  };
-  await updateDefaultFactoryData(factoryData);
-  await showState(
-    `Deployed: ${MADNET_FACTORY}, at address: ${factory.address}`
-  );
-  return factory.address;
 });
 
 task(
