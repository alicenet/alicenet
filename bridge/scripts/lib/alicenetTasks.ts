--- conflicted
+++ resolved
@@ -505,18 +505,12 @@
       0,
       regValidatorsCallData
     );
-<<<<<<< HEAD
-    tx = await factory.multiCall([...approveTokens, regValidators], {
-      gasLimit: 30000000,
-    });
-=======
     console.log(tokenIds);
     console.log("Registering validators");
     tx = await factory.multiCall(
       [...approveTokens, regValidators],
       await getGasPrices(hre)
     );
->>>>>>> eb0781a5
     if (taskArgs.test) {
       await hre.network.provider.send("hardhat_mine", [
         hre.ethers.utils.hexValue(3),
