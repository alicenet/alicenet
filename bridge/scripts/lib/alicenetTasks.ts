import toml from "@iarna/toml";
import { spawn } from "child_process";
import {
  BigNumber,
  BigNumberish,
  BytesLike,
  ContractTransaction,
} from "ethers";
import fs from "fs";
import { task, types } from "hardhat/config";
import { HardhatRuntimeEnvironment } from "hardhat/types";
// import { ValidatorPool } from "../../typechain-types";
import axios from "axios";
import { getGasPrices } from "./alicenetFactoryTasks";
import { DEFAULT_CONFIG_OUTPUT_DIR } from "./constants";
import { readDeploymentArgs } from "./deployment/deploymentConfigUtil";
export type MultiCallArgsStruct = {
  target: string;
  value: BigNumberish;
  data: BytesLike;
};
function delay(milliseconds: number) {
  return new Promise((resolve) => setTimeout(resolve, milliseconds));
}

export async function getTokenIdFromTx(ethers: any, tx: ContractTransaction) {
  const abi = [
    "event Transfer(address indexed from, address indexed to, uint256 indexed tokenId)",
  ];
  const iface = new ethers.utils.Interface(abi);
  const receipt = await tx.wait();
  const log = iface.parseLog(receipt.logs[2]);
  return log.args[2];
}

task(
  "deploy-legacy-token-and-update-deployment-args",
  "Computes factory address and to the deploymentArgs file"
)
  .addOptionalParam(
    "deploymentArgsTemplatePath",
    "path of the deploymentArgsTemplate file",
    DEFAULT_CONFIG_OUTPUT_DIR + "/deploymentArgsTemplate"
  )
  .addOptionalParam(
    "outputFolder",
    "path of the output folder where new deploymentArgsTemplate file will be saved",
    "../scripts/generated"
  )
  .setAction(async (taskArgs, hre) => {
    if (!fs.existsSync(taskArgs.deploymentArgsTemplatePath)) {
      throw new Error(
        `Error: Could not find deployment Args file expected at ${taskArgs.deploymentArgsTemplatePath}`
      );
    }
    if (!fs.existsSync(taskArgs.outputFolder)) {
      throw new Error(
        `Error: Output folder  ${taskArgs.outputFolder} doesn't exist!`
      );
    }
    console.log(
      `Loading deploymentArgs from: ${taskArgs.deploymentArgsTemplatePath}`
    );

    const deploymentConfig: any = await readDeploymentArgs(
      taskArgs.deploymentArgsTemplatePath
    );

    const expectedContract = "contracts/AliceNetFactory.sol:AliceNetFactory";
    const expectedField = "legacyToken_";
    if (deploymentConfig.constructor[expectedContract] === undefined) {
      throw new Error(
        `Couldn't find ${expectedField} in the constructor area for` +
          ` ${expectedContract} inside the ${taskArgs.deploymentArgsTemplatePath}`
      );
    }

    // Make sure that admin is the named account at position 0
    const [admin] = await hre.ethers.getSigners();
    console.log(`Admin address: ${admin.address}`);

    const legacyToken = await (
      await (await hre.ethers.getContractFactory("LegacyToken"))
        .connect(admin)
        .deploy()
    ).deployed();

    console.log(
      `Minted ${await legacyToken.balanceOf(admin.address)} tokens for user: ${
        admin.address
      }`
    );

    console.log(`Deployed legacy token at: ${legacyToken.address}`);
    deploymentConfig.constructor[expectedContract][0] = {
      legacyToken_: legacyToken.address,
    };

    const data = toml.stringify(deploymentConfig);
    fs.writeFileSync(taskArgs.outputFolder + "/deploymentArgsTemplate", data);
  });

task("create-local-seed-node", "start and syncs a node with mainnet")
  .addOptionalParam(
    "configPath",
    "path to the nodes config file",
    "~/Desktop/seedValidatorConfig.toml"
  )
  .setAction(async (taskArgs) => {
    const valNode = spawn(
      "./alicenet",
      ["--config", taskArgs.configPath, "validator"],
      {
        cwd: "../",
        shell: true,
      }
    );
    valNode.stdout.on("data", (data) => {
      console.log(data.toString());
    });
    valNode.stderr.on("data", (data) => {
      console.log(data.toString());
    });
    valNode.on("close", (code) => {
      console.log(`child process exited with code ${code}`);
    });
    let synced = false;
    let alicenetHeight;
    while (!synced) {
      try {
        const requestConfig = {
          timeout: 2000,
        };
        const response = await axios.post(
          "http://0.0.0.0:8885/v1/" + "get-block-number",
          {},
          requestConfig
        );
        if (response.status === 200) {
          alicenetHeight = response.data;
          synced = true;
          break;
        }
      } catch (err: any) {
        if (err) {
          await new Promise((resolve) => setTimeout(resolve, 5000));
        }
      }
    }
    valNode.kill(1);
    console.log(alicenetHeight.BlockHeight);
    return alicenetHeight.BlockHeight.toString();
  });
// task("fork-external-chain", "")
//   .addOptionalParam("rpcUrl")
//   .setAction(async () => {
//     const hardhatNode = spawn("npm", ["run", "fork-testnet"]);
//     hardhatNode.stdout.on("data", (data) => {
//       console.log(data.toString());
//     });
//     hardhatNode.stderr.on("data", (data) => {
//       console.log(data.toString());
//     });
//     hardhatNode.on("close", (code) => {
//       console.log(`child process exited with code ${code}`);
//     });

//     while (1) {
//       continue;
//     }
//   });

task(
  "start-local-seed-node",
  "starts a node already synce with remote testnet on local testnet"
).setAction(async () => {
  spawn(
    "./alicenet",
    [
      "--config",
      "./scripts/base-files/localTestNetBaseConfig.toml",
      "validator",
    ],
    {
      cwd: "../",
      shell: true,
    }
  );

  // valNode.stdout.on("data", (data) => {
  //   console.log(data.toString());
  // });
  // valNode.stderr.on("data", (data) => {
  //   console.log(data.toString());
  // });
  // valNode.on("close", (code) => {
  //   console.log(`child process exited with code ${code}`);
  // });
});

task("enable-local-environment-impersonate")
  .addParam(
    "account",
    "account to impersonate",
    "0xb9670e38d560c5662f0832cacaac3282ecffddb1"
  )
  .setAction(async (taskArgs, hre) => {
    await hre.network.provider.request({
      method: "hardhat_impersonateAccount",
      params: [taskArgs.account],
    });
  });

task("mine-num-blocks")
  .addParam("numBlocks", "number of blocks to mine")
  .setAction(async (taskArgs, hre) => {
    const numBlocks = parseInt(taskArgs.numBlocks, 10);
    await hre.network.provider.send("hardhat_mine", [
      "0x" + numBlocks.toString(16),
    ]);
  });

task(
  "deploy-state-migration-contract",
  "Deploy state migration contract and run migrations"
)
  .addParam(
    "factoryAddress",
    "the default factory address from factoryState will be used if not set"
  )
  .addFlag(
    "skipFirstTransaction",
    "The task executes 2 tx to execute the migrations." +
      " Use this flag if you want to skip the first tx where we mint the NFT."
  )
  .setAction(async (taskArgs, hre) => {
    if (
      taskArgs.factoryAddress === undefined ||
      taskArgs.factoryAddress === ""
    ) {
      throw new Error("Expected a factory address to be passed!");
    }
    // Make sure that admin is the named account at position 0
    const [admin] = await hre.ethers.getSigners();
    console.log(`Admin address: ${admin.address}`);
    const factory = await hre.ethers.getContractAt(
      "AliceNetFactory",
      taskArgs.factoryAddress
    );
<<<<<<< HEAD
    const oldFactory = await hre.ethers.getContractAt(
      "AliceNetFactory",
      taskArgs.oldFactoryAddress
    );
    const alcaAddress = await factoryLookupAddress(
=======
    const aTokenAddress = await factoryLookupAddress(
>>>>>>> 1de095e1
      factory.address,
      "AToken",
      hre
    );
    const publicStakingAddress = await factoryLookupAddress(
      factory.address,
      "PublicStaking",
      hre
    );
    const validatorPoolAddress = await factoryLookupAddress(
      factory.address,
      "ValidatorPool",
      hre
    );
    const snapshotAddress = await factoryLookupAddress(
      factory.address,
      "Snapshots",
      hre
    );
    const ethDKGAddress = await factoryLookupAddress(
      factory.address,
      "ETHDKG",
      hre
    );
    const tokenIds: Array<BigNumber> = [];
    const epoch = BigNumber.from(101);
    const masterPublicKey = [
      BigNumber.from(
        "19973864405227474494428046886218960395017286398286997273859673757240376592503"
      ),
      BigNumber.from(
        "3666564623138203565215945530726129772754495167220101411282198856069539995091"
      ),
      BigNumber.from(
        "16839568499509318396654065605910525620620734593528167444141729662886794883267"
      ),
      BigNumber.from(
        "4238394038888761339041070176707923282936512397513542246905279490862584218353"
      ),
    ];
    console.log("Master Public Key: " + masterPublicKey);
    const validatorAccounts = [
      "0xb80d6653f7e5b80dbbe8d0aa9f61b5d72e8028ad",
      "0x25489d6a720663f7e5253df68948edb302dfdcb6",
      "0x322e8f463b925da54a778ed597aef41bc4fe4743",
      "0xadf2a338e19c12298a3007cbea1c5276d1f746e0",
    ];

    const blockClaims: Array<string> = [
      "0x000000000100040015000000008001000d00000002010000190000000201000025000000020100003100000002010000417e8cd8049656c9e1b2cbf90ae9dcc7fa1d70f2aaea7df7a2a4cfcd8b4a02a8c5d2460186f7233c927e7db2dcc703c0e500b653ca82273b7bfad8045d85a4702a5187985e08d03011645d5072d0aadb9b50eafb0014ad93cbc8a2c869a4139054ef9bd198da2c45c75bbecd8062d39451112d53cf60c02b48f144778f40b1b5",
      "0x000000000100040015000000008401000d0000000201000019000000020100002500000002010000310000000201000034003720c36c4406bd8fd6cb7b6f9ec3877dcdffb08e74058e54f07015e89e99c5d2460186f7233c927e7db2dcc703c0e500b653ca82273b7bfad8045d85a4703139e7a7362b5e743a2013b7f33d360530c5195a402693f74c78200e90afcef57f9e10df3d7cf622c1f2497043de80d3abf4450d05355571d732c1ea47987432",
      "0x000000000100040015000000008801000d000000020100001900000002010000250000000201000031000000020100007be9eda53b983d0fa3e17f6f8f051b658e165f39b1eb27da02eafa09467f76f8c5d2460186f7233c927e7db2dcc703c0e500b653ca82273b7bfad8045d85a470b28d67ca4ba36e663354920c301f855eb83703445d503c80183ee877041bd05b9936d9df3a955c09140093ea74a33151249848b964d0bb579e24377535b56316",
      "0x000000000100040015000000008c01000d00000002010000190000000201000025000000020100003100000002010000a9272bb0fd1998d2c98d8c449efe48f9dca1fe7d5c59b15e13aa1844e07a0aedc5d2460186f7233c927e7db2dcc703c0e500b653ca82273b7bfad8045d85a4704b4c04b0bacc06565ec44607848f4c16f7bc9b5bcf2a0622d0200f7d4e57f663735108c50c69dc004a21f95c1787b9109fba494481e504d8d87a4133b8b5057d",
      "0x000000000100040015000000009001000d00000002010000190000000201000025000000020100003100000002010000b11dfff48b9cd76b85e669f10e4cb8e64ab7d5f6a44d3aab1747c49b16626620c5d2460186f7233c927e7db2dcc703c0e500b653ca82273b7bfad8045d85a4708925a50edd15ded4b0076b2d682aba6cabdf9b3682005254082b808b6eeefb4782fd2260282b659817b3f6e725e13f743cfbda9c27b34271e4a003607c743144",
      "0x000000000100040015000000009401000d0000000201000019000000020100002500000002010000310000000201000072e4379e7ab07923d3047755c3eee288116d911f7ff92532e6faaff39f4b4b58c5d2460186f7233c927e7db2dcc703c0e500b653ca82273b7bfad8045d85a470c9e957c9edde4dc5e9766a1ec7524d412b456e0fcaba46d1f41d262768806b0827def5d9058edfb39cb9025033c0a3855d5c3de0850b52a446f907a7231ee744",
    ];
    const validatorShares: Array<Array<string>> = [
      [
        "0x109f68dde37442959baa4b16498a6fd19c285f9355c23d8eef900876e8536a12",
        "0x2c11cec2ce4e17afffcc105f9bd0e646f6274f562f1c93f93545fc22c74a2cdc",
        "0x0430024aa1619a117e74425481c44f4628f45af7b389e4d5f84fc41227e1829e",
        "0x163cb9abb41800ba5cc1955fd72c0983edc9869a21925006e691d4947451c9fd",
      ],
      [
        "0x13f8a33ff7ef3cb5536b2223195b7b652a3533d309ad3887bcf570c9b1dbe142",
        "0x170fe500681ff96e84a6dd7d1e4698f0ad6dd3ef17520a7cac29b29b84f86aa7",
        "0x19d29ec38a1d7d8d7284a76b214bf5b818eaccf47cd37ab8bc08c20833e586e9",
        "0x27c0f981d1bbc1667ea520341b7fa65fc79815ab8122a814e3714bfdbacd84db",
      ],
      [
        "0x1064dd800716a7e80ed5d40d5563940cd25be4451976a28c237e1426d40eae5a",
        "0x0e1c4d27ca7672e0662aaecbc5f2d62ec23e58cf63ffa9b6fabd41d3cff7c927",
        "0x106d1f91c4b77d5c9bb485aeea784e9acf0c91702eefb766e94aefc92043a004",
        "0x281971fd391a560142b8d796018afc31131a668b2ca6f62b304564d6422bb03f",
      ],
      [
        "0x2228b7dd85ddae13994fa85f42df1833da3b9468a1e65b987142d62f125a9754",
        "0x0c5682ae7cd22a3c3daff06ce469f318025845e90254d9d05cecaeba45f445a5",
        "0x2cdac99ed82ffc83fc17213e96d56400db23f08d05418936cb352f0e179cf971",
        "0x06371376125bb2b96a5e427fac829f5c3919296aac4c42ddc44eb7c773369c2b",
      ],
    ];
    const groupSignatures: Array<string> = await getGroupSignatures(epoch);
    if (
      taskArgs.skipFirstTransaction === undefined ||
      taskArgs.skipFirstTransaction === false
    ) {
<<<<<<< HEAD
      console.log("Minting and staking ALCA!");
=======
      console.log("Staking Atoken!");
>>>>>>> 1de095e1
      const contractTx = await stakeValidators(
        4,
        taskArgs.factoryAddress,
        alcaAddress,
        publicStakingAddress,
        hre
      );
      const receipt = await contractTx.wait(8);
      if (receipt.events === undefined) {
        throw new Error("receipt has no events");
      }
      const events = receipt.events;

      const transferEventHash =
        "0xddf252ad1be2c89b69c2b068fc378daa952ba7f163c4a11628f55a4df523b3ef";
      for (const event of events) {
        if (
          event.address === publicStakingAddress &&
          event.topics[0] === transferEventHash
        ) {
          tokenIds.push(BigNumber.from(BigInt(event.topics[3])));
        }
      }
      console.log("minted the following tokens: ", tokenIds);
    }

    console.log("registering and migrating state");
    const ethHeight = await hre.ethers.provider.getBlockNumber();
    const validatorIndexes = [1, 2, 3, 4];
    const contractTx = await migrateSnapshotsAndValidators(
      factory.address,
      publicStakingAddress,
      snapshotAddress,
      ethDKGAddress,
      validatorPoolAddress,
      tokenIds,
      validatorAccounts,
      validatorIndexes,
      validatorShares,
      ethHeight,
      masterPublicKey,
      blockClaims,
      groupSignatures,
      hre
    );
    console.log("finished migration");
    await contractTx.wait(8);
  });
async function getGroupSignatures(epoch: BigNumber) {
  let start = BigNumber.from(1);
  const bufferSize = BigNumber.from(5);
  const groupSignatures: Array<string> = [];
  if (epoch.gt(bufferSize)) {
    start = epoch.sub(bufferSize);
  }
  console.log("epoch: ", epoch);
  console.log("epoch start: ", start);
  console.log("is epoch start less than epoch: ", start.lt(epoch));
  for (let i = start; i.lte(epoch); i = i.add(1)) {
    const height = i.mul(1024);
    console.log("retrieved alicenet height from rpc request: ", height);
    const response = await axios.post(
      "https://edge.alice.net/v1/get-block-header",
      { Height: height.toString() }
    );
    groupSignatures.push("0x" + response.data.BlockHeader.SigGroup);
  }
  console.log("snapshot group signatures: ", groupSignatures);
  return groupSignatures;
}

task("register-validators", "registers validators")
  .addFlag("test")
  .addParam("factoryAddress", "address of the factory deploying the contract")
  .addVariadicPositionalParam(
    "addresses",
    "validators' addresses",
    undefined,
    types.string,
    false
  )
  .setAction(async (taskArgs, hre) => {
    console.log("registerValidators", taskArgs.addresses);
    const factory = await hre.ethers.getContractAt(
      "AliceNetFactory",
      taskArgs.factoryAddress
    );
    const publicStakingBase = await hre.ethers.getContractFactory(
      "PublicStaking"
    );
    const validatorPoolBase = await hre.ethers.getContractFactory(
      "ValidatorPool"
    );
    const alcaAddress = await factoryLookupAddress(
      factory.address,
      "AToken",
      hre
    );
    const publicStakingAddress = await factoryLookupAddress(
      factory.address,
      "PublicStaking",
      hre
    );
    const validatorPoolAddress = await factoryLookupAddress(
      factory.address,
      "ValidatorPool",
      hre
    );
    const validatorAddresses: string[] = taskArgs.addresses;
    console.log(validatorAddresses);
    // Make sure that admin is the named account at position 0
    const [admin] = await hre.ethers.getSigners();
    console.log(`Admin address: ${admin.address}`);

    if (taskArgs.test) {
      await hre.network.provider.send("hardhat_mine", [
        hre.ethers.utils.hexValue(3),
      ]);
    }

    const validatorPool = await hre.ethers.getContractAt(
      "ValidatorPool",
      await factory.lookup(
        hre.ethers.utils.formatBytes32String("ValidatorPool")
      )
    );
    console.log(`validatorPool Address: ${validatorPool.address}`);
    console.log("Staking validators");
    let tx = await stakeValidators(
      validatorAddresses.length,
      factory.address,
      alcaAddress,
      publicStakingAddress,
      hre
    );
    const receipt = await tx.wait();
    if (receipt.events === undefined) {
      throw new Error("receipt has no events");
    }
    const events = receipt.events;
    const tokenIds: Array<BigNumber> = [];
    const approveTokens: Array<MultiCallArgsStruct> = [];
    const transferEventHash =
      "0xddf252ad1be2c89b69c2b068fc378daa952ba7f163c4a11628f55a4df523b3ef";
    for (const event of events) {
      if (
        event.address === publicStakingAddress &&
        event.topics[0] === transferEventHash
      ) {
        const id = BigNumber.from(BigInt(event.topics[3]));
        tokenIds.push(id);
        const approveCallData = publicStakingBase.interface.encodeFunctionData(
          "approve",
          [validatorPoolAddress, id]
        );
        const approve = encodeMultiCallArgs(
          publicStakingAddress,
          0,
          approveCallData
        );
        approveTokens.push(approve);
      }
    }

    if (taskArgs.test) {
      await hre.network.provider.send("hardhat_mine", [
        hre.ethers.utils.hexValue(3),
      ]);
    } else {
      await tx.wait(3);
    }

    const regValidatorsCallData =
      validatorPoolBase.interface.encodeFunctionData("registerValidators", [
        validatorAddresses,
        tokenIds,
      ]);
    const regValidators = encodeMultiCallArgs(
      validatorPoolAddress,
      0,
      regValidatorsCallData
    );
    console.log(tokenIds);
    console.log("Registering validators");
    tx = await factory.multiCall(
      [...approveTokens, regValidators],
      await getGasPrices(hre)
    );
    if (taskArgs.test) {
      await hre.network.provider.send("hardhat_mine", [
        hre.ethers.utils.hexValue(3),
      ]);
    } else {
      await tx.wait(3);
    }

    console.log("done");
  });

task("unregister-validators", "unregister validators")
  .addFlag("test")
  .addParam("factoryAddress", "address of the factory deploying the contract")
  .addVariadicPositionalParam(
    "addresses",
    "validators' addresses",
    undefined,
    types.string,
    false
  )
  .setAction(async (taskArgs, hre) => {
    console.log("unregisterValidators", taskArgs.addresses);
    const factory = await hre.ethers.getContractAt(
      "AliceNetFactory",
      taskArgs.factoryAddress
    );

    // checking factory address
    factory
      .lookup(hre.ethers.utils.formatBytes32String("AToken"))
      .catch((error: any) => {
        throw new Error(
          `Invalid factory-address ${taskArgs.factoryAddress}!\n${error}`
        );
      });
    const validatorAddresses: string[] = taskArgs.addresses;
    console.log(validatorAddresses);
    // Make sure that admin is the named account at position 0
    const [admin] = await hre.ethers.getSigners();
    console.log(`Admin address: ${admin.address}`);

    const validatorPool = await hre.ethers.getContractAt(
      "ValidatorPool",
      await factory.lookup(
        hre.ethers.utils.formatBytes32String("ValidatorPool")
      )
    );
    console.log(`validatorPool Address: ${validatorPool.address}`);

    const input = validatorPool.interface.encodeFunctionData(
      "unregisterValidators",
      [validatorAddresses]
    );
    const recpt = await (
      await factory.connect(admin).callAny(validatorPool.address, 0, input)
    ).wait(3);
    if (recpt.status !== 1) {
      throw new Error(`Receipt indicates failure: ${recpt}`);
    }
    console.log("Done");
  });

task("ethdkg-input", "calculate the initializeETHDKG selector").setAction(
  async (taskArgs, hre) => {
    const { ethers } = hre;
    const iface = new ethers.utils.Interface(["function initializeETHDKG()"]);
    const input = iface.encodeFunctionData("initializeETHDKG");
    console.log("input", input);
  }
);

task("virtual-mint-deposit", "Virtually creates a deposit on the side chain")
  .addParam(
    "factoryAddress",
    "the default factory address from factoryState will be used if not set",
    undefined,
    types.string
  )
  .addParam(
    "depositOwnerAddress",
    "the address of the account that will have ownership over the newly created deposit",
    undefined,
    types.string
  )
  .addParam(
    "depositAmount",
    "Amount of ALCB to be deposited",
    undefined,
    types.string
  )
  .addParam(
    "accountType",
    "For ethereum based address use number: 1  For BN curve addresses user number: 2",
    1,
    types.int
  )
  .setAction(async (taskArgs, hre) => {
    const { ethers } = hre;
    const iface = new ethers.utils.Interface([
      "function virtualMintDeposit(uint8 accountType_,address to_,uint256 amount_)",
    ]);
    const input = iface.encodeFunctionData("virtualMintDeposit", [
      taskArgs.accountType,
      taskArgs.depositOwnerAddress,
      BigNumber.from(taskArgs.depositAmount),
    ]);
    const [admin] = await ethers.getSigners();
    const adminSigner = await ethers.getSigner(admin.address);
    const factory = await ethers.getContractAt(
      "AliceNetFactory",
      taskArgs.factoryAddress
    );
    const alcb = await ethers.getContractAt(
      "BToken",
      await factory.lookup(hre.ethers.utils.formatBytes32String("BToken"))
    );
    const tx = await factory
      .connect(adminSigner)
      .callAny(alcb.address, 0, input);
    await tx.wait();
    const receipt = await ethers.provider.getTransactionReceipt(tx.hash);
    console.log(receipt);
    const intrface = new ethers.utils.Interface([
      "event DepositReceived(uint256 indexed depositID, uint8 indexed accountType, address indexed depositor, uint256 amount)",
    ]);
    const data = receipt.logs[0].data;
    const topics = receipt.logs[0].topics;
    const event = intrface.decodeEventLog("DepositReceived", data, topics);
    console.log(event);
  });

task("schedule-maintenance", "Calls schedule Maintenance")
  .addParam(
    "factoryAddress",
    "the default factory address from factoryState will be used if not set"
  )
  .setAction(async (taskArgs, hre) => {
    console.log(`scheduling maintenance after the next snapshot`);
    const { ethers } = hre;
    const iface = new ethers.utils.Interface([
      "function scheduleMaintenance()",
    ]);
    const input = iface.encodeFunctionData("scheduleMaintenance", []);

    const [admin] = await ethers.getSigners();
    const adminSigner = await ethers.getSigner(admin.address);
    const factory = await ethers.getContractAt(
      "AliceNetFactory",
      taskArgs.factoryAddress
    );
    const validatorPool = await hre.ethers.getContractAt(
      "ValidatorPool",
      await factory.lookup(
        hre.ethers.utils.formatBytes32String("ValidatorPool")
      )
    );
    console.log(`calling the contract and waiting receipt`);
    await (
      await factory
        .connect(adminSigner)
        .callAny(validatorPool.address, 0, input)
    ).wait(3);
  });

task(
  "pause-ethdkg-arbitrary-height",
  "Forcing consensus to stop on block number defined by --input"
)
  .addParam("alicenetHeight", "The block number after the latest block mined")
  .addParam(
    "factoryAddress",
    "the default factory address from factoryState will be used if not set"
  )
  .setAction(async (taskArgs, hre) => {
    const { ethers } = hre;
    const iface = new ethers.utils.Interface([
      "function pauseConsensusOnArbitraryHeight(uint256)",
    ]);
    const input = iface.encodeFunctionData("pauseConsensusOnArbitraryHeight", [
      taskArgs.alicenetHeight,
    ]);
    const [admin] = await ethers.getSigners();
    const adminSigner = await ethers.getSigner(admin.address);
    const factory = await ethers.getContractAt(
      "AliceNetFactory",
      taskArgs.factoryAddress
    );
    const validatorPool = await hre.ethers.getContractAt(
      "ValidatorPool",
      await factory.lookup(
        hre.ethers.utils.formatBytes32String("ValidatorPool")
      )
    );
    await (
      await factory
        .connect(adminSigner)
        .callAny(validatorPool.address, 0, input)
    ).wait();
  });

<<<<<<< HEAD
task("initialize-ethdkg", "Start the ethdkg process")
=======
task(
  "change-interval-to-evict-validators",
  "Task to change the interval to evict validators from the validator pool in case of no snapshots"
)
  .addParam(
    "interval",
    "The block internal without snapshots to evict validators from the validator pool"
  )
  .addParam(
    "factoryAddress",
    "the default factory address from factoryState will be used if not set"
  )
  .setAction(async (taskArgs, hre) => {
    const { ethers } = hre;
    const [admin] = await ethers.getSigners();
    const adminSigner = await ethers.getSigner(admin.address);
    const factory = await ethers.getContractAt(
      "AliceNetFactory",
      taskArgs.factoryAddress
    );
    const validatorPool = await hre.ethers.getContractAt(
      "ValidatorPool",
      await factory.lookup(
        hre.ethers.utils.formatBytes32String("ValidatorPool")
      )
    );
    const input = validatorPool.interface.encodeFunctionData(
      "setMaxIntervalWithoutSnapshots",
      [taskArgs.interval]
    );
    await (
      await factory
        .connect(adminSigner)
        .callAny(validatorPool.address, 0, input)
    ).wait();
  });

task(
  "unregister-all-validators",
  "Task to unregister all validators (in case of pause-consensus-on-arbitrary-height)"
)
  .addParam(
    "factoryAddress",
    "the default factory address from factoryState will be used if not set"
  )
  .setAction(async (taskArgs, hre) => {
    const { ethers } = hre;
    const [admin] = await ethers.getSigners();
    const adminSigner = await ethers.getSigner(admin.address);
    const factory = await ethers.getContractAt(
      "AliceNetFactory",
      taskArgs.factoryAddress
    );
    const validatorPool = await hre.ethers.getContractAt(
      "ValidatorPool",
      await factory.lookup(
        hre.ethers.utils.formatBytes32String("ValidatorPool")
      )
    );
    const input = validatorPool.interface.encodeFunctionData(
      "unregisterAllValidators"
    );
    await (
      await factory
        .connect(adminSigner)
        .callAny(validatorPool.address, 0, input)
    ).wait();
  });

task(
  "lookup-contract-address",
  "Task to get address of contract deployed by AliceNet factory"
)
  .addParam(
    "factoryAddress",
    "the default factory address from factoryState will be used if not set"
  )
  .addParam("salt", "contract salt, usually the contract name")
  .setAction(async (taskArgs, hre) => {
    const factory = await hre.ethers.getContractAt(
      "AliceNetFactory",
      taskArgs.factoryAddress
    );
    console.log(
      await factory.lookup(hre.ethers.utils.formatBytes32String(taskArgs.salt))
    );
  });

task("initializeEthdkg", "Start the ethdkg process")
>>>>>>> 1de095e1
  .addParam(
    "factoryAddress",
    "the default factory address from factoryState will be used if not set"
  )
  .setAction(async (taskArgs, hre) => {
    const { ethers } = hre;

    const [admin] = await ethers.getSigners();
    const adminSigner = await ethers.getSigner(admin.address);
    const factory = await ethers.getContractAt(
      "AliceNetFactory",
      taskArgs.factoryAddress
    );
    const validatorPool = await hre.ethers.getContractAt(
      "ValidatorPool",
      await factory.lookup(
        hre.ethers.utils.formatBytes32String("ValidatorPool")
      )
    );

    console.log("Initializing ETHDKG");
    await (
      await factory
        .connect(adminSigner)
        .callAny(
          validatorPool.address,
          0,
          validatorPool.interface.encodeFunctionData("initializeETHDKG")
        )
    ).wait(3);
    console.log("Done");
  });

task("transfer-eth", "transfers eth from default account to receiver")
  .addParam("receiver", "address of the account to fund")
  .addParam("amount", "amount of eth to transfer")
  .setAction(async (taskArgs, hre) => {
    const accounts = await hre.ethers.getSigners();
    const ownerBal = await hre.ethers.provider.getBalance(accounts[0].address);
    const wei = BigNumber.from(parseInt(taskArgs.amount, 16)).mul(
      BigNumber.from("10").pow(BigInt(18))
    );
    const amount = wei;
    const target = taskArgs.receiver;
    console.log(`previous owner balance: ${ownerBal.toString()}`);
    let receiverBal = await hre.ethers.provider.getBalance(target);
    console.log(`previous receiver balance: ${receiverBal.toString()}`);
    const txRequest = await accounts[0].populateTransaction({
      from: accounts[0].address,
      value: amount,
      to: target,
    });
    const txResponse = await accounts[0].sendTransaction(txRequest);
    await txResponse.wait();
    receiverBal = await hre.ethers.provider.getBalance(target);
    console.log(`new receiver balance: ${receiverBal}`);
    const ownerBal2 = await hre.ethers.provider.getBalance(accounts[0].address);
    console.log(`new owner balance: ${ownerBal.sub(ownerBal2).toString()}`);
  });

task("mint-alca-To", "mints ALCA to an address")
  .addParam("factoryAddress", "address of the factory deploying the contract")
  .addParam("amount", "amount to mint")
  .addParam("to", "address of the recipient")
  .addOptionalParam("nonce", "nonce to send tx with")
  .setAction(async (taskArgs, hre) => {
    const signers = await hre.ethers.getSigners();
    const nonce =
      taskArgs.nonce === undefined
        ? hre.ethers.provider.getTransactionCount(signers[0].address)
        : taskArgs.nonce;
    const aTokenMinterBase = await hre.ethers.getContractFactory(
      "ATokenMinter"
    );
    const factory = await hre.ethers.getContractAt(
      "AliceNetFactory",
      taskArgs.factoryAddress
    );
    const aTokenMinterAddr = await factory.callStatic.lookup(
      hre.ethers.utils.formatBytes32String("ATokenMinter")
    );
    const aToken = await hre.ethers.getContractAt(
      "AToken",
      await factory.callStatic.lookup(
        hre.ethers.utils.formatBytes32String("AToken")
      )
    );
    const bal1 = await aToken.callStatic.balanceOf(taskArgs.to);
    const calldata = aTokenMinterBase.interface.encodeFunctionData("mint", [
      taskArgs.to,
      taskArgs.amount,
    ]);
    // use the factory to call the A token minter
    const txResponse = await factory.callAny(aTokenMinterAddr, 0, calldata, {
      nonce,
    });
    await txResponse.wait();
    const bal2 = await aToken.callStatic.balanceOf(taskArgs.to);
    console.log(
      `Minted ${bal2.sub(bal1).toString()} to account ${taskArgs.to}`
    );
  });

task("get-alca-balance", "gets ALCA balance of account")
  .addParam("factoryAddress", "address of the factory deploying the contract")
  .addParam("account", "address of account to get balance of")
  .setAction(async (taskArgs, hre) => {
    const factory = await hre.ethers.getContractAt(
      "AliceNetFactory",
      taskArgs.factoryAddress
    );
    const alca = await hre.ethers.getContractAt(
      "AToken",
      await factory.callStatic.lookup(
        hre.ethers.utils.formatBytes32String("AToken")
      )
    );
    const bal = await alca.callStatic.balanceOf(taskArgs.account);
    console.log(bal);
    return bal;
  });

task("mint-alcb-to", "mints ALCB to an address")
  .addParam("factoryAddress", "address of the factory deploying the contract")
  .addParam("amount", "amount to mint")
  .addParam("numWei", "amount of eth to use")
  .addParam("to", "address of the recipient")
  .setAction(async (taskArgs, hre) => {
    if (
      taskArgs.factoryAddress === undefined ||
      taskArgs.factoryAddress === ""
    ) {
      throw new Error("Expected a factory address to be passed!");
    }
    const factory = await hre.ethers.getContractAt(
      "AliceNetFactory",
      taskArgs.factoryAddress
    );
    const alcb = await hre.ethers.getContractAt(
      "BToken",
      await factory.callStatic.lookup(
        hre.ethers.utils.formatBytes32String("BToken")
      )
    );
    const bal1 = await alcb.callStatic.balanceOf(taskArgs.to);
    const txResponse = await alcb.mintTo(taskArgs.to, taskArgs.amount, {
      value: taskArgs.numWei,
    });
    await txResponse.wait();
    const bal2 = await alcb.callStatic.balanceOf(taskArgs.to);
    console.log(
      `Minted ${bal2.sub(bal1).toString()} ALCB to account ${taskArgs.to}`
    );
  });

task("get-alcb-balance", "gets ALCB balance of account")
  .addParam("factoryAddress", "address of the factory deploying the contract")
  .addParam("account", "address of account to get balance of")
  .setAction(async (taskArgs, hre) => {
    const factory = await hre.ethers.getContractAt(
      "AliceNetFactory",
      taskArgs.factoryAddress
    );
    const alcb = await hre.ethers.getContractAt(
      "BToken",
      await factory.callStatic.lookup(
        hre.ethers.utils.formatBytes32String("BToken")
      )
    );
    const bal = await alcb.callStatic.balanceOf(taskArgs.account);
    console.log(bal);
    return bal;
  });

task(
  "set-min-ethereum-blocks-per-snapshot",
  "Set the minimum number of ethereum blocks that we should wait between snapshots"
)
  .addParam("factoryAddress", "address of the factory deploying the contract")
  .addParam(
    "blockNum",
    "Minimum block of ethereum to wait between snapshots",
    -1,
    types.int
  )
  .setAction(async (taskArgs, hre) => {
    const factory = await hre.ethers.getContractAt(
      "AliceNetFactory",
      taskArgs.factoryAddress
    );
    const snapshots = await hre.ethers.getContractAt(
      "Snapshots",
      await factory.callStatic.lookup(
        hre.ethers.utils.formatBytes32String("Snapshots")
      )
    );

    if (taskArgs.blockNum < 0) {
      throw new Error("block-num not passed or the value was smaller than 0!");
    }

    const [admin] = await hre.ethers.getSigners();
    const adminSigner = await hre.ethers.getSigner(admin.address);
    const input = snapshots.interface.encodeFunctionData(
      "setMinimumIntervalBetweenSnapshots",
      [taskArgs.blockNum]
    );
    console.log(
      `Setting the setMinimumIntervalBetweenSnapshots to ${taskArgs.blockNum}`
    );
    const rept = await (
      await factory.connect(adminSigner).callAny(snapshots.address, 0, input)
    ).wait(3);
    if (rept.status !== 1) {
      throw new Error(`Receipt indicates failure: ${rept}`);
    }
    console.log("Done");
  });

task("get-eth-balance", "gets Ethereum balance of account")
  .addParam("account", "address of account to get balance of")
  .setAction(async (taskArgs, hre) => {
    const bal = await hre.ethers.provider.getBalance(taskArgs.account);
    console.log(bal);
    return bal;
  });

function notSoRandomNumBetweenRange(max: number, min: number): number {
  return Math.floor(Math.random() * (max - min + 1) + min);
}
// WARNING ONLY RUN THIS ON TESTNET TO TESTLOAD
// RUNNING THIS ON MAINNET WILL WASTE ALL YOUR ETH
task(
  "spam-ethereum",
  "inject a bunch of random transactions to simulate regular block usage"
)
  .addParam("factoryAddress", "address of the factory deploying the contract")
  .setAction(async (taskArgs, hre) => {
    // this function deploys the snapshot contract
    const validatorPoolFactory = await hre.ethers.getContractFactory(
      "ValidatorPool"
    );
    const accounts = await hre.ethers.getSigners();
    const defaultVal = BigNumber.from("100000000000000000000");
    // fund accounts
    if ((await accounts[2].getBalance()).lt(defaultVal)) {
      const txRequest = await accounts[0].populateTransaction({
        from: accounts[0].address,
        // nonce: nonce0,
        value: BigNumber.from("100000000000000000000"),
        to: accounts[2].address,
        // gasPrice: gp,
      });
      const txResponse = await accounts[0].sendTransaction(txRequest);
      await txResponse.wait();
    }
    if ((await accounts[1].getBalance()).lt(defaultVal)) {
      const txRequest = await accounts[0].populateTransaction({
        from: accounts[0].address,
        // nonce: nonce0,
        value: BigNumber.from("100000000000000000000"),
        to: accounts[1].address,
        // gasPrice: gp,
      });
      const txResponse = await accounts[0].sendTransaction(txRequest);
      await txResponse.wait();
    }
    const fooTokenBase = await hre.ethers.getContractFactory("FooToken");
    const fooToken = await fooTokenBase.deploy();
    const minter = await hre.ethers.getContractFactory("Minter");
    const gasBomb = async () => {
      return await minter.deploy(fooToken.address, {
        gasLimit: 30000000n,
        gasPrice: 10000n * 10n ** 9n,
      });
    };
    // function to deploy a contract
    const deployContract = async () => {
      const gp = await hre.ethers.provider.getGasPrice();
      await validatorPoolFactory.deploy({
        nonce: await accounts[0].getTransactionCount("pending"),
        gasPrice: gp,
      });
    };
    // function to send eth back and forth
    const sendEth = async () => {
      const transactions: Array<ContractTransaction> = [];
      const wei = 1;
      const gp = await hre.ethers.provider.getGasPrice();
      let txRequest = await accounts[2].populateTransaction({
        from: accounts[2].address,
        nonce: await accounts[2].getTransactionCount("pending"),
        value: wei,
        to: accounts[1].address,
        gasPrice: gp,
      });
      try {
        transactions.push(await accounts[2].sendTransaction(txRequest));
      } catch {}
      txRequest = await accounts[1].populateTransaction({
        from: accounts[1].address,
        nonce: await accounts[1].getTransactionCount("pending"),
        value: wei,
        to: accounts[2].address,
        gasPrice: gp,
      });
      try {
        transactions.push(await accounts[1].sendTransaction(txRequest));
      } catch {}
      return transactions;
    };
    const mintAToken = async () => {
      return mintATokenTo(
        hre,
        taskArgs.factoryAddress,
        accounts[1].address,
        await accounts[0].getTransactionCount("pending")
      );
    };
    // const setBaseFee = async () => {
    //   const increase = notSoRandomNumBetweenRange(6000, 1);
    //   const baseFee = increase * 1000000000;
    //   await hre.network.provider.send("hardhat_setNextBlockBaseFeePerGas", [
    //     "0x" + baseFee.toString(16),
    //   ]);
    // };
    const txSet: Array<ContractTransaction> = [];
    let txSent = 0;

    let previousBlockNum = 0;
    let blocknum = await hre.ethers.provider.getBlockNumber();
    while (1) {
      blocknum = await hre.ethers.provider.getBlockNumber();
      if (blocknum > previousBlockNum) {
        await gasBomb();
        previousBlockNum = blocknum;
      }
      if (txSent > 15) {
        await Promise.all(txSet);
        txSent = 0;
      } else {
        txSent++;
        const bal1 = await hre.ethers.provider.getBalance(accounts[1].address);
        const bal2 = await hre.ethers.provider.getBalance(accounts[2].address);
        const type = notSoRandomNumBetweenRange(3, 0);
        console.log(
          `tx type: ${type}, account1: ${bal1.toString()}, account2: ${bal2.toString()}`
        );
        switch (type) {
          case 0:
            try {
              await deployContract();
            } catch (error) {}
            break;
          case 1:
            try {
              const tx = await sendEth();
              txSet.push(...tx);
              // nonce0++;
              // nonce1++;
            } catch (error) {}
            break;
          case 2:
            try {
              const tx = await mintAToken();
              txSet.push(tx);
            } catch (error) {}
            break;
          case 3:
            try {
              await gasBomb();
            } catch (error) {}
            break;
          default:
            break;
        }
      }
    }
  });

task("fund-validators", "manually put 100 eth in each validator account")
  .addOptionalParam(
    "configPath",
    "path to validator configs dir",
    "./../scripts/generated/config"
  )
  .setAction(async (taskArgs, hre) => {
    const signers = await hre.ethers.getSigners();
    const configPath = taskArgs.configPath;
    let validatorConfigs: Array<string> = [];
    // get all the validator address from their toml config file, possibly check if generated is there
    validatorConfigs = fs.readdirSync(configPath);
    // extract the address out of each validator config file
    const accounts: Array<string> = [];
    validatorConfigs.forEach((val) => {
      accounts.push(getValidatorAccount(`${configPath}/${val}`));
    });

    const minAmount = 90n;
    const maxAmount = 100n;
    for (const account of accounts) {
      const bal = await hre.ethers.provider.getBalance(account);
      if (bal.lt(hre.ethers.utils.parseEther(minAmount.toString()))) {
        const txResponse = await signers[0].sendTransaction({
          to: account,
          value: hre.ethers.utils.parseEther(
            (maxAmount - bal.toBigInt()).toString()
          ),
        });
        await txResponse.wait();
        console.log(
          `account ${account} has ${await hre.ethers.provider.getBalance(
            account
          )}`
        );
      }
    }
  });

function getValidatorAccount(path: string): string {
  const data = fs.readFileSync(path);
  const config: any = toml.parse(data.toString());
  return config.validator.rewardAccount;
}

task("get-gas-cost", "gets the current gas cost")
  .addFlag("ludicrous", "over inflate certain blocks")
  .setAction(async (taskArgs, hre) => {
    let lastBlock = 0;
    while (1) {
      const gasPrice = await hre.ethers.provider.getGasPrice();
      await delay(7000);
      const blocknum = await hre.ethers.provider.blockNumber;
      // console.log(`gas price @ blocknum ${blocknum.toString()}: ${gasPrice.toString()}`);
      if (blocknum > lastBlock) {
        console.log(
          `gas price @ blocknum ${blocknum.toString()}: ${gasPrice.toString()}`
        );
      }
      lastBlock = blocknum;
    }
  });

task(
  "set-local-environment-interval-mining",
  "sets the local environment node to mine on a interval and automine off"
)
  .addFlag("enableAutoMine")
  .addOptionalParam("interval", "time between blocks", "15000")
  .setAction(async (taskArgs, hre) => {
    const network = await hre.ethers.provider.getNetwork();
    const interval = parseInt(taskArgs.interval, 10);
    if (network.chainId === 1337) {
      if (taskArgs.enableAutoMine) {
        try {
          await hre.network.provider.send("evm_setAutomine", [true]);
        } catch (error) {}
      } else {
        try {
          await hre.network.provider.send("evm_setIntervalMining", [interval]);
          await hre.network.provider.send("evm_setAutomine", [false]);
        } catch (error) {}
      }
    }
  });

task(
  "set-local-environment-base-fee",
  "sets the local environment node base fee for the next block"
)
  .addParam("baseFee", "base fee value in GWEIs", "500", types.int)
  .setAction(async (taskArgs, hre) => {
    const network = await hre.ethers.provider.getNetwork();
    const baseFee = BigInt(taskArgs.baseFee) * 10n ** 9n;
    if (network.chainId === 1337) {
      try {
        await hre.network.provider.send("hardhat_setNextBlockBaseFeePerGas", [
          "0x" + baseFee.toString(16),
        ]);
      } catch (error) {}
    }
  });

task("update-alicenet-node-version", "Set the Canonical AliceNet Node Version")
  .addParam("factoryAddress", "address of the factory deploying the contract")
  .addParam(
    "relativeEpoch",
    "relativeEpoch Canonical AliceNet version",
    -1,
    types.int
  )
  .addParam("major", "Major Canonical AliceNet version", -1, types.int)
  .addParam("minor", "Minor Canonical AliceNet version", -1, types.int)
  .addParam("patch", "Patch Canonical AliceNet version", -1, types.int)
  .addParam(
    "binaryHash",
    "BinaryHash Canonical AliceNet version",
    "",
    types.string
  )
  .setAction(async (taskArgs, hre) => {
    const factory = await hre.ethers.getContractAt(
      "AliceNetFactory",
      taskArgs.factoryAddress
    );
    const dynamics = await hre.ethers.getContractAt(
      "Dynamics",
      await factory.callStatic.lookup(
        hre.ethers.utils.formatBytes32String("Dynamics")
      )
    );

    if (taskArgs.relativeEpoch < 2) {
      throw new Error(
        "relativeEpoch parameter not sent or the value was smaller than 2!"
      );
    }

    if (taskArgs.major < 0) {
      throw new Error(
        "major version parameter not sent or the value was smaller than 0!"
      );
    }

    if (taskArgs.minor < 0) {
      throw new Error(
        "minor parameter not sent or the value was smaller than 0!"
      );
    }

    if (taskArgs.patch < 0) {
      throw new Error(
        "patch parameter not sent or the value was smaller than 0!"
      );
    }

    if (!taskArgs.binaryHash) {
      throw new Error("binaryHash parameter not sent!");
    }

    const [admin] = await hre.ethers.getSigners();
    const adminSigner = await hre.ethers.getSigner(admin.address);
    const input = dynamics.interface.encodeFunctionData(
      "updateAliceNetNodeVersion",
      [
        taskArgs.relativeEpoch,
        taskArgs.major,
        taskArgs.minor,
        taskArgs.patch,
        hre.ethers.utils.formatBytes32String(taskArgs.binaryHash),
      ]
    );
    console.log(
      `Updating the updateAliceNetNodeVersion to ${taskArgs.major}.${taskArgs.minor}.${taskArgs.patch}`
    );
    const rept = await (
      await factory.connect(adminSigner).callAny(dynamics.address, 0, input)
    ).wait(3);
    if (rept.status !== 1) {
      throw new Error(`Receipt indicates failure: ${rept}`);
    }
    console.log("Done");
  });

async function mintATokenTo(
  hre: HardhatRuntimeEnvironment,
  factoryAddress: string,
  to: string,
  nonce: number
): Promise<ContractTransaction> {
  const aTokenMinterBase = await hre.ethers.getContractFactory("ATokenMinter");
  const factory = await hre.ethers.getContractAt(
    "AliceNetFactory",
    factoryAddress
  );
  const aTokenMinterAddr = await factory.callStatic.lookup(
    hre.ethers.utils.formatBytes32String("ATokenMinter")
  );

  const calldata = aTokenMinterBase.interface.encodeFunctionData("mint", [
    to,
    1,
  ]);
  // use the factory to call the A token minter
  return factory.callAny(aTokenMinterAddr, 0, calldata, { nonce });
}

export function encodeMultiCallArgs(
  targetAddress: string,
  value: BigNumberish,
  callData: BytesLike
): MultiCallArgsStruct {
  const output: MultiCallArgsStruct = {
    target: targetAddress,
    value,
    data: callData,
  };
  return output;
}
export async function stakeValidators(
  numValidators: number,
  factoryAddress: string,
  aTokenAddress: string,
  publicStakingAddress: string,
  hre: HardhatRuntimeEnvironment
): Promise<ContractTransaction> {
  const factory = await hre.ethers.getContractAt(
    "AliceNetFactory",
    factoryAddress
  );
  const atokenBase = await hre.ethers.getContractFactory("AToken");
  const publicStakingBase = await hre.ethers.getContractFactory(
    "PublicStaking"
  );
  const stakeAmt = hre.ethers.utils.parseEther("5000000");
  const approveATokenCallData = atokenBase.interface.encodeFunctionData(
    "approve",
    [publicStakingAddress, BigNumber.from(numValidators).mul(stakeAmt)]
  );
  const approveAToken = encodeMultiCallArgs(
    aTokenAddress,
    0,
    approveATokenCallData
  );
  const stakeNFT: Array<MultiCallArgsStruct> = [];
  for (let i = 0; i < numValidators; i++) {
    const stakeToken = publicStakingBase.interface.encodeFunctionData("mint", [
      stakeAmt,
    ]);
    stakeNFT.push(encodeMultiCallArgs(publicStakingAddress, 0, stakeToken));
  }
  return factory.multiCall(
    [approveAToken, ...stakeNFT],
    await getGasPrices(hre)
  );
}

export async function migrateSnapshotsAndValidators(
  factoryAddress: string,
  publicStakingAddress: string,
  snapshotAddress: string,
  ethDKGAddress: string,
  validatorPoolAddress: string,
  tokenIDs: Array<BigNumber>,
  validatorAccounts: Array<string>,
  validatorIndexes: Array<number> | Array<string>,
  validatorShares: Array<Array<string>>,
  ethHeight: number,
  masterPublicKey: Array<BigNumber> | Array<string>,
  bClaims: Array<string>,
  groupSignatures: Array<string>,
  hre: HardhatRuntimeEnvironment
): Promise<ContractTransaction> {
  const factory = await hre.ethers.getContractAt(
    "AliceNetFactory",
    factoryAddress
  );
  const validatorPoolBase = await hre.ethers.getContractFactory(
    "ValidatorPool"
  );
  const ethdkgBase = await hre.ethers.getContractFactory("ETHDKG");
  const snapshotBase = await hre.ethers.getContractFactory("Snapshots");
  const publicStakingBase = await hre.ethers.getContractFactory(
    "PublicStaking"
  );
  // approve token transfer
  const approveTokens: Array<MultiCallArgsStruct> = [];
  for (const tokenID of tokenIDs) {
    const approveCallData = publicStakingBase.interface.encodeFunctionData(
      "approve",
      [validatorPoolAddress, tokenID]
    );
    const approve = encodeMultiCallArgs(
      publicStakingAddress,
      0,
      approveCallData
    );
    approveTokens.push(approve);
  }
  // register validators
  const validatorCount = 4;
  const epoch = 0;
  const sideChainHeight = 0;
  const registerValidatorsCallData =
    validatorPoolBase.interface.encodeFunctionData("registerValidators", [
      validatorAccounts,
      tokenIDs,
    ]);
  const registerValidators = encodeMultiCallArgs(
    validatorPoolAddress,
    0,
    registerValidatorsCallData
  );
  const migrateValidatorsCallData = ethdkgBase.interface.encodeFunctionData(
    "migrateValidators",
    [
      validatorAccounts,
      validatorIndexes,
      validatorShares,
      validatorCount,
      epoch,
      sideChainHeight,
      ethHeight,
      masterPublicKey,
    ]
  );
  const migrateValidators = encodeMultiCallArgs(
    ethDKGAddress,
    0,
    migrateValidatorsCallData
  );
  const migrateSnapshotsCallData = snapshotBase.interface.encodeFunctionData(
    "migrateSnapshots",
    [groupSignatures, bClaims]
  );
  const migrateSnapshots = encodeMultiCallArgs(
    snapshotAddress,
    0,
    migrateSnapshotsCallData
  );
  return factory.multiCall(
    [...approveTokens, registerValidators, migrateValidators, migrateSnapshots],
    await getGasPrices(hre)
  );
}

async function factoryLookupAddress(
  factoryAdress: string,
  salt: string,
  hre: HardhatRuntimeEnvironment
): Promise<string> {
  const factory = await hre.ethers.getContractAt(
    "AliceNetFactory",
    factoryAdress
  );
  return factory
    .lookup(hre.ethers.utils.formatBytes32String(salt))
    .catch((error: any) => {
      throw new Error(`Invalid factory-address ${factory.address}!\n${error}`);
    });
}<|MERGE_RESOLUTION|>--- conflicted
+++ resolved
@@ -247,15 +247,7 @@
       "AliceNetFactory",
       taskArgs.factoryAddress
     );
-<<<<<<< HEAD
-    const oldFactory = await hre.ethers.getContractAt(
-      "AliceNetFactory",
-      taskArgs.oldFactoryAddress
-    );
     const alcaAddress = await factoryLookupAddress(
-=======
-    const aTokenAddress = await factoryLookupAddress(
->>>>>>> 1de095e1
       factory.address,
       "AToken",
       hre
@@ -343,11 +335,7 @@
       taskArgs.skipFirstTransaction === undefined ||
       taskArgs.skipFirstTransaction === false
     ) {
-<<<<<<< HEAD
-      console.log("Minting and staking ALCA!");
-=======
       console.log("Staking Atoken!");
->>>>>>> 1de095e1
       const contractTx = await stakeValidators(
         4,
         taskArgs.factoryAddress,
@@ -737,9 +725,6 @@
     ).wait();
   });
 
-<<<<<<< HEAD
-task("initialize-ethdkg", "Start the ethdkg process")
-=======
 task(
   "change-interval-to-evict-validators",
   "Task to change the interval to evict validators from the validator pool in case of no snapshots"
@@ -828,8 +813,7 @@
     );
   });
 
-task("initializeEthdkg", "Start the ethdkg process")
->>>>>>> 1de095e1
+task("initialize-ethdkg", "Start the ethdkg process")
   .addParam(
     "factoryAddress",
     "the default factory address from factoryState will be used if not set"
