package peering

import (
	"context"
	"fmt"
	"net"
	"strconv"
	"sync"
	"time"

	"github.com/MadBase/MadNet/constants"
	"github.com/MadBase/MadNet/interfaces"
	"github.com/MadBase/MadNet/logging"
	pb "github.com/MadBase/MadNet/proto"
	"github.com/MadBase/MadNet/transport"
	"github.com/MadBase/MadNet/types"
	"github.com/MadBase/MadNet/utils"
	"github.com/guiguan/caster"
	"github.com/sirupsen/logrus"
)

// PeerManager is a self contained system for management of peering.
// Other packages that need to send data to peers may subscribe to the
// peer manager and be notified of active peers. This notification
// occurs through the peer subscription system.
type PeerManager struct {
	sync.RWMutex
	ctx                      context.Context
	cf                       func()
	logger                   *logrus.Logger
	closeOnce                sync.Once
	closeChan                chan struct{}
	discServerHandler        *ServerHandler
	mux                      *transport.P2PMux
	p2pServerHandler         *MuxHandler
	clientHandler            *clientHandler
	bootNodes                *bootNodeList
	transport                interfaces.P2PTransport
	inactive                 *inactivePeerStore
	active                   *activePeerStore
	peeringCompleteThreshold int
	peeringMaxThreshold      int
	fireWallMode             bool
	fireWallHost             interfaces.NodeAddr
	peeringComplete          bool
<<<<<<< HEAD

	gossipPubSub *caster.Caster
	reqChan      chan interface{}
=======
	upnpMapper               *transport.UPnPMapper
>>>>>>> bddd9e43
}

// NewPeerManager creates a new peer manager based on the Configuration
// values passed to the process.
func NewPeerManager(p2pServer interfaces.P2PServer, chainID uint32, pLimMin int, pLimMax int, fwMode bool, fwHost, listenAddr, tprivk string, upnp bool) (*PeerManager, error) {
	logger := logging.GetLogger(constants.LoggerPeerMan)
	ctx := context.Background()
	subCtx, cf := context.WithCancel(ctx)
	host, portstr, err := net.SplitHostPort(listenAddr) // config.Configuration.Transport.P2PListeningAddress
	if err != nil {
		utils.DebugTrace(logger, err)
		cf()
		return nil, err
	}
	port, err := strconv.Atoi(portstr)
	if err != nil {
		utils.DebugTrace(logger, err)
		cf()
		return nil, err
	}
	p2ptransport, err := transport.NewP2PTransport(logging.GetLogger(constants.LoggerTransport), types.ChainIdentifier(chainID), tprivk, port, host) // config.Configuration.Chain.ID, config.Configuration.Transport.PrivateKey
	if err != nil {
		utils.DebugTrace(logger, err)
		cf()
		return nil, err
	}
	var upnpMapper *transport.UPnPMapper
	if upnp {
		upnpMapper, err = transport.NewUPnPMapper(logging.GetLogger(constants.LoggerUPnP), port)
		if err != nil {
			utils.DebugTrace(logger, err)
			cf()
			return nil, err
		}
	}
	// create the actual peer manager
	pm := &PeerManager{
		ctx:                      subCtx,
		cf:                       cf,
		logger:                   logger,
		closeChan:                make(chan struct{}),
		peeringCompleteThreshold: pLimMin, // config.Configuration.Transport.PeerLimitMin
		peeringMaxThreshold:      pLimMax, // config.Configuration.Transport.PeerLimitMax
		bootNodes:                &bootNodeList{},
		clientHandler:            newClientHandler(),
		active: &activePeerStore{
			canClose:  true,
			store:     make(map[string]interfaces.P2PClient),
			pid:       make(map[string]uint64),
			closeChan: make(chan struct{}),
			closeOnce: sync.Once{},
		},
		inactive: &inactivePeerStore{
			store:     make(map[string]interfaces.NodeAddr),
			cooldown:  make(map[string]uint64),
			closeChan: make(chan struct{}),
			closeOnce: sync.Once{},
		},
		mux:              &transport.P2PMux{},
		transport:        p2ptransport,
		p2pServerHandler: NewMuxServerHandler(logger, p2ptransport.NodeAddr(), p2pServer),
		upnpMapper:       upnpMapper,
	}
	pm.discServerHandler = NewDiscoveryServerHandler(logger, p2ptransport.NodeAddr(), pm)
	if fwMode { // config.Configuration.Transport.FirewallMode
		pm.logger.Info("RUNNING IN FIREWALL MODE")
		pm.fireWallMode = true
		naddr, err := transport.NewNodeAddr(fwHost) // config.Configuration.Transport.FirewallHost
		if err != nil {
			return nil, err
		}
		pm.fireWallHost = naddr
	}
	// make sure bootnodes parse
	if _, err := pm.bootNodes.randomBootNode(); err != nil {
		utils.DebugTrace(pm.logger, err)
		return nil, err
	}
	pm.reqChan = make(chan interface{}, pLimMax)
	pm.gossipPubSub = caster.New(nil)
	return pm, nil
}

// Start launches the background loops of the peer manager
func (ps *PeerManager) Start() {
	go ps.runDiscoveryLoops()
	go ps.acceptLoop()
	if ps.upnpMapper != nil {
		go ps.upnpMapper.Start()
	}
	<-ps.CloseChan()
}

// isMe verifies returns true if the public key of the node addr is the same
// as the local node's public key.
func (ps *PeerManager) isMe(addr interfaces.NodeAddr) bool {
	return addr.Identity() == ps.transport.NodeAddr().Identity()
}

// CloseChan returns a channel that is closed when the peerManager is
// shutting down.
func (ps *PeerManager) CloseChan() <-chan struct{} {
	return ps.closeChan
}

// Close will shutdown the peer manager causing all transports and connections
// to be closed as well.
func (ps *PeerManager) Close() error {
	fn := func() {
		close(ps.closeChan)
		ps.logger.Warning("PeerManager Closing")
		ps.cf()
		ps.logger.Warning("PeerManager stopping p2pmuxTransport")
		err := ps.transport.Close()
		if err != nil {
			utils.DebugTrace(ps.logger, err)
		}
		ps.logger.Warning("PeerManager stopping discServerHandler")
		err = ps.discServerHandler.Close()
		if err != nil {
			utils.DebugTrace(ps.logger, err)
		}
		ps.logger.Warning("PeerManager stopping muxServerHandler")
		err = ps.p2pServerHandler.Close()
		if err != nil {
			utils.DebugTrace(ps.logger, err)
		}
		ps.active.close()
		ps.inactive.close()
<<<<<<< HEAD
=======
		for _, s := range ps.subscribers {
			s.close()
		}
		if ps.upnpMapper != nil {
			ps.logger.Warning("PeerManager stopping upnp mapper")
			ps.upnpMapper.Close()
		}
		ps.wg.Wait()
>>>>>>> bddd9e43
		ps.logger.Warning("PeerManager Graceful exit complete")
	}
	ps.closeOnce.Do(fn)
	return nil
}

// acceptLoop accepts incoming peer connections
func (ps *PeerManager) acceptLoop() {
	defer func() { go ps.Close() }()
	for {
		conn, err := ps.transport.Accept()
		if err != nil {
			utils.DebugTrace(ps.logger, err)
			return
		}
		switch conn.Protocol() {
		case types.P2PProtocol:
			go ps.handleP2P(conn)
		case types.DiscProtocol:
			go ps.handleDisc(conn)
		default:
			err := conn.Close()
			if err != nil {
				utils.DebugTrace(ps.logger, err)
			}
		}
	}
}

// handle discovery dials from remote peers
func (ps *PeerManager) handleDisc(conn interfaces.P2PConn) {
	defer func() {
		defer conn.Close()
		time.Sleep(7 * time.Second)
	}()
	err := ps.discServerHandler.HandleConnection(conn)
	if err != nil {
		return
	}
	func() {
		ps.Lock()
		defer ps.Unlock()
		if !ps.active.contains(conn.NodeAddr()) {
			ps.inactive.add(conn.NodeAddr())
		}
	}()
}

// handle p2p dials from remote peers by tracking the connection
// in local stores and notifying subscribers
func (ps *PeerManager) handleP2P(conn interfaces.P2PConn) {
	ps.logger.Debugf("New connection in peerManager from %s", conn.NodeAddr().P2PAddr())
	ctx, cf := context.WithDeadline(ps.ctx, time.Now().Add(time.Second*5))
	defer cf()
	muxconn, err := ps.mux.HandleConnection(ctx, conn)
	if err != nil {
		utils.DebugTrace(ps.logger, err)
		err2 := conn.Close()
		if err2 != nil {
			utils.DebugTrace(ps.logger, err2)
		}
		return
	}
	client, err := ps.p2pServerHandler.HandleConnection(muxconn)
	if err != nil {
		utils.DebugTrace(ps.logger, err)
		err2 := muxconn.Close()
		if err2 != nil {
			utils.DebugTrace(ps.logger, err2)
		}
		return
	}
	gossipChan, _ := ps.gossipPubSub.Sub(nil, 16)
	NewP2PBus(client, ps.reqChan, gossipChan, client.CloseChan(), 256, 4)
	// must be done synchronously to protect data races
	func() {
		ps.Lock()
		defer ps.Unlock()
		ps.active.add(client)
		ps.inactive.del(client.NodeAddr())
	}()
}

func (ps *PeerManager) P2PClient() pb.P2PClient {
	return &P2PClient{reqChan: ps.reqChan, gossipPubSub: ps.gossipPubSub}
}

// dialp2p dials remote peers
func (ps *PeerManager) dialP2P(addr interfaces.NodeAddr) {
	conn, err := ps.transport.Dial(addr, types.P2PProtocol)
	if err != nil {
		utils.DebugTrace(ps.logger, err)
		return
	}
	go ps.handleP2P(conn)
}

// Counts returns the active and inactive peer counts
func (ps *PeerManager) Counts() (int, int) {
	return ps.active.len(), ps.inactive.len()
}

////////////////////////////////////////////////////////////////////////////////
////////////////////////////////////////////////////////////////////////////////
//P2P SERVER HANDLERS///////////////////////////////////////////////////////////
////////////////////////////////////////////////////////////////////////////////

// HandleP2PGetPeers is the handler for the P2P method GetPeers
func (ps *PeerManager) HandleP2PGetPeers(ctx context.Context, req *pb.GetPeersRequest) (*pb.GetPeersResponse, error) {
	return ps.GetPeers(ctx, req)
}

// GetPeers is the handler for the get peers request.
func (ps *PeerManager) GetPeers(ctx context.Context, req *pb.GetPeersRequest) (*pb.GetPeersResponse, error) {
	resp := &pb.GetPeersResponse{
		Peers: []string{},
	}
	if ps.fireWallMode {
		return resp, nil
	}
	active, ok := ps.active.random()
	if ok {
		resp.Peers = append(resp.Peers, active)
	}
	inactive, ok := ps.inactive.random()
	if ok {
		resp.Peers = append(resp.Peers, inactive)
	}
	return resp, nil
}

////////////////////////////////////////////////////////////////////////////////
////////////////////////////////////////////////////////////////////////////////
//P2P SERVER STATUS LOGGER /////////////////////////////////////////////////////
////////////////////////////////////////////////////////////////////////////////

// Status returns the data needed for the status logger.
func (ps *PeerManager) Status(smap map[string]interface{}) (map[string]interface{}, error) {
	active, inactive := ps.Counts()
	smap["Peers"] = fmt.Sprintf("%d/%d/%d/%d", ps.peeringMaxThreshold, active, ps.peeringCompleteThreshold, inactive)
	return smap, nil
}

////////////////////////////////////////////////////////////////////////////////
////////////////////////////////////////////////////////////////////////////////
//P2P SERVER DISCOVERY LOOPS ///////////////////////////////////////////////////
////////////////////////////////////////////////////////////////////////////////

// PeeringComplete returns true if the peering is complete for the node
func (ps *PeerManager) PeeringComplete() bool {
	ps.RLock()
	defer ps.RUnlock()
	return ps.peeringComplete
}

func (ps *PeerManager) runDiscoveryLoops() {
	defer ps.Close()
	defer func() { ps.logger.Warning("Discovery loop exit") }()
	go ps.doLoop("inactive", ps.dialInactive, time.Second*13)
	go ps.doLoop("active", ps.getPeersActive, time.Second*17)
	go ps.doLoop("firewall", ps.dialFirewall, time.Second*10)
	go ps.doLoop("bootnode", ps.discoDialBootnode, time.Second*31)
	go ps.doLoop("peerStatus", ps.peerStatus, time.Second*3)
	<-ps.CloseChan()
}

func (ps *PeerManager) doLoop(name string, fn func(), interval time.Duration) {
	defer func() { go ps.Close() }()
	defer func() { ps.logger.Warningf("Discovery loop %s exited.", name) }()
	for {
		select {
		case <-ps.CloseChan():
			return
		default:
		}
		select {
		case <-ps.CloseChan():
			return
		case <-time.After(interval):
			fn()
		}
	}
}

func (ps *PeerManager) peerStatus() {
	ps.Lock()
	defer ps.Unlock()
	active, _ := ps.Counts()
	ps.peeringComplete = active >= ps.peeringCompleteThreshold
}

func (ps *PeerManager) getPeersActive() {
	smap := make(map[string]interface{})
	_, err := ps.Status(smap)
	if err != nil {
		utils.DebugTrace(ps.logger, err)
	}
	ps.logger.WithFields(smap).Debug("Running get peers active")
	active, _ := ps.Counts()
	if active < ps.peeringMaxThreshold && active > 0 {
		peer, ok := ps.active.randomClient()
		if !ok {
			return
		}
		ctx, cf := context.WithTimeout(ps.ctx, 5*time.Second)
		defer cf()
		resp, err := peer.GetPeers(ctx, &pb.GetPeersRequest{})
		if err != nil {
			utils.DebugTrace(ps.logger, err)
			return
		}
		for i := 0; i < len(resp.Peers); i++ {
			p, err := (*transport.NodeAddr).Unmarshal(nil, resp.Peers[i])
			if err != nil {
				continue
			}
			if ps.isMe(p) {
				continue
			}
			func() {
				ps.Lock()
				defer ps.Unlock()
				if !ps.active.contains(p) {
					ps.inactive.add(p)
				}
			}()
		}
	}
}

func (ps *PeerManager) discoDialBootnode() {
	smap := make(map[string]interface{})
	_, err := ps.Status(smap)
	if err != nil {
		utils.DebugTrace(ps.logger, err)
	}
	ps.logger.WithFields(smap).Debug("Running dial bootnode")
	// get counts
	active, inactive := ps.Counts()
	// if we have no known peers, call a boot node
	if active < ps.peeringMaxThreshold && inactive == 0 {
		bn, err := ps.bootNodes.randomBootNode()
		if err != nil {
			utils.DebugTrace(ps.logger, err)
			return
		}
		peers, err := ps.bootNodeProtocol(bn)
		if err != nil {
			utils.DebugTrace(ps.logger, err)
		}
		// add all peers as inactive
		for i := 0; i < len(peers); i++ {
			p := peers[i]
			if ps.isMe(p) {
				continue
			}
			func() {
				ps.Lock()
				defer ps.Unlock()
				if !ps.active.contains(p) {
					ps.inactive.add(p)
				}
			}()
		}
	}
}

func (ps *PeerManager) dialInactive() {
	smap := make(map[string]interface{})
	_, err := ps.Status(smap)
	if err != nil {
		utils.DebugTrace(ps.logger, err)
	}
	ps.logger.WithFields(smap).Debug("Running dial inactive")
	active, inactive := ps.Counts()
	if active < ps.peeringMaxThreshold {
		naddr, ok := ps.inactive.randomPop()
		if !ok {
			if inactive > 0 {
				ps.logger.Warning("Got back an invalid peer with valid peers possible.")
			}
			return
		}
		ps.dialP2P(naddr)
	}
}

func (ps *PeerManager) dialFirewall() {
	if ps.fireWallMode {
		if !ps.active.contains(ps.fireWallHost) {
			ps.dialP2P(ps.fireWallHost)
		}
	}
}

////////////////////////////////////////////////////////////////////////////////
////////////////////////////////////////////////////////////////////////////////
//BOOTNODE DIALER //////////////////////////////////////////////////////////////
////////////////////////////////////////////////////////////////////////////////

func (ps *PeerManager) bootNodeProtocol(nodeAddr interfaces.NodeAddr) ([]interfaces.NodeAddr, error) {
	conn, err := ps.transport.Dial(nodeAddr, types.Bootnode)
	if err != nil {
		return nil, err
	}
	defer conn.Close()
	gconn, err := ps.clientHandler.HandleConnection(conn)
	if err != nil {
		return nil, err
	}
	defer gconn.Close()
	bnc := pb.NewBootNodeClient(gconn)
	timeoutCtx, cf := context.WithTimeout(ps.ctx, time.Second*11)
	defer cf()
	resp, err := bnc.KnownNodes(timeoutCtx, &pb.BootNodeRequest{})
	if err != nil {
		return nil, err
	}
	var peerlist []interfaces.NodeAddr
	for i := 0; i < len(resp.Peers); i++ {
		p, err := (*transport.NodeAddr).Unmarshal(nil, resp.Peers[i])
		if err != nil {
			continue
		}
		peerlist = append(peerlist, p)
	}
	return peerlist, nil
}<|MERGE_RESOLUTION|>--- conflicted
+++ resolved
@@ -43,13 +43,9 @@
 	fireWallMode             bool
 	fireWallHost             interfaces.NodeAddr
 	peeringComplete          bool
-<<<<<<< HEAD
-
-	gossipPubSub *caster.Caster
-	reqChan      chan interface{}
-=======
+	gossipPubSub             *caster.Caster
+	reqChan                  chan interface{}
 	upnpMapper               *transport.UPnPMapper
->>>>>>> bddd9e43
 }
 
 // NewPeerManager creates a new peer manager based on the Configuration
@@ -179,17 +175,10 @@
 		}
 		ps.active.close()
 		ps.inactive.close()
-<<<<<<< HEAD
-=======
-		for _, s := range ps.subscribers {
-			s.close()
-		}
 		if ps.upnpMapper != nil {
 			ps.logger.Warning("PeerManager stopping upnp mapper")
 			ps.upnpMapper.Close()
 		}
-		ps.wg.Wait()
->>>>>>> bddd9e43
 		ps.logger.Warning("PeerManager Graceful exit complete")
 	}
 	ps.closeOnce.Do(fn)
