--- conflicted
+++ resolved
@@ -12,14 +12,8 @@
 )
 
 type InitConfig struct {
-<<<<<<< HEAD
-	Path               string
-	Network            string
-	DontGenerateEthkey bool
-=======
 	Path    string
 	Network string
->>>>>>> c09433d7
 }
 
 type BootnodeConfig struct {
@@ -28,116 +22,6 @@
 	CacheSize        int
 }
 
-<<<<<<< HEAD
-type EthKeyConfig struct {
-	PasswordFile string
-	Json         bool
-	PrivateKey   string
-	LightKDF     bool
-}
-
-type ChainConfig struct {
-	ID                    int    `toml:"id" comment:"AliceNet ChainID that corresponds to the AliceNet Network that you are trying to connect."`
-	StateDbPath           string `toml:"stateDB" comment:"Path to the location where to save the state database. The state database is responsible for storing the AliceNet blockchain data (blocks, validator's data). Store this database in a safe location. If this database is deleted, the node will re-sync with its peers from scratch. DON'T DELETE THIS DATABASE IF YOU ARE RUNNING A VALIDATOR NODE!!! If this database is deleted and you are running a validator node, the validator's data will be permanently deleted and the node will not be able to proceed with its work as a validator, even after a re-sync. Therefore, you may be susceptible to a slashing event"`
-	StateDbInMemory       bool   `toml:"stateDBInMemory"`
-	TransactionDbPath     string `toml:"transactionDB" comment:"Path to the location where to save the transaction database. The transaction database is responsible for storing the AliceNet blockchain data (transactions). Store this database in a safe location. If this database is deleted, the node will re-sync all transactions with its peers."`
-	TransactionDbInMemory bool   `toml:"transactionDBInMemory"`
-	MonitorDbPath         string `toml:"monitorDB" comment:"Path to the location where to save the monitor database. The monitor database is responsible for storing the (events, tasks, receipts) coming from layer 1 blockchains that AliceNet is anchored with. Store this database in a safe location. If this database is deleted, the node will replay all events by querying the layer1 chains using the information provided below."`
-	MonitorDbInMemory     bool   `toml:"monitorDBInMemory" comment:"Flags to save any of the databases above only on memory. USE ONLY RECOMMENDED TO SET TRUE FOR TESTING PURPOSES."`
-}
-
-type EthereumConfig struct {
-	DefaultAccount           string `toml:"defaultAccount" comment:"Ethereum address that will be used to sign transactions and connect to the AliceNet services on ethereum."`
-	Endpoint                 string `toml:"endpoint" comment:"Ethereum endpoint url to the ethereum chain where the AliceNet network infra-structure that you are trying to connect lives. Ethereum mainnet for AliceNet mainnet and Goerli for Alicenet Testnet. Infura and Alchemy services can be used, but if you are running your own validator node, we recommend to use a more secure node."`
-	EndpointMinimumPeers     uint64 `toml:"endpointMinimumPeers" comment:"Minimum number of peers connected to your ethereum node that you wish to reach before trying to process ethereum blocks to retrieve the AliceNet events."`
-	Keystore                 string `toml:"keystore" comment:"Path to the encrypted private key used on the address above."`
-	PassCodes                string `toml:"passCodes" comment:"Path to the file containing the password to unlock the account private key."`
-	FactoryAddress           string `toml:"factoryAddress" comment:"Ethereum address of the AliceNet factory of smart contracts. The factory is responsible for registering and deploying every contract used by the AliceNet infra-structure."`
-	StartingBlock            uint64 `toml:"startingBlock" comment:"The ethereum block where the AliceNet contract factory was deployed. This block is used as starting block to retrieve all events (e.g snapshots, deposits) necessary to initialize and validate your AliceNet node."`
-	TxMaxGasFeeAllowedInGwei uint64 `toml:"txMaxGasFeeAllowedInGwei" comment:"The maximum gas price that you are willing to pay (in GWEI) for a transaction done by your node. If you are validator, putting this value too low can result in your node failing to fulfill the validators duty, hence, being passive for a slashing."`
-	TxMetricsDisplay         bool   `toml:"txMetricsDisplay" comment:"Flag to decide if the ethereum transactions information will be shown on the logs."`
-	ProcessingBlockBatchSize uint64 `toml:"processingBlockBatchSize" comment:"Batch size of blocks that will be downloaded and processed from your endpoint address. Every ethereum block starting from the startingBlock until the latest ethereum block will be downloaded and all events (e.g snapshots, deposits) coming from AliceNet smart contracts will be processed in a chronological order. If this value is too large, your endpoint may end up being overloaded with API requests."`
-}
-
-type TransportConfig struct {
-	Size                       int           `toml:",omitempty"`
-	Timeout                    time.Duration `toml:",omitempty"`
-	OriginLimit                int           `toml:"originLimit" comment:"Maximum number of peers that we can retrieve from the bootnode?"`
-	PeerLimitMin               int           `toml:"peerLimitMin" comment:"Minimum number of peers that you wish to be connect with, before trying to attempt to download blockchain data and participate in consensus."`
-	PeerLimitMax               int           `toml:"peerLimitMax" comment:"Maximum number of peers that you wish to be connected with. Upper bound to limit bandwidth shared with the peers."`
-	FirewallMode               bool          `toml:",omitempty"`
-	FirewallHost               string        `toml:",omitempty"`
-	Whitelist                  string        `toml:",omitempty"`
-	PrivateKey                 string        `toml:"privateKey" comment:"16 Byte private key that is used to encrypt and decrypt information shared with peers. Generate this with a safe random generator."`
-	BootNodeAddresses          string        `toml:"bootNodeAddresses" comment:"Address to a bootnode running on the desired AliceNet network that you are trying to connect with. A bootnode is a software client responsible for sharing information about alicenet peers. Your node will connect to a bootnode to retrieve an initial list of peers to try to connect with."`
-	P2PListeningAddress        string        `toml:"p2pListeningAddress" comment:"Address and port where you node will be listening for requests coming from other peers. The address should be publicly reachable."`
-	LocalStateListeningAddress string        `toml:"localStateListeningAddress" comment:"Address and port where your node will be listening for rpc requests."`
-	UPnP                       bool          `toml:"upnp" comment:"IF UPNP should be used to discover opened ports to connect with the peers."`
-}
-
-type DeployConfig struct {
-	Migrations     bool `toml:",omitempty"`
-	TestMigrations bool `toml:",omitempty"`
-}
-
-type UtilsConfig struct {
-	Status bool `toml:"status" comment:"Flag to decide if the status will be shown on the logs. Maybe be a little noisy."`
-}
-
-type ValidatorConfig struct {
-	Repl            bool   `toml:",omitempty"`
-	RewardAccount   string `toml:"rewardAccount" comment:"Address of the AliceNet account used to do transactions in the AliceNet network."`
-	RewardCurveSpec int    `toml:"rewardCurveSpec" comment:"Type of elliptic curve used to generate the AliceNet address. 1: secp256k1 (same as ethereum), 2: BN128"`
-	SymmetricKey    string `toml:"symmetricKey"`
-}
-
-type LoggingConfig struct {
-	AliceNet   string `toml:",omitempty"`
-	Consensus  string `toml:"consensus"`
-	Transport  string `toml:",omitempty"`
-	App        string `toml:",omitempty"`
-	Db         string `toml:",omitempty"`
-	Gossipbus  string `toml:",omitempty"`
-	Badger     string `toml:",omitempty"`
-	PeerMan    string `toml:",omitempty"`
-	LocalRPC   string `toml:",omitempty"`
-	Dman       string `toml:",omitempty"`
-	Peer       string `toml:",omitempty"`
-	Yamux      string `toml:",omitempty"`
-	Ethereum   string `toml:",omitempty"`
-	Main       string `toml:",omitempty"`
-	Deploy     string `toml:",omitempty"`
-	Utils      string `toml:",omitempty"`
-	Monitor    string `toml:",omitempty"`
-	Dkg        string `toml:",omitempty"`
-	Services   string `toml:",omitempty"`
-	Settings   string `toml:",omitempty"`
-	Validator  string `toml:",omitempty"`
-	MuxHandler string `toml:",omitempty"`
-	Bootnode   string `toml:",omitempty"`
-	P2pmux     string `toml:",omitempty"`
-	Status     string `toml:",omitempty"`
-	Test       string `toml:",omitempty"`
-}
-
-type FirewalldConfig struct {
-	Enabled    bool   `toml:",omitempty"`
-	SocketFile string `toml:",omitempty"`
-}
-type RootSerializableConfiguration struct {
-	Logging   LoggingConfig   `toml:"loglevel"`
-	Chain     ChainConfig     `toml:"chain"`
-	Transport TransportConfig `toml:"transport"`
-	Ethereum  EthereumConfig  `toml:"ethereum"`
-	Utils     UtilsConfig     `toml:"utils"`
-	Validator ValidatorConfig `toml:"validator" comment:"OPTIONAL: Only necessary if you plan to run a validator node."`
-}
-type RootConfiguration struct {
-	ConfigurationFileName string
-	LoggingLevels         string // backwards compatibility
-	Deploy                DeployConfig
-	Firewalld             FirewalldConfig
-=======
 type ChainConfig struct {
 	ID                    int
 	StateDbPath           string
@@ -247,20 +131,10 @@
 	Validator             ValidatorConfig
 	Firewalld             FirewalldConfig
 	Chain                 ChainConfig
->>>>>>> c09433d7
 	BootNode              BootnodeConfig
 	EthKey                EthKeyConfig
 	Version               string
 	Initialization        InitConfig
-<<<<<<< HEAD
-	Logging               LoggingConfig
-	Chain                 ChainConfig
-	Transport             TransportConfig
-	Ethereum              EthereumConfig
-	Utils                 UtilsConfig
-	Validator             ValidatorConfig
-=======
->>>>>>> c09433d7
 }
 
 // Configuration contains all active settings.
