package monitor

import (
	"context"
	"encoding/json"
	"errors"
	"fmt"
	"github.com/alicenet/alicenet/layer1/executor"
	"strings"
	"sync"
	"time"

	"github.com/alicenet/alicenet/config"
	"github.com/alicenet/alicenet/consensus/db"
	"github.com/alicenet/alicenet/consensus/objs"
	"github.com/alicenet/alicenet/constants"
	"github.com/alicenet/alicenet/layer1"
	"github.com/alicenet/alicenet/layer1/executor/tasks/snapshots"
	"github.com/alicenet/alicenet/layer1/executor/tasks/snapshots/state"
	"github.com/alicenet/alicenet/layer1/monitor/events"
	"github.com/alicenet/alicenet/layer1/monitor/interfaces"
	"github.com/alicenet/alicenet/layer1/monitor/objects"
	"github.com/alicenet/alicenet/logging"
	"github.com/alicenet/alicenet/utils"
	"github.com/dgraph-io/badger/v2"
	"github.com/ethereum/go-ethereum/common"
	"github.com/ethereum/go-ethereum/core/types"
	"github.com/sirupsen/logrus"
)

// Monitor describes required functionality to monitor Ethereum
type Monitor interface {
	Start() error
	Close()
	GetStatus() <-chan string
}

type monitor struct {
	sync.RWMutex
	adminHandler         interfaces.AdminHandler
	depositHandler       interfaces.DepositHandler
	eth                  layer1.Client
	contracts            layer1.AllSmartContracts
	eventFilterAddresses []common.Address
	eventMap             *objects.EventMap
	db                   *db.Database
	cdb                  *db.Database
	tickInterval         time.Duration
	timeout              time.Duration
	logger               *logrus.Entry
	cancelChan           chan bool
	statusChan           chan string
	State                *objects.MonitorState
	batchSize            uint64

	//for communication with the TasksScheduler
	taskHandler executor.TaskHandler
}

// NewMonitor creates a new Monitor
func NewMonitor(cdb *db.Database,
	monDB *db.Database,
	adminHandler interfaces.AdminHandler,
	depositHandler interfaces.DepositHandler,
	eth layer1.Client,
	contracts layer1.AllSmartContracts,
	eventFilterAddresses []common.Address,
	tickInterval time.Duration,
	batchSize uint64,
	taskHandler executor.TaskHandler,
) (*monitor, error) {

	logger := logging.GetLogger("monitor").WithFields(logrus.Fields{
		"Interval": tickInterval.String(),
		"Timeout":  constants.MonitorTimeout.String(),
	})

	eventMap := objects.NewEventMap()
	err := events.SetupEventMap(eventMap, cdb, monDB, adminHandler, depositHandler, taskHandler)
	if err != nil {
		return nil, err
	}

	State := objects.NewMonitorState()

	adminHandler.RegisterSnapshotCallback(func(bh *objs.BlockHeader) error {
		logger.Info("Entering snapshot callback")
		return PersistSnapshot(eth, bh, taskHandler, monDB)
	})

	return &monitor{
<<<<<<< HEAD
		adminHandler:   adminHandler,
		depositHandler: depositHandler,
		eth:            eth,
		contracts:      contracts,
		eventMap:       eventMap,
		cdb:            cdb,
		db:             monDB,
		logger:         logger,
		tickInterval:   tickInterval,
		timeout:        constants.MonitorTimeout,
		cancelChan:     make(chan bool, 1),
		statusChan:     make(chan string, 1),
		State:          State,
		batchSize:      batchSize,
		taskHandler:    taskHandler,
=======
		adminHandler:         adminHandler,
		depositHandler:       depositHandler,
		eth:                  eth,
		contracts:            contracts,
		eventFilterAddresses: eventFilterAddresses,
		eventMap:             eventMap,
		cdb:                  cdb,
		db:                   monDB,
		logger:               logger,
		tickInterval:         tickInterval,
		timeout:              constants.MonitorTimeout,
		cancelChan:           make(chan bool, 1),
		statusChan:           make(chan string, 1),
		State:                State,
		batchSize:            batchSize,
		taskRequestChan:      taskRequestChan,
>>>>>>> a3da6043
	}, nil

}

func (mon *monitor) GetStatus() <-chan string {
	return mon.statusChan
}

func (mon *monitor) Close() {
	mon.cancelChan <- true
}

// Start starts the event loop
func (mon *monitor) Start() error {

	logger := mon.logger

	// Load or create initial State
	logger.Info(strings.Repeat("-", 80))
	startingBlock := config.Configuration.Ethereum.StartingBlock
	err := mon.State.LoadState(mon.db)
	if err != nil {
		logger.Warnf("could not find previous State: %v", err)
		if err != badger.ErrKeyNotFound {
			return err
		}

		logger.Info("Setting initial State to defaults...")

		mon.State.HighestBlockFinalized = startingBlock
		mon.State.HighestBlockProcessed = startingBlock
	}

	if startingBlock > mon.State.HighestBlockProcessed {
		logger.WithFields(logrus.Fields{
			"StartingBlock":         startingBlock,
			"HighestBlockProcessed": mon.State.HighestBlockProcessed}).
			Info("Overriding highest block processed due to config")
		mon.State.HighestBlockProcessed = startingBlock
	}

	if startingBlock > mon.State.HighestBlockFinalized {
		logger.WithFields(logrus.Fields{
			"StartingBlock":         startingBlock,
			"HighestBlockFinalized": mon.State.HighestBlockFinalized}).
			Info("Overriding highest block finalized due to config")
		mon.State.HighestBlockFinalized = startingBlock
	}

	mon.State.EndpointInSync = false
	logger.Info("Current State:")
	logger.Infof("...Ethereum in sync: %v", mon.State.EthereumInSync)
	logger.Infof("...Highest block finalized: %v", mon.State.HighestBlockFinalized)
	logger.Infof("...Highest block processed: %v", mon.State.HighestBlockProcessed)
	logger.Infof("...Monitor tick interval: %v", mon.tickInterval.String())
	logger.Info(strings.Repeat("-", 80))

	mon.cancelChan = make(chan bool)
	go mon.eventLoop(logger, mon.cancelChan)
	return nil
}

func (mon *monitor) eventLoop(logger *logrus.Entry, cancelChan <-chan bool) {

	gcTimer := time.After(time.Second * constants.MonDBGCFreq)
	for {
		ctx, cf := context.WithTimeout(context.Background(), mon.timeout)
		tock := mon.tickInterval
		bmax := utils.Max(mon.State.HighestBlockFinalized, mon.State.HighestBlockProcessed)
		bmin := utils.Min(mon.State.HighestBlockFinalized, mon.State.HighestBlockProcessed)
		if !(bmax-bmin < mon.batchSize) {
			tock = time.Millisecond * 100
		}
		select {
		case <-gcTimer:
			err := mon.db.DB().RunValueLogGC(constants.BadgerDiscardRatio)
			if err != nil {
				logger.Debugf("Failed to reclaim any space during garbage collection: %v", err)
			}
			gcTimer = time.After(time.Second * constants.MonDBGCFreq)
		case <-cancelChan:
			mon.logger.Warnf("Received cancel request for event loop.")
			cf()
			return
		case tick := <-time.After(tock):
			mon.logger.WithTime(tick).Debug("Tick")

			oldMonitorState := mon.State.Clone()

			if err := MonitorTick(ctx, cf, mon.eth, mon.contracts, mon.State, mon.logger, mon.eventMap, mon.adminHandler, mon.batchSize, mon.eventFilterAddresses); err != nil {
				logger.Errorf("Failed MonitorTick(...): %v", err)
			}

			diff, shouldWrite := oldMonitorState.Diff(mon.State)

			if shouldWrite {
				if err := mon.State.PersistState(mon.db); err != nil {
					logger.Errorf("Failed to persist State after MonitorTick(...): %v", err)
				}
			}

			select {
			case mon.statusChan <- diff:
			default:
			}
		}
	}
}

func (m *monitor) MarshalJSON() ([]byte, error) {
	m.State.RLock()
	defer m.State.RUnlock()
	rawData, err := json.Marshal(m.State)

	if err != nil {
		return nil, fmt.Errorf("could not marshal state: %v", err)
	}

	return rawData, nil
}

func (m *monitor) UnmarshalJSON(raw []byte) error {
	err := json.Unmarshal(raw, m.State)
	return err
}

// MonitorTick using existing monitorState and incrementally updates it based on current State of Ethereum endpoint
func MonitorTick(ctx context.Context, cf context.CancelFunc, eth layer1.Client, allContracts layer1.AllSmartContracts, monitorState *objects.MonitorState, logger *logrus.Entry,
	eventMap *objects.EventMap, adminHandler interfaces.AdminHandler, batchSize uint64, filterContracts []common.Address) error {

	defer cf()
	logger = logger.WithFields(logrus.Fields{
		"EndpointInSync": monitorState.EndpointInSync,
		"EthereumInSync": monitorState.EthereumInSync})

	addresses := filterContracts

	// 1. Check if our Ethereum endpoint is sync with sufficient peers
	inSync, peerCount, err := eth.EndpointInSync(ctx)
	ethInSyncBefore := monitorState.EthereumInSync
	monitorState.EndpointInSync = inSync
	bmax := utils.Max(monitorState.HighestBlockFinalized, monitorState.HighestBlockProcessed)
	bmin := utils.Min(monitorState.HighestBlockFinalized, monitorState.HighestBlockProcessed)
	monitorState.EthereumInSync = bmax-bmin < 2 && monitorState.EndpointInSync && monitorState.IsInitialized
	if ethInSyncBefore != monitorState.EthereumInSync {
		adminHandler.SetSynchronized(monitorState.EthereumInSync)
	}
	if err != nil {
		monitorState.CommunicationFailures++

		logger.WithField("CommunicationFailures", monitorState.CommunicationFailures).
			WithField("Error", err).
			Warn("EndpointInSync() Failed")

		if monitorState.CommunicationFailures >= uint32(constants.MonitorRetryCount) {
			monitorState.EndpointInSync = false
		}
		return nil
	}

	if peerCount < uint32(config.Configuration.Ethereum.EndpointMinimumPeers) {
		return nil
	}

	// 2. Check what the latest finalized block number is
	finalized, err := eth.GetFinalizedHeight(ctx)
	if err != nil {
		return err
	}

	monitorState.CommunicationFailures = 0
	monitorState.PeerCount = peerCount
	monitorState.EndpointInSync = inSync
	monitorState.HighestBlockFinalized = finalized
	monitorState.IsInitialized = true

	// 3. Grab up to the next _batch size_ unprocessed block(s)
	processed := monitorState.HighestBlockProcessed
	if processed >= finalized {
		logger.Debugf("Processed block %d is higher than finalized block %d", processed, finalized)
		return nil
	}

	lastBlock := uint64(0)
	remaining := finalized - processed
	if remaining <= batchSize {
		lastBlock = processed + remaining
	} else {
		lastBlock = processed + batchSize
	}

	logsList, err := getLogsConcurrentWithSort(ctx, addresses, eth, processed, lastBlock)
	if err != nil {
		return err
	}
	// set the current block initial value
	// this value is incremented at head of
	// each loop iteration, so it is initialized
	// as one less than the expected value at this
	// point
	currentBlock := processed

	for i := 0; i < len(logsList); i++ {
		currentBlock++
		logs := logsList[i]

		var forceExit bool
		currentBlock, err = ProcessEvents(eth, allContracts, monitorState, logs, logger, currentBlock, eventMap)
		if err != nil {
			if !errors.Is(err, context.DeadlineExceeded) {
				return err
			}
			forceExit = true
		}

		processed = currentBlock
		if forceExit {
			break
		}
	}

	// Only after batch is processed do we update monitor State
	monitorState.HighestBlockProcessed = processed
	return nil
}

func ProcessEvents(eth layer1.Client, contracts layer1.AllSmartContracts, monitorState *objects.MonitorState, logs []types.Log, logger *logrus.Entry, currentBlock uint64, eventMap *objects.EventMap) (uint64, error) {
	logEntry := logger.WithField("Block", currentBlock)

	// Check all the logs for an event we want to process
	for _, log := range logs {

		eventID := log.Topics[0].String()
		logEntry := logEntry.WithField("EventID", eventID)

		info, present := eventMap.Lookup(eventID)
		if present {
			logEntry = logEntry.WithField("Event", info.Name)
			if info.Processor != nil {
				err := info.Processor(eth, contracts, logEntry, monitorState, log)
				if err != nil {
					logEntry.Errorf("Failed processing event: %v", err)
					return currentBlock - 1, err
				}
			} else {
				panic(fmt.Errorf("no processor configured for %v", info.Name))
			}
		}
	}

	return currentBlock, nil
}

// PersistSnapshot should be registered as a callback and be kicked off automatically by badger when appropriate
func PersistSnapshot(eth layer1.Client, bh *objs.BlockHeader, taskHandler executor.TaskHandler, monDB *db.Database) error {
	if bh == nil {
		return errors.New("invalid blockHeader for snapshot")
	}

	snapshotState := &state.SnapshotState{
		Account:     eth.GetDefaultAccount(),
		BlockHeader: bh,
	}

	err := state.SaveSnapshotState(monDB, snapshotState)
	if err != nil {
		return err
	}

	// kill any snapshot task that might be running
	ctx := context.Background()
	_, err = taskHandler.KillTaskByType(ctx, &snapshots.SnapshotTask{})
	if err != nil {
		return err
	}

	_, err = taskHandler.ScheduleTask(ctx, snapshots.NewSnapshotTask(0, 0, uint64(bh.BClaims.Height)), "")
	return err
}

// TODO: Remove from request hot path use memory cache
// persist worker group across execution iterations
type logWork struct {
	isLast    bool
	ctx       context.Context
	block     uint64
	addresses []common.Address
	logs      []types.Log
	err       error
}

type eventSorter struct {
	*sync.Mutex
	wg      *sync.WaitGroup
	pending chan *logWork
	done    map[uint64]*logWork
	eth     layer1.Client
}

func (es *eventSorter) Start(num uint64) {
	for i := uint64(0); i < num; i++ {
		es.wg.Add(1)
		go es.worker()
	}
	es.wg.Wait()
}

func (es *eventSorter) worker() {
	defer es.wg.Done()
	for {
		wrk, ok := <-es.pending
		if !ok {
			return
		}
		if wrk.isLast {
			close(es.pending)
			return
		}
		func() {
			for i := 0; i < 10; i++ {
				select {
				case <-wrk.ctx.Done():
					wrk.err = wrk.ctx.Err()
					es.Lock()
					es.done[wrk.block] = wrk
					es.Unlock()
					return
				default:
					logs, err := es.eth.GetEvents(wrk.ctx, wrk.block, wrk.block, wrk.addresses)
					if err == nil {
						wrk.logs = logs
						wrk.err = nil
						es.Lock()
						es.done[wrk.block] = wrk
						es.Unlock()
						return
					}
					select {
					case <-time.After(10 * time.Duration(i) * time.Millisecond):
						// continue trying
					case <-wrk.ctx.Done():
						wrk.err = wrk.ctx.Err()
						es.Lock()
						es.done[wrk.block] = wrk
						es.Unlock()
						return
					}
				}
			}
			wrk.err = errors.New("timeouts exhausted")
			es.Lock()
			es.done[wrk.block] = wrk
			es.Unlock()
		}()
	}
}

func getLogsConcurrentWithSort(ctx context.Context, addresses []common.Address, eth layer1.Client, processed uint64, lastBlock uint64) ([][]types.Log, error) {
	numworkers := utils.Max(utils.Min((utils.Max(lastBlock, processed)-utils.Min(lastBlock, processed))/4, 128), 1)
	wc := make(chan *logWork, 3+numworkers)
	go func() {
		for currentBlock := processed + 1; currentBlock <= lastBlock; currentBlock++ {
			blk := currentBlock
			wc <- &logWork{false, ctx, blk, addresses, nil, nil}
		}
		wc <- &logWork{true, nil, 0, nil, nil, nil}
	}()

	es := &eventSorter{new(sync.Mutex), new(sync.WaitGroup), wc, make(map[uint64]*logWork), eth}
	es.Start(numworkers)

	la := [][]types.Log{}
	for currentBlock := processed + 1; currentBlock <= lastBlock; currentBlock++ {
		if es.done[currentBlock].err != nil {
			return la, nil
		}
		logsO, ok := es.done[currentBlock]
		if !ok {
			return la, nil
		}
		la = append(la, logsO.logs)
	}
	return la, nil
}<|MERGE_RESOLUTION|>--- conflicted
+++ resolved
@@ -89,23 +89,6 @@
 	})
 
 	return &monitor{
-<<<<<<< HEAD
-		adminHandler:   adminHandler,
-		depositHandler: depositHandler,
-		eth:            eth,
-		contracts:      contracts,
-		eventMap:       eventMap,
-		cdb:            cdb,
-		db:             monDB,
-		logger:         logger,
-		tickInterval:   tickInterval,
-		timeout:        constants.MonitorTimeout,
-		cancelChan:     make(chan bool, 1),
-		statusChan:     make(chan string, 1),
-		State:          State,
-		batchSize:      batchSize,
-		taskHandler:    taskHandler,
-=======
 		adminHandler:         adminHandler,
 		depositHandler:       depositHandler,
 		eth:                  eth,
@@ -121,8 +104,7 @@
 		statusChan:           make(chan string, 1),
 		State:                State,
 		batchSize:            batchSize,
-		taskRequestChan:      taskRequestChan,
->>>>>>> a3da6043
+		taskHandler:          taskHandler,
 	}, nil
 
 }
