--- conflicted
+++ resolved
@@ -85,11 +85,7 @@
 
 	adminHandler.RegisterSnapshotCallback(func(bh *objs.BlockHeader, numOfValidators int, validatorIndex int) error {
 		logger.Info("Entering snapshot callback")
-<<<<<<< HEAD
-		return PersistSnapshot(eth, bh, taskHandler, monDB)
-=======
-		return PersistSnapshot(eth, bh, numOfValidators, validatorIndex, taskRequestChan, monDB)
->>>>>>> 70d6a1cf
+		return PersistSnapshot(eth, bh, numOfValidators, validatorIndex, taskHandler, monDB)
 	})
 
 	return &monitor{
@@ -369,11 +365,7 @@
 }
 
 // PersistSnapshot should be registered as a callback and be kicked off automatically by badger when appropriate
-<<<<<<< HEAD
-func PersistSnapshot(eth layer1.Client, bh *objs.BlockHeader, taskHandler executor.TaskHandler, monDB *db.Database) error {
-=======
-func PersistSnapshot(eth layer1.Client, bh *objs.BlockHeader, numOfValidators int, validatorIndex int, taskRequestChan chan<- tasks.TaskRequest, monDB *db.Database) error {
->>>>>>> 70d6a1cf
+func PersistSnapshot(eth layer1.Client, bh *objs.BlockHeader, numOfValidators int, validatorIndex int, taskHandler executor.TaskHandler, monDB *db.Database) error {
 	if bh == nil {
 		return errors.New("invalid blockHeader for snapshot")
 	}
@@ -389,19 +381,13 @@
 	}
 
 	// kill any snapshot task that might be running
-<<<<<<< HEAD
 	ctx := context.Background()
 	_, err = taskHandler.KillTaskByType(ctx, &snapshots.SnapshotTask{})
 	if err != nil {
 		return err
 	}
-=======
-	taskRequestChan <- tasks.NewKillTaskRequest(&snapshots.SnapshotTask{})
-
-	taskRequestChan <- tasks.NewScheduleTaskRequest(snapshots.NewSnapshotTask(uint64(bh.BClaims.Height), numOfValidators, validatorIndex))
->>>>>>> 70d6a1cf
-
-	_, err = taskHandler.ScheduleTask(ctx, snapshots.NewSnapshotTask(0, 0, uint64(bh.BClaims.Height)), "")
+
+	_, err = taskHandler.ScheduleTask(ctx, snapshots.NewSnapshotTask(uint64(bh.BClaims.Height), numOfValidators, validatorIndex), "")
 	return err
 }
 
