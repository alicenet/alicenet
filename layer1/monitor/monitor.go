package monitor

import (
	"context"
	"encoding/json"
	"errors"
	"fmt"
	"github.com/alicenet/alicenet/layer1/executor"
	"strings"
	"sync"
	"time"

	"github.com/dgraph-io/badger/v2"
	"github.com/ethereum/go-ethereum/common"
	"github.com/ethereum/go-ethereum/core/types"
	"github.com/sirupsen/logrus"

	"github.com/alicenet/alicenet/config"
	"github.com/alicenet/alicenet/consensus/db"
	"github.com/alicenet/alicenet/consensus/objs"
	"github.com/alicenet/alicenet/constants"
	"github.com/alicenet/alicenet/layer1"
	"github.com/alicenet/alicenet/layer1/executor/tasks/snapshots"
	"github.com/alicenet/alicenet/layer1/executor/tasks/snapshots/state"
	"github.com/alicenet/alicenet/layer1/monitor/events"
	"github.com/alicenet/alicenet/layer1/monitor/interfaces"
	"github.com/alicenet/alicenet/layer1/monitor/objects"
	"github.com/alicenet/alicenet/logging"
	"github.com/alicenet/alicenet/utils"
)

// Monitor describes required functionality to monitor Ethereum.
type Monitor interface {
	Start() error
	Close()
	GetStatus() <-chan string
}

type monitor struct {
	sync.RWMutex
	adminHandler         interfaces.AdminHandler
	depositHandler       interfaces.DepositHandler
	eth                  layer1.Client
	contracts            layer1.AllSmartContracts
	eventFilterAddresses []common.Address
	eventMap             *objects.EventMap
	db                   *db.Database
	cdb                  *db.Database
	tickInterval         time.Duration
	timeout              time.Duration
	logger               *logrus.Entry
	closeOnce            sync.Once
	closeChan            chan struct{}
	statusChan           chan string
	State                *objects.MonitorState
	batchSize            uint64

	//for communication with the TasksScheduler
	taskHandler executor.TaskHandler
}

// NewMonitor creates a new Monitor.
func NewMonitor(cdb *db.Database,
	monDB *db.Database,
	adminHandler interfaces.AdminHandler,
	depositHandler interfaces.DepositHandler,
	eth layer1.Client,
	contracts layer1.AllSmartContracts,
	eventFilterAddresses []common.Address,
	tickInterval time.Duration,
	batchSize uint64,
	taskHandler executor.TaskHandler,
) (*monitor, error) {
	logger := logging.GetLogger("monitor").WithFields(logrus.Fields{
		"Interval": tickInterval.String(),
		"Timeout":  constants.MonitorTimeout.String(),
	})

<<<<<<< HEAD
	eventMap := objects.NewEventMap()
	err := events.SetupEventMap(eventMap, cdb, monDB, adminHandler, depositHandler, taskHandler)
	if err != nil {
		return nil, err
	}

	State := objects.NewMonitorState()

	adminHandler.RegisterSnapshotCallback(func(bh *objs.BlockHeader, numOfValidators, validatorIndex int) error {
		logger.Info("Entering snapshot callback")
		return PersistSnapshot(eth, bh, numOfValidators, validatorIndex, taskHandler, monDB)
	})

	return &monitor{
=======
	mon := &monitor{
>>>>>>> 1072fc3c
		adminHandler:         adminHandler,
		depositHandler:       depositHandler,
		eth:                  eth,
		contracts:            contracts,
		eventFilterAddresses: eventFilterAddresses,
		cdb:                  cdb,
		db:                   monDB,
		logger:               logger,
		tickInterval:         tickInterval,
		timeout:              constants.MonitorTimeout,
		closeChan:            make(chan struct{}),
		closeOnce:            sync.Once{},
		statusChan:           make(chan string, 1),
		batchSize:            batchSize,
<<<<<<< HEAD
		taskHandler:          taskHandler,
	}, nil
=======
		taskRequestChan:      taskRequestChan,
	}

	eventMap := objects.NewEventMap()
	err := events.SetupEventMap(eventMap, cdb, monDB, adminHandler, depositHandler, taskRequestChan, mon.Close)
	if err != nil {
		return nil, err
	}
	mon.eventMap = eventMap
	mon.State = objects.NewMonitorState()

	adminHandler.RegisterSnapshotCallback(func(bh *objs.BlockHeader, numOfValidators, validatorIndex int) error {
		logger.Info("Entering snapshot callback")
		return PersistSnapshot(eth, bh, numOfValidators, validatorIndex, taskRequestChan, monDB)
	})

	return mon, nil
>>>>>>> 1072fc3c
}

// GetStatus of the monitor.
func (mon *monitor) GetStatus() <-chan string {
	return mon.statusChan
}

// Close the event loop.
func (mon *monitor) Close() {
	mon.closeOnce.Do(func() {
		close(mon.closeChan)
	})
}

// CloseChan returns a channel that is closed when the monitor is
// shutting down.
func (mon *monitor) CloseChan() <-chan struct{} {
	return mon.closeChan
}

// Start starts the event loop.
func (mon *monitor) Start() error {
	logger := mon.logger

	// Load or create initial State
	logger.Info(strings.Repeat("-", 80))
	startingBlock := config.Configuration.Ethereum.StartingBlock
	err := mon.State.LoadState(mon.db)
	if err != nil {
		logger.Warnf("could not find previous State: %v", err)
		if err != badger.ErrKeyNotFound {
			return err
		}

		logger.Info("Setting initial State to defaults...")

		mon.State.HighestBlockFinalized = startingBlock
		mon.State.HighestBlockProcessed = startingBlock
	}

	if startingBlock > mon.State.HighestBlockProcessed {
		logger.WithFields(logrus.Fields{
			"StartingBlock":         startingBlock,
			"HighestBlockProcessed": mon.State.HighestBlockProcessed,
		}).
			Info("Overriding highest block processed due to config")
		mon.State.HighestBlockProcessed = startingBlock
	}

	if startingBlock > mon.State.HighestBlockFinalized {
		logger.WithFields(logrus.Fields{
			"StartingBlock":         startingBlock,
			"HighestBlockFinalized": mon.State.HighestBlockFinalized,
		}).
			Info("Overriding highest block finalized due to config")
		mon.State.HighestBlockFinalized = startingBlock
	}

	mon.State.EndpointInSync = false
	logger.Info("Current State:")
	logger.Infof("...Ethereum in sync: %v", mon.State.EthereumInSync)
	logger.Infof("...Highest block finalized: %v", mon.State.HighestBlockFinalized)
	logger.Infof("...Highest block processed: %v", mon.State.HighestBlockProcessed)
	logger.Infof("...Monitor tick interval: %v", mon.tickInterval.String())
	logger.Info(strings.Repeat("-", 80))

	go mon.eventLoop(logger)
	return nil
}

// eventLoop to process the events and chain changes.
func (mon *monitor) eventLoop(logger *logrus.Entry) {
	gcTimer := time.After(time.Second * constants.MonDBGCFreq)
	for {
		ctx, cf := context.WithTimeout(context.Background(), mon.timeout)
		tock := mon.tickInterval
		bmax := utils.Max(mon.State.HighestBlockFinalized, mon.State.HighestBlockProcessed)
		bmin := utils.Min(mon.State.HighestBlockFinalized, mon.State.HighestBlockProcessed)
		if !(bmax-bmin < mon.batchSize) {
			tock = time.Millisecond * 100
		}
		select {
		case <-gcTimer:
			err := mon.db.DB().RunValueLogGC(constants.BadgerDiscardRatio)
			if err != nil {
				logger.Debugf("Failed to reclaim any space during garbage collection: %v", err)
			}
			gcTimer = time.After(time.Second * constants.MonDBGCFreq)
		case <-mon.closeChan:
			mon.logger.Warnf("Received cancel request for event loop.")
			cf()
			return
		case tick := <-time.After(tock):
			mon.logger.WithTime(tick).Debug("Tick")

			oldMonitorState := mon.State.Clone()

			if err := MonitorTick(ctx, cf, mon.eth, mon.contracts, mon.State, mon.logger, mon.eventMap, mon.adminHandler, mon.batchSize, mon.eventFilterAddresses); err != nil {
				logger.Errorf("Failed MonitorTick(...): %v", err)
			}

			diff, shouldWrite := oldMonitorState.Diff(mon.State)

			if shouldWrite {
				if err := mon.State.PersistState(mon.db); err != nil {
					logger.Errorf("Failed to persist State after MonitorTick(...): %v", err)
				}
			}

			select {
			case mon.statusChan <- diff:
			default:
			}
		}
	}
}

// MarshalJSON implements the json.Marshaler interface. It will only marshal the State field.
func (m *monitor) MarshalJSON() ([]byte, error) {
	m.State.RLock()
	defer m.State.RUnlock()
	rawData, err := json.Marshal(m.State)
	if err != nil {
		return nil, fmt.Errorf("could not marshal state: %v", err)
	}

	return rawData, nil
}

// UnmarshalJSON implements the json.Unmarshaler interface. It will only unmarshal the State field.
func (m *monitor) UnmarshalJSON(raw []byte) error {
	err := json.Unmarshal(raw, m.State)
	return err
}

// MonitorTick using existing monitorState and incrementally updates it based on current State of Ethereum endpoint.
func MonitorTick(ctx context.Context, cf context.CancelFunc, eth layer1.Client, allContracts layer1.AllSmartContracts, monitorState *objects.MonitorState, logger *logrus.Entry,
	eventMap *objects.EventMap, adminHandler interfaces.AdminHandler, batchSize uint64, filterContracts []common.Address,
) error {
	defer cf()
	logger = logger.WithFields(logrus.Fields{
		"EndpointInSync": monitorState.EndpointInSync,
		"EthereumInSync": monitorState.EthereumInSync,
	})

	addresses := filterContracts

	// 1. Check if our Ethereum endpoint is sync with sufficient peers
	inSync, peerCount, err := eth.EndpointInSync(ctx)
	ethInSyncBefore := monitorState.EthereumInSync
	monitorState.EndpointInSync = inSync
	bmax := utils.Max(monitorState.HighestBlockFinalized, monitorState.HighestBlockProcessed)
	bmin := utils.Min(monitorState.HighestBlockFinalized, monitorState.HighestBlockProcessed)
	monitorState.EthereumInSync = bmax-bmin < 2 && monitorState.EndpointInSync && monitorState.IsInitialized
	if ethInSyncBefore != monitorState.EthereumInSync {
		adminHandler.SetSynchronized(monitorState.EthereumInSync)
	}
	if err != nil {
		monitorState.CommunicationFailures++

		logger.WithField("CommunicationFailures", monitorState.CommunicationFailures).
			WithField("Error", err).
			Warn("EndpointInSync() Failed")

		if monitorState.CommunicationFailures >= uint32(constants.MonitorRetryCount) {
			monitorState.EndpointInSync = false
		}
		return nil
	}

	if peerCount < uint32(config.Configuration.Ethereum.EndpointMinimumPeers) {
		return nil
	}

	// 2. Check what the latest finalized block number is
	finalized, err := eth.GetFinalizedHeight(ctx)
	if err != nil {
		return err
	}

	monitorState.CommunicationFailures = 0
	monitorState.PeerCount = peerCount
	monitorState.EndpointInSync = inSync
	monitorState.HighestBlockFinalized = finalized
	monitorState.IsInitialized = true

	// 3. Grab up to the next _batch size_ unprocessed block(s)
	processed := monitorState.HighestBlockProcessed
	if processed >= finalized {
		logger.Debugf("Processed block %d is higher than finalized block %d", processed, finalized)
		return nil
	}

	lastBlock := uint64(0)
	remaining := finalized - processed
	if remaining <= batchSize {
		lastBlock = processed + remaining
	} else {
		lastBlock = processed + batchSize
	}

	logsList, err := getLogsConcurrentWithSort(ctx, addresses, eth, processed, lastBlock)
	if err != nil {
		return err
	}
	// set the current block initial value
	// this value is incremented at head of
	// each loop iteration, so it is initialized
	// as one less than the expected value at this
	// point
	currentBlock := processed

	for i := 0; i < len(logsList); i++ {
		currentBlock++
		logs := logsList[i]

		var forceExit bool
		currentBlock, err = ProcessEvents(eth, allContracts, monitorState, logs, logger, currentBlock, eventMap)
		if err != nil {
			if !errors.Is(err, context.DeadlineExceeded) {
				return err
			}
			forceExit = true
		}

		processed = currentBlock
		if forceExit {
			break
		}
	}

	// Only after batch is processed do we update monitor State
	monitorState.HighestBlockProcessed = processed
	return nil
}

// ProcessEvents returned from layer1 chain.
func ProcessEvents(eth layer1.Client, contracts layer1.AllSmartContracts, monitorState *objects.MonitorState, logs []types.Log, logger *logrus.Entry, currentBlock uint64, eventMap *objects.EventMap) (uint64, error) {
	logEntry := logger.WithField("Block", currentBlock)

	// Check all the logs for an event we want to process
	for _, log := range logs {
		eventID := log.Topics[0].String()
		logEntry := logEntry.WithField("EventID", eventID)

		info, present := eventMap.Lookup(eventID)
		if present {
			logEntry = logEntry.WithField("Event", info.Name)
			if info.Processor != nil {
				err := info.Processor(eth, contracts, logEntry, monitorState, log)
				if err != nil {
					logEntry.Errorf("Failed processing event: %v", err)
					return currentBlock - 1, err
				}
			} else {
				panic(fmt.Errorf("no processor configured for %v", info.Name))
			}
		}
	}

	return currentBlock, nil
}

// PersistSnapshot should be registered as a callback and be kicked off automatically by badger when appropriate
func PersistSnapshot(eth layer1.Client, bh *objs.BlockHeader, numOfValidators int, validatorIndex int, taskHandler executor.TaskHandler, monDB *db.Database) error {
	if bh == nil {
		return errors.New("invalid blockHeader for snapshot")
	}

	snapshotState := &state.SnapshotState{
		Account:     eth.GetDefaultAccount(),
		BlockHeader: bh,
	}

	err := state.SaveSnapshotState(monDB, snapshotState)
	if err != nil {
		return err
	}

	// kill any snapshot task that might be running
	ctx := context.Background()
	_, err = taskHandler.KillTaskByType(ctx, &snapshots.SnapshotTask{})
	if err != nil {
		return err
	}

	_, err = taskHandler.ScheduleTask(ctx, snapshots.NewSnapshotTask(uint64(bh.BClaims.Height), numOfValidators, validatorIndex), "")
	return err
}

// TODO: Remove from request hot path use memory cache
// logWork for persisting worker group across execution iterations.
type logWork struct {
	isLast    bool
	ctx       context.Context
	block     uint64
	addresses []common.Address
	logs      []types.Log
	err       error
}

// eventSorter is used to sort and keep track of processing events.
type eventSorter struct {
	*sync.Mutex
	wg      *sync.WaitGroup
	pending chan *logWork
	done    map[uint64]*logWork
	eth     layer1.Client
}

// Start all the workers.
func (es *eventSorter) Start(num uint64) {
	for i := uint64(0); i < num; i++ {
		es.wg.Add(1)
		go es.worker()
	}
	es.wg.Wait()
}

// worker gets the logs for a specific block and address.
func (es *eventSorter) worker() {
	defer es.wg.Done()
	for {
		wrk, ok := <-es.pending
		if !ok {
			return
		}
		if wrk.isLast {
			close(es.pending)
			return
		}
		func() {
			for i := 0; i < 10; i++ {
				select {
				case <-wrk.ctx.Done():
					wrk.err = wrk.ctx.Err()
					es.Lock()
					es.done[wrk.block] = wrk
					es.Unlock()
					return
				default:
					logs, err := es.eth.GetEvents(wrk.ctx, wrk.block, wrk.block, wrk.addresses)
					if err == nil {
						wrk.logs = logs
						wrk.err = nil
						es.Lock()
						es.done[wrk.block] = wrk
						es.Unlock()
						return
					}
					select {
					case <-time.After(10 * time.Duration(i) * time.Millisecond):
						// continue trying
					case <-wrk.ctx.Done():
						wrk.err = wrk.ctx.Err()
						es.Lock()
						es.done[wrk.block] = wrk
						es.Unlock()
						return
					}
				}
			}
			wrk.err = errors.New("timeouts exhausted")
			es.Lock()
			es.done[wrk.block] = wrk
			es.Unlock()
		}()
	}
}

// getLogsConcurrentWithSort prepares the workers and start the processing.
func getLogsConcurrentWithSort(ctx context.Context, addresses []common.Address, eth layer1.Client, processed, lastBlock uint64) ([][]types.Log, error) {
	numworkers := utils.Max(utils.Min((utils.Max(lastBlock, processed)-utils.Min(lastBlock, processed))/4, 128), 1)
	wc := make(chan *logWork, 3+numworkers)
	go func() {
		for currentBlock := processed + 1; currentBlock <= lastBlock; currentBlock++ {
			blk := currentBlock
			wc <- &logWork{false, ctx, blk, addresses, nil, nil}
		}
		wc <- &logWork{true, nil, 0, nil, nil, nil}
	}()

	es := &eventSorter{new(sync.Mutex), new(sync.WaitGroup), wc, make(map[uint64]*logWork), eth}
	es.Start(numworkers)

	la := [][]types.Log{}
	for currentBlock := processed + 1; currentBlock <= lastBlock; currentBlock++ {
		if es.done[currentBlock].err != nil {
			return la, nil
		}
		logsO, ok := es.done[currentBlock]
		if !ok {
			return la, nil
		}
		la = append(la, logsO.logs)
	}
	return la, nil
}<|MERGE_RESOLUTION|>--- conflicted
+++ resolved
@@ -76,24 +76,7 @@
 		"Timeout":  constants.MonitorTimeout.String(),
 	})
 
-<<<<<<< HEAD
-	eventMap := objects.NewEventMap()
-	err := events.SetupEventMap(eventMap, cdb, monDB, adminHandler, depositHandler, taskHandler)
-	if err != nil {
-		return nil, err
-	}
-
-	State := objects.NewMonitorState()
-
-	adminHandler.RegisterSnapshotCallback(func(bh *objs.BlockHeader, numOfValidators, validatorIndex int) error {
-		logger.Info("Entering snapshot callback")
-		return PersistSnapshot(eth, bh, numOfValidators, validatorIndex, taskHandler, monDB)
-	})
-
-	return &monitor{
-=======
 	mon := &monitor{
->>>>>>> 1072fc3c
 		adminHandler:         adminHandler,
 		depositHandler:       depositHandler,
 		eth:                  eth,
@@ -108,15 +91,11 @@
 		closeOnce:            sync.Once{},
 		statusChan:           make(chan string, 1),
 		batchSize:            batchSize,
-<<<<<<< HEAD
 		taskHandler:          taskHandler,
-	}, nil
-=======
-		taskRequestChan:      taskRequestChan,
 	}
 
 	eventMap := objects.NewEventMap()
-	err := events.SetupEventMap(eventMap, cdb, monDB, adminHandler, depositHandler, taskRequestChan, mon.Close)
+	err := events.SetupEventMap(eventMap, cdb, monDB, adminHandler, depositHandler, taskHandler, mon.Close)
 	if err != nil {
 		return nil, err
 	}
@@ -125,11 +104,10 @@
 
 	adminHandler.RegisterSnapshotCallback(func(bh *objs.BlockHeader, numOfValidators, validatorIndex int) error {
 		logger.Info("Entering snapshot callback")
-		return PersistSnapshot(eth, bh, numOfValidators, validatorIndex, taskRequestChan, monDB)
+		return PersistSnapshot(eth, bh, numOfValidators, validatorIndex, taskHandler, monDB)
 	})
 
 	return mon, nil
->>>>>>> 1072fc3c
 }
 
 // GetStatus of the monitor.
