--- conflicted
+++ resolved
@@ -14,15 +14,9 @@
 	"github.com/alicenet/alicenet/consensus/objs"
 	"github.com/alicenet/alicenet/constants"
 	"github.com/alicenet/alicenet/layer1"
-	"github.com/alicenet/alicenet/layer1/chains/ethereum/events"
 	"github.com/alicenet/alicenet/layer1/chains/ethereum/tasks/snapshots"
 	"github.com/alicenet/alicenet/layer1/chains/ethereum/tasks/snapshots/state"
 	"github.com/alicenet/alicenet/layer1/executor"
-<<<<<<< HEAD
-	"github.com/alicenet/alicenet/layer1/executor/tasks/snapshots"
-	"github.com/alicenet/alicenet/layer1/executor/tasks/snapshots/state"
-=======
->>>>>>> 3753ac57
 	"github.com/alicenet/alicenet/layer1/monitor/interfaces"
 	"github.com/alicenet/alicenet/layer1/monitor/objects"
 	"github.com/alicenet/alicenet/logging"
@@ -101,24 +95,7 @@
 		eventMap:             eventMap,
 	}
 
-<<<<<<< HEAD
-=======
-	eventMap := objects.NewEventMap()
-	err := events.SetupEventMap(
-		eventMap,
-		cdb,
-		monDB,
-		adminHandler,
-		depositHandler,
-		taskHandler,
-		mon.Close,
-		chainId,
-	)
-	if err != nil {
-		return nil, err
-	}
 	mon.eventMap = eventMap
->>>>>>> 3753ac57
 	mon.State = objects.NewMonitorState()
 
 	adminHandler.RegisterSnapshotCallback(
