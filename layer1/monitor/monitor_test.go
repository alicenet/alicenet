//go:build integration

package monitor

import (
	"encoding/json"
<<<<<<< HEAD
=======
	"github.com/alicenet/alicenet/constants"
	"github.com/alicenet/alicenet/layer1/executor"
	"github.com/alicenet/alicenet/layer1/executor/tasks"
	"github.com/alicenet/alicenet/layer1/executor/tasks/dkg/state"
	"github.com/alicenet/alicenet/layer1/transaction"
	"github.com/ethereum/go-ethereum/accounts"
	"github.com/ethereum/go-ethereum/core/types"
>>>>>>> 36db0592
	"math/big"
	"testing"
	"time"

<<<<<<< HEAD
	aobjs "github.com/alicenet/alicenet/application/objs"
	"github.com/alicenet/alicenet/layer1/executor/tasks"
	"github.com/alicenet/alicenet/layer1/monitor/objects"
	"github.com/alicenet/alicenet/test/mocks"
	"github.com/dgraph-io/badger/v2"
=======
	"github.com/alicenet/alicenet/layer1/monitor/objects"

	"github.com/alicenet/alicenet/test/mocks"

>>>>>>> 36db0592
	"github.com/ethereum/go-ethereum/common"
	"github.com/stretchr/testify/assert"
)

//
func createSharedKey(addr common.Address) [4]*big.Int {

	b := addr.Bytes()

	return [4]*big.Int{
		(&big.Int{}).SetBytes(b),
		(&big.Int{}).SetBytes(b),
		(&big.Int{}).SetBytes(b),
		(&big.Int{}).SetBytes(b)}
}

func createValidator(addrHex string, idx uint8) objects.Validator {
	addr := common.HexToAddress(addrHex)
	return objects.Validator{
		Account:   addr,
		Index:     idx,
		SharedKey: createSharedKey(addr),
	}
}

func populateMonitor(monitorState *objects.MonitorState, EPOCH uint32) {

	monitorState.ValidatorSets[EPOCH] = objects.ValidatorSet{
		ValidatorCount:          4,
		NotBeforeAliceNetHeight: 321,
<<<<<<< HEAD
		GroupKey:                [4]*big.Int{big.NewInt(3), big.NewInt(2), big.NewInt(1), big.NewInt(5)},
	}
=======
		GroupKey:                [4]*big.Int{big.NewInt(3), big.NewInt(2), big.NewInt(1), big.NewInt(5)}}
>>>>>>> 36db0592

	monitorState.Validators[EPOCH] = []objects.Validator{
		createValidator("0x546F99F244b7B58B855330AE0E2BC1b30b41302F", 1),
		createValidator("0x9AC1c9afBAec85278679fF75Ef109217f26b1417", 2),
		createValidator("0x26D3D8Ab74D62C26f1ACc220dA1646411c9880Ac", 3),
		createValidator("0x615695C4a4D6a60830e5fca4901FbA099DF26271", 4)}

}

<<<<<<< HEAD
//
// Mock implementation of interfaces.DepositHandler
//
type mockDepositHandler struct {
}
=======
func getMonitor(t *testing.T) (*monitor, *executor.TasksScheduler, chan tasks.TaskRequest, *mocks.MockClient) {
	monDB := mocks.NewTestDB()
	adminHandler := mocks.NewMockAdminHandler()
	depositHandler := mocks.NewMockDepositHandler()
	eth := mocks.NewMockClient()
	tasksReqChan := make(chan tasks.TaskRequest, 10)
	txWatcher := transaction.NewWatcher(eth, 12, monDB, false, constants.TxPollingTime)
	tasksScheduler, err := executor.NewTasksScheduler(monDB, eth, adminHandler, tasksReqChan, txWatcher)

	mon, err := NewMonitor(monDB, monDB, adminHandler, depositHandler, eth, mocks.NewMockContracts(), 2*time.Second, 100, tasksReqChan)
	assert.Nil(t, err)
	EPOCH := uint32(1)
	populateMonitor(mon.State, EPOCH)
>>>>>>> 36db0592

	return mon, tasksScheduler, tasksReqChan, eth
}

//
// Actual tests
//
func TestMonitorPersist(t *testing.T) {
<<<<<<< HEAD
	database := mocks.NewTestDB()

	eth := mocks.NewMockClient()
	mon, err := NewMonitor(database, database, mocks.NewMockAdminHandler(), &mockDepositHandler{}, eth, 1*time.Second, 1, make(chan tasks.TaskRequest, 10))
	assert.Nil(t, err)

	EPOCH := uint32(1)
	populateMonitor(mon.State, EPOCH)
=======
	mon, _, tasksReqChan, eth := getMonitor(t)
	defer close(tasksReqChan)
>>>>>>> 36db0592
	raw, err := json.Marshal(mon)
	assert.Nil(t, err)
	t.Logf("Raw: %v", string(raw))

	err = mon.State.PersistState(mon.db)
	assert.Nil(t, err)

<<<<<<< HEAD
	//
	newMon, err := NewMonitor(database, database, mocks.NewMockAdminHandler(), &mockDepositHandler{}, eth, 1*time.Second, 1, make(chan tasks.TaskRequest, 10))
=======
	newMon, err := NewMonitor(mon.db, mon.db, mocks.NewMockAdminHandler(), mocks.NewMockDepositHandler(), eth, mocks.NewMockContracts(), 10*time.Millisecond, 100, make(chan tasks.TaskRequest, 10))
>>>>>>> 36db0592
	assert.Nil(t, err)

	err = newMon.State.LoadState(mon.db)
	assert.Nil(t, err)

	newRaw, err := json.Marshal(mon)
	assert.Nil(t, err)
	t.Logf("NewRaw: %v", string(newRaw))
}

<<<<<<< HEAD
// TODO - fix this tes with new scheduler
//
//func TestBidirectionalMarshaling(t *testing.T) {
//
//	// setup
//	adminHandler := mocks.NewMockAdminHandler()
//	depositHandler := &mockDepositHandler{}
//
//	ecdsaPrivateKeys, _ := testutils.InitializePrivateKeysAndAccounts(5)
//	eth := testutils.ConnectSimulatorEndpoint(t, ecdsaPrivateKeys, 333*time.Millisecond)
//	defer eth.Close()
//	logger := logging.GetLogger("test")
//
//	addr0 := common.HexToAddress("0x546F99F244b7B58B855330AE0E2BC1b30b41302F")
//
//	EPOCH := uint32(1)
//
//	// Setup monitor state
//	mon, err := monitor.NewMonitor(&db.Database{}, &db.Database{}, adminHandler, depositHandler, eth, 2*time.Second, time.Minute, 1, make(chan interfaces.ITask, 10), make(chan string, 10))
//	assert.Nil(t, err)
//	populateMonitor(mon.State, EPOCH)
//
//	acct := eth.GetKnownAccounts()[0]
//	dkgState := state.NewDkgState(acct)
//	mockTsk := &mockTask{
//		DkgBaseTask: objects2.NewTask(nil, "name", 1, 40),
//	}
//	// Schedule some tasks
//	mon.State.Schedule.Schedule(1, 2, mockTsk)
//	mon.State.Schedule.Schedule(3, 4, mockTsk)
//	mon.State.Schedule.Schedule(5, 6, mockTsk)
//	mon.State.Schedule.Schedule(7, 8, mockTsk)
//
//	// Marshal
//	mon.TypeRegistry.RegisterInstanceType(mockTsk)
//	raw, err := json.Marshal(mon)
//	assert.Nil(t, err)
//	t.Logf("RawData:%v", string(raw))
//
//	// Unmarshal
//	newMon, err := monitor.NewMonitor(&db.Database{}, &db.Database{}, adminHandler, depositHandler, eth, 2*time.Second, time.Minute, 1, make(chan interfaces.ITask, 10), make(chan string, 10))
//	assert.Nil(t, err)
//
//	tr := &marshaller.TypeRegistry{}
//	tr.RegisterInstanceType(mockTsk)
//	err = json.Unmarshal(raw, newMon)
//	assert.Nil(t, err)
//
//	// Compare raw data for mon and newMon
//	newRaw, err := json.Marshal(newMon)
//	assert.Nil(t, err)
//	assert.Equal(t, len(raw), len(newRaw))
//	t.Logf("Len(RawData): %v", len(raw))
//
//	// Do comparisons
//	validator0 := createValidator("0x546F99F244b7B58B855330AE0E2BC1b30b41302F", 1)
//
//	assert.Equal(t, 0, validator0.SharedKey[0].Cmp(newMon.State.Validators[EPOCH][0].SharedKey[0]))
//	assert.Equal(t, 0, big.NewInt(44).Cmp(newMon.State.EthDKG.Participants[addr0].GPKj[0]))
//
//	// Compare the schedules
//	_, err = newMon.State.Schedule.Find(9)
//	assert.Equal(t, tasks.ErrNothingScheduled, err)
//
//	//
//	taskID, err := newMon.State.Schedule.Find(1)
//	assert.Nil(t, err)
//
//	task, err := newMon.State.Schedule.Retrieve(taskID)
//	assert.Nil(t, err)
//
//	//
//	taskID2, err := newMon.State.Schedule.Find(3)
//	assert.Nil(t, err)
//
//	task2, err := newMon.State.Schedule.Retrieve(taskID2)
//	assert.Nil(t, err)
//
//	taskStruct := task.(*mockTask)
//	assert.False(t, taskStruct.DoneCalled)
//
//	taskStruct2 := task2.(*mockTask)
//	assert.False(t, taskStruct2.DoneCalled)
//
//	t.Logf("State:%p State2:%p", taskStruct.State, taskStruct2.State)
//	assert.Equal(t, taskStruct.State, taskStruct2.State)
//
//	wg := &sync.WaitGroup{}
//	err = tasks.StartTask(logger.WithField("Task", "Mocked"), wg, eth, task, nil, nil)
//	assert.Nil(t, err)
//	wg.Wait()
//
//	assert.True(t, taskStruct.DoneCalled)
//}

// func TestTaskPersistance(t *testing.T) {
// 	rawDb, err := utils.OpenBadger(context.Background().Done(), "", true)
// 	assert.Nil(t, err)

// 	database := &db.Database{}
// 	database.Init(rawDb)
=======
func TestProcessEvents(t *testing.T) {
	mon, tasksScheduler, tasksReqChan, eth := getMonitor(t)
>>>>>>> 36db0592

	account := accounts.Account{Address: common.Address{1, 2, 3, 4}}
	mon.State.PotentialValidators[account.Address] = objects.PotentialValidator{
		Account: account.Address,
	}
	eth.EndpointInSyncFunc.SetDefaultReturn(true, 4, nil)
	eth.GetFinalizedHeightFunc.SetDefaultReturn(100, nil)
	eth.GetDefaultAccountFunc.SetDefaultReturn(account)

	logHash := common.BytesToHash([]byte("RegistrationOpened"))
	logs := []types.Log{
		{Topics: []common.Hash{logHash}},
	}

	eth.GetEventsFunc.SetDefaultReturn(logs, nil)

	defer close(tasksReqChan)
	err := tasksScheduler.Start()
	assert.Nil(t, err)
	defer tasksScheduler.Close()

	err = mon.Start()
	assert.Nil(t, err)
	defer mon.Close()

	<-time.After(100 * time.Millisecond)

	assert.Equal(t, 2, len(tasksScheduler.Schedule))

	dkgState, err := state.GetDkgState(mon.db)
	assert.Nil(t, err)
	assert.NotNil(t, dkgState)
}<|MERGE_RESOLUTION|>--- conflicted
+++ resolved
@@ -4,8 +4,10 @@
 
 import (
 	"encoding/json"
-<<<<<<< HEAD
-=======
+	"math/big"
+	"testing"
+	"time"
+
 	"github.com/alicenet/alicenet/constants"
 	"github.com/alicenet/alicenet/layer1/executor"
 	"github.com/alicenet/alicenet/layer1/executor/tasks"
@@ -13,23 +15,11 @@
 	"github.com/alicenet/alicenet/layer1/transaction"
 	"github.com/ethereum/go-ethereum/accounts"
 	"github.com/ethereum/go-ethereum/core/types"
->>>>>>> 36db0592
-	"math/big"
-	"testing"
-	"time"
 
-<<<<<<< HEAD
-	aobjs "github.com/alicenet/alicenet/application/objs"
-	"github.com/alicenet/alicenet/layer1/executor/tasks"
-	"github.com/alicenet/alicenet/layer1/monitor/objects"
-	"github.com/alicenet/alicenet/test/mocks"
-	"github.com/dgraph-io/badger/v2"
-=======
 	"github.com/alicenet/alicenet/layer1/monitor/objects"
 
 	"github.com/alicenet/alicenet/test/mocks"
 
->>>>>>> 36db0592
 	"github.com/ethereum/go-ethereum/common"
 	"github.com/stretchr/testify/assert"
 )
@@ -60,12 +50,7 @@
 	monitorState.ValidatorSets[EPOCH] = objects.ValidatorSet{
 		ValidatorCount:          4,
 		NotBeforeAliceNetHeight: 321,
-<<<<<<< HEAD
-		GroupKey:                [4]*big.Int{big.NewInt(3), big.NewInt(2), big.NewInt(1), big.NewInt(5)},
-	}
-=======
 		GroupKey:                [4]*big.Int{big.NewInt(3), big.NewInt(2), big.NewInt(1), big.NewInt(5)}}
->>>>>>> 36db0592
 
 	monitorState.Validators[EPOCH] = []objects.Validator{
 		createValidator("0x546F99F244b7B58B855330AE0E2BC1b30b41302F", 1),
@@ -75,13 +60,6 @@
 
 }
 
-<<<<<<< HEAD
-//
-// Mock implementation of interfaces.DepositHandler
-//
-type mockDepositHandler struct {
-}
-=======
 func getMonitor(t *testing.T) (*monitor, *executor.TasksScheduler, chan tasks.TaskRequest, *mocks.MockClient) {
 	monDB := mocks.NewTestDB()
 	adminHandler := mocks.NewMockAdminHandler()
@@ -95,7 +73,6 @@
 	assert.Nil(t, err)
 	EPOCH := uint32(1)
 	populateMonitor(mon.State, EPOCH)
->>>>>>> 36db0592
 
 	return mon, tasksScheduler, tasksReqChan, eth
 }
@@ -104,19 +81,8 @@
 // Actual tests
 //
 func TestMonitorPersist(t *testing.T) {
-<<<<<<< HEAD
-	database := mocks.NewTestDB()
-
-	eth := mocks.NewMockClient()
-	mon, err := NewMonitor(database, database, mocks.NewMockAdminHandler(), &mockDepositHandler{}, eth, 1*time.Second, 1, make(chan tasks.TaskRequest, 10))
-	assert.Nil(t, err)
-
-	EPOCH := uint32(1)
-	populateMonitor(mon.State, EPOCH)
-=======
 	mon, _, tasksReqChan, eth := getMonitor(t)
 	defer close(tasksReqChan)
->>>>>>> 36db0592
 	raw, err := json.Marshal(mon)
 	assert.Nil(t, err)
 	t.Logf("Raw: %v", string(raw))
@@ -124,12 +90,7 @@
 	err = mon.State.PersistState(mon.db)
 	assert.Nil(t, err)
 
-<<<<<<< HEAD
-	//
-	newMon, err := NewMonitor(database, database, mocks.NewMockAdminHandler(), &mockDepositHandler{}, eth, 1*time.Second, 1, make(chan tasks.TaskRequest, 10))
-=======
 	newMon, err := NewMonitor(mon.db, mon.db, mocks.NewMockAdminHandler(), mocks.NewMockDepositHandler(), eth, mocks.NewMockContracts(), 10*time.Millisecond, 100, make(chan tasks.TaskRequest, 10))
->>>>>>> 36db0592
 	assert.Nil(t, err)
 
 	err = newMon.State.LoadState(mon.db)
@@ -140,112 +101,8 @@
 	t.Logf("NewRaw: %v", string(newRaw))
 }
 
-<<<<<<< HEAD
-// TODO - fix this tes with new scheduler
-//
-//func TestBidirectionalMarshaling(t *testing.T) {
-//
-//	// setup
-//	adminHandler := mocks.NewMockAdminHandler()
-//	depositHandler := &mockDepositHandler{}
-//
-//	ecdsaPrivateKeys, _ := testutils.InitializePrivateKeysAndAccounts(5)
-//	eth := testutils.ConnectSimulatorEndpoint(t, ecdsaPrivateKeys, 333*time.Millisecond)
-//	defer eth.Close()
-//	logger := logging.GetLogger("test")
-//
-//	addr0 := common.HexToAddress("0x546F99F244b7B58B855330AE0E2BC1b30b41302F")
-//
-//	EPOCH := uint32(1)
-//
-//	// Setup monitor state
-//	mon, err := monitor.NewMonitor(&db.Database{}, &db.Database{}, adminHandler, depositHandler, eth, 2*time.Second, time.Minute, 1, make(chan interfaces.ITask, 10), make(chan string, 10))
-//	assert.Nil(t, err)
-//	populateMonitor(mon.State, EPOCH)
-//
-//	acct := eth.GetKnownAccounts()[0]
-//	dkgState := state.NewDkgState(acct)
-//	mockTsk := &mockTask{
-//		DkgBaseTask: objects2.NewTask(nil, "name", 1, 40),
-//	}
-//	// Schedule some tasks
-//	mon.State.Schedule.Schedule(1, 2, mockTsk)
-//	mon.State.Schedule.Schedule(3, 4, mockTsk)
-//	mon.State.Schedule.Schedule(5, 6, mockTsk)
-//	mon.State.Schedule.Schedule(7, 8, mockTsk)
-//
-//	// Marshal
-//	mon.TypeRegistry.RegisterInstanceType(mockTsk)
-//	raw, err := json.Marshal(mon)
-//	assert.Nil(t, err)
-//	t.Logf("RawData:%v", string(raw))
-//
-//	// Unmarshal
-//	newMon, err := monitor.NewMonitor(&db.Database{}, &db.Database{}, adminHandler, depositHandler, eth, 2*time.Second, time.Minute, 1, make(chan interfaces.ITask, 10), make(chan string, 10))
-//	assert.Nil(t, err)
-//
-//	tr := &marshaller.TypeRegistry{}
-//	tr.RegisterInstanceType(mockTsk)
-//	err = json.Unmarshal(raw, newMon)
-//	assert.Nil(t, err)
-//
-//	// Compare raw data for mon and newMon
-//	newRaw, err := json.Marshal(newMon)
-//	assert.Nil(t, err)
-//	assert.Equal(t, len(raw), len(newRaw))
-//	t.Logf("Len(RawData): %v", len(raw))
-//
-//	// Do comparisons
-//	validator0 := createValidator("0x546F99F244b7B58B855330AE0E2BC1b30b41302F", 1)
-//
-//	assert.Equal(t, 0, validator0.SharedKey[0].Cmp(newMon.State.Validators[EPOCH][0].SharedKey[0]))
-//	assert.Equal(t, 0, big.NewInt(44).Cmp(newMon.State.EthDKG.Participants[addr0].GPKj[0]))
-//
-//	// Compare the schedules
-//	_, err = newMon.State.Schedule.Find(9)
-//	assert.Equal(t, tasks.ErrNothingScheduled, err)
-//
-//	//
-//	taskID, err := newMon.State.Schedule.Find(1)
-//	assert.Nil(t, err)
-//
-//	task, err := newMon.State.Schedule.Retrieve(taskID)
-//	assert.Nil(t, err)
-//
-//	//
-//	taskID2, err := newMon.State.Schedule.Find(3)
-//	assert.Nil(t, err)
-//
-//	task2, err := newMon.State.Schedule.Retrieve(taskID2)
-//	assert.Nil(t, err)
-//
-//	taskStruct := task.(*mockTask)
-//	assert.False(t, taskStruct.DoneCalled)
-//
-//	taskStruct2 := task2.(*mockTask)
-//	assert.False(t, taskStruct2.DoneCalled)
-//
-//	t.Logf("State:%p State2:%p", taskStruct.State, taskStruct2.State)
-//	assert.Equal(t, taskStruct.State, taskStruct2.State)
-//
-//	wg := &sync.WaitGroup{}
-//	err = tasks.StartTask(logger.WithField("Task", "Mocked"), wg, eth, task, nil, nil)
-//	assert.Nil(t, err)
-//	wg.Wait()
-//
-//	assert.True(t, taskStruct.DoneCalled)
-//}
-
-// func TestTaskPersistance(t *testing.T) {
-// 	rawDb, err := utils.OpenBadger(context.Background().Done(), "", true)
-// 	assert.Nil(t, err)
-
-// 	database := &db.Database{}
-// 	database.Init(rawDb)
-=======
 func TestProcessEvents(t *testing.T) {
 	mon, tasksScheduler, tasksReqChan, eth := getMonitor(t)
->>>>>>> 36db0592
 
 	account := accounts.Account{Address: common.Address{1, 2, 3, 4}}
 	mon.State.PotentialValidators[account.Address] = objects.PotentialValidator{
