--- conflicted
+++ resolved
@@ -1,15 +1,9 @@
 package events
 
 import (
-<<<<<<< HEAD
 	"context"
-=======
 	"math/big"
 
-	"github.com/ethereum/go-ethereum/core/types"
-	"github.com/sirupsen/logrus"
-
->>>>>>> 1072fc3c
 	"github.com/alicenet/alicenet/consensus/objs"
 	"github.com/alicenet/alicenet/crypto/bn256"
 	"github.com/alicenet/alicenet/layer1"
@@ -87,7 +81,7 @@
 }
 
 // ProcessSnapshotTaken handles receiving snapshots.
-func ProcessSnapshotTakenOld(eth layer1.Client, contracts layer1.AllSmartContracts, logger *logrus.Entry, log types.Log, adminHandler monInterfaces.AdminHandler, taskRequestChan chan<- tasks.TaskRequest) error {
+func ProcessSnapshotTakenOld(eth layer1.Client, contracts layer1.AllSmartContracts, logger *logrus.Entry, log types.Log, adminHandler monInterfaces.AdminHandler, taskHandler executor.TaskHandler) error {
 	logger.Info("ProcessSnapshotTakenOld() ...")
 
 	c := contracts.EthereumContracts()
@@ -146,7 +140,10 @@
 	}
 
 	// kill any task that might still be trying to do this snapshot
-	taskRequestChan <- tasks.NewKillTaskRequest(&snapshots.SnapshotTask{})
+	_, err = taskHandler.KillTaskByType(context.Background(), &snapshots.SnapshotTask{})
+	if err != nil {
+		return err
+	}
 
 	return nil
 }