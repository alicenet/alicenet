package marshaller

import (
	"encoding/json"
	"errors"
	"fmt"
	"reflect"
	"sync"
)

var (
	ErrUnknownName = errors.New("unknown type name")
	ErrUnknownType = errors.New("unknown instance type")
)

type TypeRegistry struct {
	sync.RWMutex
	sync.Once
	a map[reflect.Type]string
	b map[string]reflect.Type
}

type InstanceWrapper struct {
	NameType    string
	RawInstance []byte
}

func (registry *TypeRegistry) RegisterInstanceType(t interface{}) {
	registry.Lock()
	defer registry.Unlock()

	registry.Do(func() {
		registry.a = make(map[reflect.Type]string)
		registry.b = make(map[string]reflect.Type)
	})

	name, tipe := GetNameType(t)

	registry.a[tipe] = name
	registry.b[name] = tipe
}

func (registry *TypeRegistry) lookupName(tipe reflect.Type) (string, bool) {
	registry.RLock()
	defer registry.RUnlock()

	name, present := registry.a[tipe]

	return name, present
}

func (registry *TypeRegistry) LookupType(name string) (reflect.Type, bool) {
	registry.RLock()
	defer registry.RUnlock()

	present, tipe := registry.b[name]

	return present, tipe
}

func (registry *TypeRegistry) WrapInstance(t interface{}) (*InstanceWrapper, error) {
	tipe := reflect.TypeOf(t)
	if tipe.Kind() == reflect.Ptr {
		tipe = tipe.Elem()
	}

	name, present := registry.lookupName(tipe)
	if !present {
		panic(fmt.Errorf("unable to wrapInstance: %v", tipe))
	}

	raw, err := json.Marshal(t)
	if err != nil {
		return nil, err
	}

	return &InstanceWrapper{NameType: name, RawInstance: raw}, nil
}

func (registry *TypeRegistry) UnwrapInstance(wrapper *InstanceWrapper) (interface{}, error) {
<<<<<<< HEAD

	tipe, present := registry.LookupType(wrapper.NameType)
=======
	tipe, present := registry.lookupType(wrapper.NameType)
>>>>>>> 4b18e3e6
	if !present {
		return nil, ErrUnknownName
	}
	val := reflect.New(tipe)

	err := json.Unmarshal(wrapper.RawInstance, val.Interface())
	if err != nil {
		return nil, err
	}

	return val.Interface(), nil
}

func GetNameType(t interface{}) (string, reflect.Type) {
	tipe := reflect.TypeOf(t)
	if tipe.Kind() == reflect.Ptr {
		tipe = tipe.Elem()
	}

	return tipe.String(), tipe
}

func (registry *TypeRegistry) NameTypeIsPresent(t any) (string, reflect.Type, bool) {
	name, tipe := GetNameType(t)

	_, present := registry.lookupName(tipe)

	return name, tipe, present
}<|MERGE_RESOLUTION|>--- conflicted
+++ resolved
@@ -78,12 +78,7 @@
 }
 
 func (registry *TypeRegistry) UnwrapInstance(wrapper *InstanceWrapper) (interface{}, error) {
-<<<<<<< HEAD
-
 	tipe, present := registry.LookupType(wrapper.NameType)
-=======
-	tipe, present := registry.lookupType(wrapper.NameType)
->>>>>>> 4b18e3e6
 	if !present {
 		return nil, ErrUnknownName
 	}
