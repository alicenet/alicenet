package executor

import (
	"context"
	"encoding/json"
	"errors"
	"reflect"
	"strings"
	"sync"
	"time"

	"github.com/alicenet/alicenet/layer1/executor/tasks/dkg"
	"github.com/alicenet/alicenet/layer1/executor/tasks/snapshots"

	"github.com/alicenet/alicenet/consensus/db"
	"github.com/alicenet/alicenet/constants/dbprefix"
	"github.com/alicenet/alicenet/layer1"
	"github.com/alicenet/alicenet/layer1/executor/marshaller"
	"github.com/alicenet/alicenet/layer1/executor/tasks"
	monitorInterfaces "github.com/alicenet/alicenet/layer1/monitor/interfaces"
	"github.com/alicenet/alicenet/layer1/transaction"
	"github.com/alicenet/alicenet/logging"
	"github.com/alicenet/alicenet/utils"
	"github.com/dgraph-io/badger/v2"
	"github.com/sirupsen/logrus"
)

var _ TaskResponse = &HandlerResponse{}

type TaskManager struct {
	Schedule       map[string]ManagerRequestInfo  `json:"schedule"`
	Responses      map[string]ManagerResponseInfo `json:"responses"`
	LastHeightSeen uint64                         `json:"lastHeightSeen"`
	eth            layer1.Client                  `json:"-"`
	contracts      layer1.AllSmartContracts       `json:"-"`
	monDB          *db.Database                   `json:"-"`
	consDB         *db.Database                   `json:"-"`
	adminHandler   monitorInterfaces.AdminHandler `json:"-"`
	marshaller     *marshaller.TypeRegistry       `json:"-"`
	closeChan      chan struct{}                  `json:"-"`
	closeOnce      sync.Once                      `json:"-"`
	requestChan    <-chan managerRequest          `json:"-"`
	responseChan   *executorResponseChan          `json:"-"`
	logger         *logrus.Entry                  `json:"-"`
	taskExecutor   *TaskExecutor                  `json:"-"`
}

// newTaskManager creates a new TaskManager instance and recover the previous state from DB.
<<<<<<< HEAD
func newTaskManager(mainCtx context.Context, eth layer1.Client, contracts layer1.AllSmartContracts, monDB, consDB *db.Database, logger *logrus.Entry, adminHandler monitorInterfaces.AdminHandler, requestChan <-chan managerRequest, txWatcher transaction.Watcher) (*TaskManager, error) {
	taskManager := &TaskManager{
		Schedule:     make(map[string]ManagerRequestInfo),
		Responses:    make(map[string]ManagerResponseInfo),
		mainCtx:      mainCtx,
		monDB:        monDB,
		consDB:       consDB,
=======
func newTaskManager(eth layer1.Client, contracts layer1.AllSmartContracts, database *db.Database, logger *logrus.Entry, adminHandler monitorInterfaces.AdminHandler, requestChan <-chan managerRequest, txWatcher transaction.Watcher) (*TaskManager, error) {
	taskManager := &TaskManager{
		Schedule:     make(map[string]ManagerRequestInfo),
		Responses:    make(map[string]ManagerResponseInfo),
		database:     database,
>>>>>>> 31fa88be
		eth:          eth,
		contracts:    contracts,
		adminHandler: adminHandler,
		marshaller:   getTaskRegistry(),
		closeChan:    make(chan struct{}),
		closeOnce:    sync.Once{},
		requestChan:  requestChan,
		responseChan: &executorResponseChan{erChan: make(chan ExecutorResponse, 100)},
		logger:       logger,
	}

	err := taskManager.recoverState()
	if err != nil {
		taskManager.logger.Warnf("could not find previous State: %v", err)
		if !errors.Is(err, badger.ErrKeyNotFound) {
			return nil, err
		}
	}

	tasksExecutor, err := newTaskExecutor(txWatcher, monDB, logger.WithField("Component", "TaskExecutor"))
	if err != nil {
		return nil, err
	}
	taskManager.taskExecutor = tasksExecutor

	return taskManager, nil
}

// start the infinite loop TaskManager execution.
func (tm *TaskManager) start() {
	tm.logger.Info("Starting task manager")
	tm.logger.Info(strings.Repeat("-", 80))
	tm.logger.Infof("Current Tasks: %d", len(tm.Schedule))
	for id, task := range tm.Schedule {
		tm.logger.Infof("...ID: %s Name: %s Between: %d and %d", id, task.Name, task.Start, task.End)
	}
	tm.logger.Info(strings.Repeat("-", 80))

	go tm.eventLoop()
}

// close the TaskManager execution.
func (tm *TaskManager) close() {
	tm.closeOnce.Do(func() {
		tm.logger.Warn("Closing task manager")
		tm.taskExecutor.close()
		close(tm.closeChan)
		tm.responseChan.close()
	})
}

// triggered when onError occurs during the execution.
func (tm *TaskManager) onError(err error) error {
	tm.logger.WithError(err).Errorf("An unercoverable error occured %v", err)
	tm.close()

	return err
}

// eventLoop where the interaction with all the pieces is developed.
func (tm *TaskManager) eventLoop() {
	processingTime := time.After(tasks.ManagerProcessingTime)

	for {
		select {
		case <-tm.closeChan:
			tm.logger.Warn("Received closing request")
			return

		case taskRequest, ok := <-tm.requestChan:
			if !ok {
				tm.onError(ErrReceivedRequestClosedChan)
				return
			}
			if taskRequest.response == nil {
				tm.logger.Warn("Received a request with nil response channel")
				continue
			}

			response := &managerResponse{Err: nil}
			switch taskRequest.action {
			case KillByType:
				err := tm.killTaskByType(taskRequest.task)
				if err != nil {
					tm.logger.WithError(err).Errorf("Failed to killTaskByType %v", taskRequest.task)
					response.Err = err
				}
			case KillById:
				err := tm.killTaskById(taskRequest.id)
				if err != nil {
					tm.logger.WithError(err).Errorf("Failed to killTaskById %v", taskRequest.id)
					response.Err = err
				}
			case Schedule:
				tm.logger.Trace("received request for a task")
				sharedResponse, err := tm.schedule(taskRequest.task, taskRequest.id)
				if err != nil {
					// if we are not synchronized, don't log expired task as errors, since we will
					// be replaying the events from far way in the past
					if errors.Is(err, ErrTaskExpired) && !tm.adminHandler.IsSynchronized() {
						tm.logger.WithError(err).Debugf("Failed to schedule task request %d", tm.LastHeightSeen)
					} else {
						tm.logger.WithError(err).Errorf("Failed to schedule task request %d", tm.LastHeightSeen)
						response.Err = err
					}
				} else {
					response.HandlerResponse = sharedResponse
				}
			}
			taskRequest.response.sendResponse(response)
			tm.persistState()
		case taskResponse, ok := <-tm.responseChan.erChan:
			if !ok {
				tm.onError(ErrReceivedResponseClosedChan)
				return
			}

			tm.logger.Trace("received a task response")
			err := tm.processTaskResponse(taskResponse)
			if err != nil {
				tm.logger.WithError(err).Errorf("Failed to processTaskResponse %v", taskResponse)
				continue
			}
			tm.persistState()
		case <-processingTime:
			tm.logger.Trace("processing latest height")
			networkCtx, networkCf := context.WithTimeout(context.Background(), tasks.ManagerNetworkTimeout)
			height, err := tm.eth.GetFinalizedHeight(networkCtx)
			networkCf()
			if err != nil {
				tm.logger.WithError(err).Debug("Failed to retrieve the latest height from eth node")
				processingTime = time.After(tasks.ManagerProcessingTime)
				continue
			}
			tm.LastHeightSeen = height

			toStart, expired := tm.findTasks()
			err = tm.startTasks(toStart)
			if err != nil {
				tm.logger.WithError(err).Errorf("Failed to startTasks %d", tm.LastHeightSeen)
			}
			err = tm.persistState()
			if err != nil {
				return
			}

			err = tm.killTasks(expired)
			if err != nil {
				tm.logger.WithError(err).Errorf("Failed to killExpiredTasks %d", tm.LastHeightSeen)
			}
			err = tm.persistState()
			if err != nil {
				return
			}

			tm.cleanResponses()
			err = tm.persistState()
			if err != nil {
				return
			}
			processingTime = time.After(tasks.ManagerProcessingTime)
		}
	}
}

// schedule the task after its validation.
func (tm *TaskManager) schedule(task tasks.Task, id string) (*HandlerResponse, error) {
	select {
	case <-tm.closeChan:
		return nil, tasks.ErrTaskExecutionMechanismClosed
	default:
		if task == nil {
			return nil, ErrTaskIsNil
		}

		if id == "" {
			return nil, ErrTaskIdEmpty
		}

		if resp, exists := tm.Responses[id]; exists {
			return resp.HandlerResponse, nil
		}

		taskName, _, present := tm.marshaller.NameTypeIsPresent(task)
		if !present {
			return nil, ErrTaskTypeNotInRegistry
		}

		start := task.GetStart()
		end := task.GetEnd()

		if start != 0 && end != 0 && start >= end {
			return nil, ErrWrongParams
		}

		if end != 0 && end <= tm.LastHeightSeen {
			return nil, ErrTaskExpired
		}

		if !task.GetAllowMultiExecution() && len(tm.findTasksByName(taskName)) > 0 {
			return nil, ErrTaskNotAllowMultipleExecutions
		}

		taskReq := ManagerRequestInfo{
			BaseRequest: BaseRequest{
				Id:                  id,
				Name:                taskName,
				Start:               start,
				End:                 end,
				AllowMultiExecution: task.GetAllowMultiExecution(),
				SubscribeOptions:    task.GetSubscribeOptions(),
				InternalState:       NotStarted,
			},
			Task: task,
		}
		tm.Schedule[id] = taskReq

		taskResp := ManagerResponseInfo{
			HandlerResponse: newHandlerResponse(),
		}
		tm.Responses[id] = taskResp
		getTaskLoggerComplete(tm.logger, taskReq).Debug("Received task request")

		return taskResp.HandlerResponse, nil
	}
}

// processTaskResponse from the TaskExecutor and writes it to the HandlerResponse.
func (tm *TaskManager) processTaskResponse(executorResponse ExecutorResponse) error {
	select {
	case <-tm.closeChan:
		return tasks.ErrTaskExecutionMechanismClosed
	default:
		logger := tm.logger
		task, present := tm.Schedule[executorResponse.Id]
		if !present {
			tm.logger.Warnf("received an internal response for non existing task with id %s", executorResponse.Id)
			return nil
		}

		taskResp, present := tm.Responses[executorResponse.Id]
		if !present {
			tm.logger.Warnf("response structure doesn't exist for a received response with id %s", executorResponse.Id)
			return nil
		}

		taskResp.ReceivedOnBlock = tm.LastHeightSeen
		taskResp.ExecutorResponse = executorResponse
		taskResp.HandlerResponse.writeResponse(executorResponse.Err)
		tm.Responses[executorResponse.Id] = taskResp

		logger = getTaskLoggerComplete(tm.logger, task)
		if executorResponse.Err != nil {
			if !errors.Is(executorResponse.Err, tasks.ErrTaskKilled) {
				logger.Errorf("Task executed with error: %v", executorResponse.Err)
			} else {
				logger.Debug("Task got killed")
			}
		} else {
			logger.Info("Task successfully executed")
		}
		err := tm.remove(executorResponse.Id)
		if err != nil {
			return err
		}
	}
	return nil
}

// startTasks spawning a go routine to handle Task execution using the TaskExecutor.
func (tm *TaskManager) startTasks(taskList []ManagerRequestInfo) error {
	select {
	case <-tm.closeChan:
		return tasks.ErrTaskExecutionMechanismClosed
	default:
		tm.logger.Debug("Looking for starting tasks")
		for i := 0; i < len(taskList); i++ {
			task := taskList[i]
			logEntry := getTaskLoggerComplete(tm.logger, task)
			logEntry.Info("task is about to start")

<<<<<<< HEAD
			go tm.taskExecutor.handleTaskExecution(ctx, task.Task, task.Name, task.Id, task.Start, task.End, task.AllowMultiExecution, task.SubscribeOptions, tm.monDB, tm.consDB, logEntry, tm.eth, tm.contracts, tm.responseChan)
=======
			if tm.taskExecutor.isClosed() {
				return tm.onError(tasks.ErrTaskExecutionMechanismClosed)
			}

			go tm.taskExecutor.handleTaskExecution(task.Task, task.Name, task.Id, task.Start, task.End, task.AllowMultiExecution, task.SubscribeOptions, tm.database, logEntry, tm.eth, tm.contracts, tm.responseChan)
>>>>>>> 31fa88be

			task.InternalState = Running
			tm.Schedule[task.Id] = task
		}

	}

	return nil
}

// killTaskByType sends task to kill after the request validation.
func (tm *TaskManager) killTaskByType(task tasks.Task) error {
	select {
	case <-tm.closeChan:
		return tasks.ErrTaskExecutionMechanismClosed
	default:
		if task == nil {
			return ErrTaskIsNil
		}

		taskName, _, present := tm.marshaller.NameTypeIsPresent(task)
		if !present {
			return ErrTaskTypeNotInRegistry
		}

		tm.logger.Tracef("received request to kill all tasks type: %v", taskName)
		return tm.killTasks(tm.findTasksByName(taskName))
	}
}

// killTaskById sends task to kill after the request validation.
func (tm *TaskManager) killTaskById(id string) error {
	select {
	case <-tm.closeChan:
		return tasks.ErrTaskExecutionMechanismClosed
	default:
		if id == "" {
			return ErrTaskIdEmpty
		}

		task, present := tm.Schedule[id]
		if !present {
			return ErrNotScheduled
		}

		tm.logger.Tracef("received request to kill task with id: %s", id)
		return tm.killTask(task)
	}
}

// iterates a list of Task to killTasks
func (tm *TaskManager) killTasks(taskList []ManagerRequestInfo) error {
	select {
	case <-tm.closeChan:
		return tasks.ErrTaskExecutionMechanismClosed
	default:
		for i := 0; i < len(taskList); i++ {
			task := taskList[i]
			err := tm.killTask(task)
			if err != nil {
				return err
			}
		}
	}

	return nil
}

// killTask in a way depending on its state.
func (tm *TaskManager) killTask(task ManagerRequestInfo) error {
	getTaskLoggerComplete(tm.logger, task).Info("Task is about to be killed")
	if task.InternalState == Running {
		task.Task.Kill()
		task.InternalState = Killed
		task.killedAt = tm.LastHeightSeen
		tm.Schedule[task.Id] = task
	} else if task.InternalState == Killed {
		getTaskLoggerComplete(tm.logger, task).Error("Task already killed")
	} else {
		getTaskLoggerComplete(tm.logger, task).Trace("Task is not running yet, pruning directly")

		taskResp, present := tm.Responses[task.Id]
		if !present {
			tm.logger.Warnf("response structure doesn't exist for a received killing request with id %s", task.Id)
		}

		taskResp.ReceivedOnBlock = tm.LastHeightSeen
		executorResponse := ExecutorResponse{
			Id:  task.Id,
			Err: ErrTaskKilledBeforeExecution,
		}
		taskResp.ExecutorResponse = executorResponse
		taskResp.HandlerResponse.writeResponse(executorResponse.Err)
		tm.Responses[executorResponse.Id] = taskResp

		err := tm.remove(task.Id)
		if err != nil {
			tm.logger.WithError(err).Errorf("Failed to kill task id: %s", task.Id)
			return err
		}
	}
	return nil
}

// cleanResponses after constants.TaskManagerResponseToleranceBeforeRemoving amount of blocks.
func (tm *TaskManager) cleanResponses() {
	for id, resp := range tm.Responses {
		if resp.ReceivedOnBlock != 0 && resp.ReceivedOnBlock+tasks.ManagerResponseToleranceBeforeRemoving <= tm.LastHeightSeen {
			delete(tm.Responses, id)
		}
	}
}

// findTasks for killing and starting.
func (tm *TaskManager) findTasks() ([]ManagerRequestInfo, []ManagerRequestInfo) {
	toStart := make([]ManagerRequestInfo, 0)
	expired := make([]ManagerRequestInfo, 0)
	unresponsive := make([]ManagerRequestInfo, 0)

	for _, taskRequest := range tm.Schedule {
		if taskRequest.InternalState == Killed && taskRequest.killedAt+tasks.ManagerHeightToleranceBeforeRemoving <= tm.LastHeightSeen {
			tm.logger.Errorf("marking task as unresponsive %s", taskRequest.Id)
			unresponsive = append(unresponsive, taskRequest)
			continue
		}

		if taskRequest.End != 0 && taskRequest.End <= tm.LastHeightSeen {
			tm.logger.Tracef("marking task as expired %s", taskRequest.Id)
			expired = append(expired, taskRequest)
			continue
		}

		if ((taskRequest.Start == 0 && taskRequest.End == 0) ||
			(taskRequest.Start != 0 && taskRequest.Start <= tm.LastHeightSeen && taskRequest.End == 0) ||
			(taskRequest.Start <= tm.LastHeightSeen && taskRequest.End > tm.LastHeightSeen)) && taskRequest.InternalState == NotStarted {

			toStart = append(toStart, taskRequest)
			continue
		}
	}
	if len(unresponsive) > 0 {
		panic("found unresponsive tasks")
	}
	return toStart, expired
}

// findTasksByName in the Schedule.
func (tm *TaskManager) findTasksByName(taskName string) []ManagerRequestInfo {
	tm.logger.Tracef("trying to find tasks by name %s", taskName)
	tasks := make([]ManagerRequestInfo, 0)

	for _, taskRequest := range tm.Schedule {
		if taskRequest.Name == taskName {
			tasks = append(tasks, taskRequest)
		}
	}
	tm.logger.Tracef("found %v tasks with name %s", len(tasks), taskName)
	return tasks
}

// remove Task from Schedule.
func (tm *TaskManager) remove(id string) error {
	tm.logger.Tracef("removing task with id %s", id)
	_, present := tm.Schedule[id]
	if !present {
		return ErrNotScheduled
	}

	delete(tm.Schedule, id)

	return nil
}

// persistState TaskManager to monDB.
func (tm *TaskManager) persistState() error {
	logger := logging.GetLogger("staterecover").WithField("State", "manager")
	rawData, err := json.Marshal(tm)
	if err != nil {
		return tm.onError(err)
	}

	err = tm.monDB.Update(func(txn *badger.Txn) error {
		key := dbprefix.PrefixTaskManagerState()
		logger.WithField("Key", string(key)).Debug("Saving state in the monDB")
		if err := utils.SetValue(txn, key, rawData); err != nil {
			logger.Error("Failed to set Value")
			return err
		}
		return nil
	})
	if err != nil {
		return tm.onError(err)
	}

	if err := tm.monDB.Sync(); err != nil {
		logger.Error("Failed to set sync")
		return tm.onError(err)
	}

	return nil
}

// loadState TaskManager from monDB.
func (tm *TaskManager) loadState() error {
	logger := logging.GetLogger("staterecover").WithField("State", "manager")
	if err := tm.monDB.View(func(txn *badger.Txn) error {
		key := dbprefix.PrefixTaskManagerState()
		logger.WithField("Key", string(key)).Debug("Loading state from monDB")
		rawData, err := utils.GetValue(txn, key)
		if err != nil {
			return err
		}

		err = json.Unmarshal(rawData, tm)
		if err != nil {
			return err
		}

		return nil
	}); err != nil {
		return err
	}

	// synchronizing db state to disk
	if err := tm.monDB.Sync(); err != nil {
		logger.Error("Failed to set sync")
		return err
	}

	return nil
}

// recoverState TaskManager modifying the Schedule and Responses in order to operate properly.
func (tm *TaskManager) recoverState() error {
	err := tm.loadState()
	if err != nil {
		return err
	}

	// If the tasks were running, we mark them as not started so the scheduled can
	// start them again
	for _, task := range tm.Schedule {
		if task.InternalState == Running {
			task.InternalState = NotStarted
			tm.Schedule[task.Id] = task
		} else if task.InternalState == Killed {
			err = tm.remove(task.Id)
			if err != nil {
				return err
			}
		}
	}

	return nil
}

// MarshalJSON implements the json.Marshaler interface.
func (tm *TaskManager) MarshalJSON() ([]byte, error) {

	ws := &taskManagerBackup{Schedule: make(map[string]requestStored), Responses: make(map[string]responseStored), LastHeightSeen: tm.LastHeightSeen}

	for k, v := range tm.Schedule {
		wt, err := func() (*marshaller.InstanceWrapper, error) {
			v.Task.Lock()
			defer v.Task.Unlock()
			return tm.marshaller.WrapInstance(v.Task)
		}()

		if err != nil {
			return []byte{}, err
		}

		ws.Schedule[k] = requestStored{BaseRequest: v.BaseRequest, WrappedTask: wt, killedAt: v.killedAt}
	}

	for k, v := range tm.Responses {
		responseStored := responseStored{
			ReceivedOnBlock: v.ReceivedOnBlock,
		}

		if v.Err != nil {
			responseStored.ErrMsg = v.Err.Error()
		}
		ws.Responses[k] = responseStored
	}

	raw, err := json.Marshal(&ws)
	if err != nil {
		return []byte{}, err
	}

	return raw, nil
}

// UnmarshalJSON implements the json.Unmarshaler interface.
func (tm *TaskManager) UnmarshalJSON(raw []byte) error {
	aa := &taskManagerBackup{}

	err := json.Unmarshal(raw, aa)
	if err != nil {
		return err
	}

	adminInterface := reflect.TypeOf((*monitorInterfaces.AdminClient)(nil)).Elem()

	tm.Schedule = make(map[string]ManagerRequestInfo)
	tm.Responses = make(map[string]ManagerResponseInfo)
	tm.LastHeightSeen = aa.LastHeightSeen
	for k, v := range aa.Schedule {
		t, err := tm.marshaller.UnwrapInstance(v.WrappedTask)
		if err != nil {
			return err
		}

		// Marshalling service handlers is mostly non-sense, so
		isAdminClient := reflect.TypeOf(t).Implements(adminInterface)
		if isAdminClient {
			adminClient := t.(monitorInterfaces.AdminClient)
			adminClient.SetAdminHandler(tm.adminHandler)
		}

		tm.Schedule[k] = ManagerRequestInfo{
			BaseRequest: v.BaseRequest,
			Task:        t.(tasks.Task),
			killedAt:    v.killedAt,
		}
	}

	for k, v := range aa.Responses {
		resp := ManagerResponseInfo{
			ReceivedOnBlock: v.ReceivedOnBlock,
			HandlerResponse: newHandlerResponse(),
		}

		if v.ReceivedOnBlock != 0 {
			resp.ExecutorResponse = ExecutorResponse{
				Id:  k,
				Err: errors.New(v.ErrMsg),
			}
			resp.HandlerResponse.writeResponse(resp.ExecutorResponse.Err)
		}
		tm.Responses[k] = resp
	}

	return nil
}

// getTaskLoggerComplete with all the fields.
func getTaskLoggerComplete(logger *logrus.Entry, taskReq ManagerRequestInfo) *logrus.Entry {
	return logger.WithFields(logrus.Fields{
		"Component": "task",
		"taskName":  taskReq.Name,
		"taskStart": taskReq.Start,
		"taskEnd":   taskReq.End,
		"taskId":    taskReq.Id,
		"state":     taskReq.InternalState,
	})
}

// getTaskRegistry all the Tasks we can handle in the request.
// If you want to create a new task register its instance type here.
func getTaskRegistry() *marshaller.TypeRegistry {
	tr := &marshaller.TypeRegistry{}
	tr.RegisterInstanceType(&dkg.CompletionTask{})
	tr.RegisterInstanceType(&dkg.DisputeShareDistributionTask{})
	tr.RegisterInstanceType(&dkg.DisputeMissingShareDistributionTask{})
	tr.RegisterInstanceType(&dkg.DisputeMissingKeySharesTask{})
	tr.RegisterInstanceType(&dkg.DisputeMissingGPKjTask{})
	tr.RegisterInstanceType(&dkg.DisputeGPKjTask{})
	tr.RegisterInstanceType(&dkg.GPKjSubmissionTask{})
	tr.RegisterInstanceType(&dkg.KeyShareSubmissionTask{})
	tr.RegisterInstanceType(&dkg.MPKSubmissionTask{})
	tr.RegisterInstanceType(&dkg.RegisterTask{})
	tr.RegisterInstanceType(&dkg.InitializeTask{})
	tr.RegisterInstanceType(&dkg.DisputeMissingRegistrationTask{})
	tr.RegisterInstanceType(&dkg.ShareDistributionTask{})
	tr.RegisterInstanceType(&snapshots.SnapshotTask{})
	return tr
}<|MERGE_RESOLUTION|>--- conflicted
+++ resolved
@@ -46,21 +46,12 @@
 }
 
 // newTaskManager creates a new TaskManager instance and recover the previous state from DB.
-<<<<<<< HEAD
-func newTaskManager(mainCtx context.Context, eth layer1.Client, contracts layer1.AllSmartContracts, monDB, consDB *db.Database, logger *logrus.Entry, adminHandler monitorInterfaces.AdminHandler, requestChan <-chan managerRequest, txWatcher transaction.Watcher) (*TaskManager, error) {
+func newTaskManager(eth layer1.Client, contracts layer1.AllSmartContracts, monDB, consDB *db.Database, logger *logrus.Entry, adminHandler monitorInterfaces.AdminHandler, requestChan <-chan managerRequest, txWatcher transaction.Watcher) (*TaskManager, error) {
 	taskManager := &TaskManager{
 		Schedule:     make(map[string]ManagerRequestInfo),
 		Responses:    make(map[string]ManagerResponseInfo),
-		mainCtx:      mainCtx,
 		monDB:        monDB,
 		consDB:       consDB,
-=======
-func newTaskManager(eth layer1.Client, contracts layer1.AllSmartContracts, database *db.Database, logger *logrus.Entry, adminHandler monitorInterfaces.AdminHandler, requestChan <-chan managerRequest, txWatcher transaction.Watcher) (*TaskManager, error) {
-	taskManager := &TaskManager{
-		Schedule:     make(map[string]ManagerRequestInfo),
-		Responses:    make(map[string]ManagerResponseInfo),
-		database:     database,
->>>>>>> 31fa88be
 		eth:          eth,
 		contracts:    contracts,
 		adminHandler: adminHandler,
@@ -342,15 +333,11 @@
 			logEntry := getTaskLoggerComplete(tm.logger, task)
 			logEntry.Info("task is about to start")
 
-<<<<<<< HEAD
-			go tm.taskExecutor.handleTaskExecution(ctx, task.Task, task.Name, task.Id, task.Start, task.End, task.AllowMultiExecution, task.SubscribeOptions, tm.monDB, tm.consDB, logEntry, tm.eth, tm.contracts, tm.responseChan)
-=======
 			if tm.taskExecutor.isClosed() {
 				return tm.onError(tasks.ErrTaskExecutionMechanismClosed)
 			}
 
-			go tm.taskExecutor.handleTaskExecution(task.Task, task.Name, task.Id, task.Start, task.End, task.AllowMultiExecution, task.SubscribeOptions, tm.database, logEntry, tm.eth, tm.contracts, tm.responseChan)
->>>>>>> 31fa88be
+			go tm.taskExecutor.handleTaskExecution(task.Task, task.Name, task.Id, task.Start, task.End, task.AllowMultiExecution, task.SubscribeOptions, tm.monDB, tm.consDB, logEntry, tm.eth, tm.contracts, tm.responseChan)
 
 			task.InternalState = Running
 			tm.Schedule[task.Id] = task
