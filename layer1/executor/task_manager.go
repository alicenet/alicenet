--- conflicted
+++ resolved
@@ -12,7 +12,6 @@
 	"time"
 
 	"github.com/dgraph-io/badger/v2"
-	"github.com/ethereum/go-ethereum/core/types"
 	"github.com/sirupsen/logrus"
 
 	"github.com/alicenet/alicenet/consensus/db"
@@ -24,11 +23,6 @@
 	"github.com/alicenet/alicenet/layer1/transaction"
 	"github.com/alicenet/alicenet/logging"
 	"github.com/alicenet/alicenet/utils"
-<<<<<<< HEAD
-	"github.com/dgraph-io/badger/v2"
-	"github.com/sirupsen/logrus"
-=======
->>>>>>> 4b18e3e6
 )
 
 var _ TaskResponse = &HandlerResponse{}
@@ -51,7 +45,6 @@
 	taskExecutor   *TaskExecutor                  `json:"-"`
 }
 
-<<<<<<< HEAD
 // newTaskManager creates a new TaskManager instance and recover the previous state from DB.
 func newTaskManager(mainCtx context.Context, eth layer1.Client, contracts layer1.AllSmartContracts, database *db.Database, logger *logrus.Entry, adminHandler monitorInterfaces.AdminHandler, requestChan <-chan managerRequest, txWatcher transaction.Watcher) (*TaskManager, error) {
 	taskManager := &TaskManager{
@@ -68,15 +61,6 @@
 		requestChan:  requestChan,
 		responseChan: &executorResponseChan{erChan: make(chan ExecutorResponse, 100)},
 		logger:       logger,
-=======
-// Creates a new TasksManager instance.
-func NewTaskManager(txWatcher transaction.Watcher, database *db.Database, logger *logrus.Entry) (*TasksManager, error) {
-	taskManager := &TasksManager{
-		TxsBackup: make(map[string]*types.Transaction),
-		txWatcher: txWatcher,
-		database:  database,
-		logger:    logger,
->>>>>>> 4b18e3e6
 	}
 
 	err := taskManager.recoverState()
@@ -118,7 +102,6 @@
 	})
 }
 
-<<<<<<< HEAD
 // eventLoop where the interaction with all the pieces is developed.
 func (tm *TaskManager) eventLoop() {
 	processingTime := time.After(tasks.ManagerProcessingTime)
@@ -228,21 +211,9 @@
 			}
 			processingTime = time.After(tasks.ManagerProcessingTime)
 		}
-=======
-// main function to manage a task. It basically an abstraction to handle the
-// task execution in a separate process.
-func (tm *TasksManager) ManageTask(mainCtx context.Context, task tasks.Task, name, taskId string, database *db.Database, logger *logrus.Entry, eth layer1.Client, contracts layer1.AllSmartContracts, taskResponseChan tasks.TaskResponseChan) {
-	defer task.Close()
-	err := tm.processTask(mainCtx, task, name, taskId, database, logger, eth, contracts, taskResponseChan)
-	// Clean up in case the task was killed
-	if task.WasKilled() {
-		task.GetLogger().Trace("task was externally killed, removing tx backup")
-		tm.RemoveTxBackup(task.GetId())
->>>>>>> 4b18e3e6
-	}
-}
-
-<<<<<<< HEAD
+	}
+}
+
 // schedule the task after its validation.
 func (tm *TaskManager) schedule(ctx context.Context, task tasks.Task, id string) (error, *HandlerResponse) {
 	select {
@@ -251,21 +222,6 @@
 	default:
 		if task == nil {
 			return ErrTaskIsNil, nil
-=======
-func (tm *TasksManager) processTask(mainCtx context.Context, task tasks.Task, name, taskId string, database *db.Database, logger *logrus.Entry, eth layer1.Client, contracts layer1.AllSmartContracts, taskResponseChan tasks.TaskResponseChan) error {
-	taskCtx, cf := context.WithCancel(mainCtx)
-	defer cf()
-	err := task.Initialize(taskCtx, cf, database, logger, eth, contracts, name, taskId, taskResponseChan)
-	if err != nil {
-		return err
-	}
-	retryDelay := constants.MonitorRetryDelay
-	isComplete := false
-	if txn, present := tm.GetTxBackup(task.GetId()); present {
-		isComplete, err = tm.checkCompletion(taskCtx, task, txn)
-		if err != nil {
-			return err
->>>>>>> 4b18e3e6
 		}
 
 		if id == "" {
@@ -320,7 +276,6 @@
 	}
 }
 
-<<<<<<< HEAD
 // processTaskResponse from the TaskExecutor and writes it to the HandlerResponse.
 func (tm *TaskManager) processTaskResponse(ctx context.Context, executorResponse ExecutorResponse) error {
 	select {
@@ -332,16 +287,6 @@
 		if !present {
 			tm.logger.Warnf("received an internal response for non existing task with id %s", executorResponse.Id)
 			return nil
-=======
-// prepareTask executes task preparation. We keep retrying until the task is
-// killed, we get an unrecoverable error or we succeed.
-func prepareTask(ctx context.Context, task tasks.Task, retryDelay time.Duration) error {
-	for {
-		select {
-		case <-ctx.Done():
-			return ctx.Err()
-		default:
->>>>>>> 4b18e3e6
 		}
 
 		taskResp, present := tm.Responses[executorResponse.Id]
@@ -373,7 +318,6 @@
 	return nil
 }
 
-<<<<<<< HEAD
 // startTasks spawning a go routine to handle Task execution using the TaskExecutor.
 func (tm *TaskManager) startTasks(ctx context.Context, tasks []ManagerRequestInfo) error {
 	select {
@@ -390,16 +334,6 @@
 
 			task.InternalState = Running
 			tm.Schedule[task.Id] = task
-=======
-// executeTask executes task business logic. We keep retrying until the task is
-// killed, we get an unrecoverable error or we succeed.
-func (tm *TasksManager) executeTask(ctx context.Context, task tasks.Task, retryDelay time.Duration) error {
-	logger := task.GetLogger()
-	for {
-		hasToExecute, err := shouldExecute(ctx, task)
-		if err != nil {
-			return err
->>>>>>> 4b18e3e6
 		}
 
 	}
@@ -570,15 +504,9 @@
 	return nil
 }
 
-<<<<<<< HEAD
 // persistState TaskManager to database.
 func (tm *TaskManager) persistState() error {
 	logger := logging.GetLogger("staterecover").WithField("State", "manager")
-=======
-// persist task manager state to disk.
-func (tm *TasksManager) persistState() error {
-	logger := logging.GetLogger("staterecover").WithField("State", "taskManager")
->>>>>>> 4b18e3e6
 	rawData, err := json.Marshal(tm)
 	if err != nil {
 		return err
@@ -605,15 +533,9 @@
 	return nil
 }
 
-<<<<<<< HEAD
 // loadState TaskManager from database.
 func (tm *TaskManager) loadState() error {
 	logger := logging.GetLogger("staterecover").WithField("State", "manager")
-=======
-// load task's manager state from database.
-func (tm *TasksManager) loadState() error {
-	logger := logging.GetLogger("staterecover").WithField("State", "taskManager")
->>>>>>> 4b18e3e6
 	if err := tm.database.View(func(txn *badger.Txn) error {
 		key := dbprefix.PrefixTaskManagerState()
 		logger.WithField("Key", string(key)).Debug("Loading state from database")
@@ -639,7 +561,6 @@
 	}
 
 	return nil
-<<<<<<< HEAD
 }
 
 // recoverState TaskManager modifying the Schedule and Responses in order to operate properly.
@@ -664,8 +585,6 @@
 	}
 
 	return nil
-=======
->>>>>>> 4b18e3e6
 }
 
 // MarshalJSON implements the json.Marshaler interface.
