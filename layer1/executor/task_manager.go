--- conflicted
+++ resolved
@@ -32,6 +32,7 @@
 	LastHeightSeen uint64                         `json:"lastHeightSeen"`
 	mainCtx        context.Context                `json:"-"`
 	eth            layer1.Client                  `json:"-"`
+	contracts      layer1.AllSmartContracts       `json:"-"`
 	database       *db.Database                   `json:"-"`
 	adminHandler   monitorInterfaces.AdminHandler `json:"-"`
 	marshaller     *marshaller.TypeRegistry       `json:"-"`
@@ -42,13 +43,14 @@
 	taskExecutor   *TaskExecutor                  `json:"-"`
 }
 
-func newTaskManager(mainCtx context.Context, eth layer1.Client, database *db.Database, logger *logrus.Entry, adminHandler monitorInterfaces.AdminHandler, requestChan <-chan managerRequest, txWatcher *transaction.FrontWatcher) (*TaskManager, error) {
+func newTaskManager(mainCtx context.Context, eth layer1.Client, contracts layer1.AllSmartContracts, database *db.Database, logger *logrus.Entry, adminHandler monitorInterfaces.AdminHandler, requestChan <-chan managerRequest, txWatcher *transaction.FrontWatcher) (*TaskManager, error) {
 	taskManager := &TaskManager{
 		Schedule:     make(map[string]ManagerRequestInfo),
 		Responses:    make(map[string]ManagerResponseInfo),
 		mainCtx:      mainCtx,
 		database:     database,
 		eth:          eth,
+		contracts:    contracts,
 		adminHandler: adminHandler,
 		marshaller:   getTaskRegistry(),
 		cancelChan:   make(chan bool, 1),
@@ -91,7 +93,6 @@
 	tm.cancelChan <- true
 }
 
-<<<<<<< HEAD
 func (tm *TaskManager) eventLoop() {
 	processingTime := time.After(constants.TaskManagerProcessingTime)
 
@@ -197,21 +198,9 @@
 			}
 			processingTime = time.After(constants.TaskManagerProcessingTime)
 		}
-=======
-// main function to manage a task. It basically an abstraction to handle the
-// task execution in a separate process.
-func (tm *TasksManager) ManageTask(mainCtx context.Context, task tasks.Task, name string, taskId string, database *db.Database, logger *logrus.Entry, eth layer1.Client, contracts layer1.AllSmartContracts, taskResponseChan tasks.TaskResponseChan) {
-	defer task.Close()
-	err := tm.processTask(mainCtx, task, name, taskId, database, logger, eth, contracts, taskResponseChan)
-	// Clean up in case the task was killed
-	if task.WasKilled() {
-		task.GetLogger().Trace("task was externally killed, removing tx backup")
-		tm.RemoveTxBackup(task.GetId())
->>>>>>> a3da6043
-	}
-}
-
-<<<<<<< HEAD
+	}
+}
+
 func (tm *TaskManager) schedule(ctx context.Context, task tasks.Task, id string) (error, *HandlerResponse) {
 	select {
 	case <-ctx.Done():
@@ -219,21 +208,6 @@
 	default:
 		if task == nil {
 			return ErrTaskIsNil, nil
-=======
-func (tm *TasksManager) processTask(mainCtx context.Context, task tasks.Task, name string, taskId string, database *db.Database, logger *logrus.Entry, eth layer1.Client, contracts layer1.AllSmartContracts, taskResponseChan tasks.TaskResponseChan) error {
-	taskCtx, cf := context.WithCancel(mainCtx)
-	defer cf()
-	err := task.Initialize(taskCtx, cf, database, logger, eth, contracts, name, taskId, taskResponseChan)
-	if err != nil {
-		return err
-	}
-	retryDelay := constants.MonitorRetryDelay
-	isComplete := false
-	if txn, present := tm.GetTxBackup(task.GetId()); present {
-		isComplete, err = tm.checkCompletion(taskCtx, task, txn)
-		if err != nil {
-			return err
->>>>>>> a3da6043
 		}
 
 		if id == "" {
@@ -339,7 +313,7 @@
 			logEntry = logEntry.WithField("taskId", task.Id).WithField("taskName", task.Name)
 			getTaskLoggerComplete(task).Info("task is about to start")
 
-			go tm.taskExecutor.manageTask(ctx, task.Task, task.Name, task.Id, tm.database, logEntry, tm.eth, tm.responseChan)
+			go tm.taskExecutor.manageTask(ctx, task.Task, task.Name, task.Id, tm.database, logEntry, tm.eth, tm.contracts, tm.responseChan)
 
 			task.InternalState = Running
 			tm.Schedule[task.Id] = task
