--- conflicted
+++ resolved
@@ -1,6 +1,8 @@
 package executor
 
 import (
+	"sync"
+
 	"github.com/alicenet/alicenet/consensus/db"
 	"github.com/alicenet/alicenet/layer1"
 	"github.com/alicenet/alicenet/layer1/executor/tasks"
@@ -9,7 +11,6 @@
 	"github.com/alicenet/alicenet/logging"
 	"github.com/google/uuid"
 	"github.com/sirupsen/logrus"
-	"sync"
 )
 
 var _ TaskHandler = &Handler{}
@@ -23,23 +24,11 @@
 }
 
 // NewTaskHandler creates a new Handler instance.
-<<<<<<< HEAD
 func NewTaskHandler(monDB, consDB *db.Database, eth layer1.Client, contracts layer1.AllSmartContracts, adminHandler monitorInterfaces.AdminHandler, txWatcher transaction.Watcher) (TaskHandler, error) {
-	// main context that will cancel all workers and go routines
-	mainCtx, cf := context.WithCancel(context.Background())
-
-	// Setup tasks scheduler
 	requestChan := make(chan managerRequest, tasks.ManagerBufferSize)
 	logger := logging.GetLogger("tasks")
 
-	taskManager, err := newTaskManager(mainCtx, eth, contracts, monDB, consDB, logger.WithField("Component", "TaskManager"), adminHandler, requestChan, txWatcher)
-=======
-func NewTaskHandler(database *db.Database, eth layer1.Client, contracts layer1.AllSmartContracts, adminHandler monitorInterfaces.AdminHandler, txWatcher transaction.Watcher) (TaskHandler, error) {
-	requestChan := make(chan managerRequest, tasks.ManagerBufferSize)
-	logger := logging.GetLogger("tasks")
-
-	taskManager, err := newTaskManager(eth, contracts, database, logger.WithField("Component", "TaskManager"), adminHandler, requestChan, txWatcher)
->>>>>>> 31fa88be
+	taskManager, err := newTaskManager(eth, contracts, monDB, consDB, logger.WithField("Component", "TaskManager"), adminHandler, requestChan, txWatcher)
 	if err != nil {
 		return nil, err
 	}
@@ -114,13 +103,8 @@
 	return req.response.listen(h.closeChan)
 }
 
-<<<<<<< HEAD
 // waitForRequestProcessing or context deadline.
-func (i *Handler) waitForRequestProcessing(ctx context.Context, req managerRequest) error {
-=======
-//waitForRequestProcessing or context deadline.
 func (h *Handler) waitForRequestProcessing(req managerRequest) error {
->>>>>>> 31fa88be
 	// wait for request to be accepted
 	select {
 	case <-h.closeChan:
