--- conflicted
+++ resolved
@@ -1,12 +1,8 @@
 package executor
 
 import (
-<<<<<<< HEAD
-	"context"
 	"encoding/gob"
-=======
 	"sync"
->>>>>>> 845bcada
 
 	"github.com/alicenet/alicenet/consensus/db"
 	"github.com/alicenet/alicenet/layer1"
