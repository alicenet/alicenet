--- conflicted
+++ resolved
@@ -60,7 +60,6 @@
 // 	bt.mutex.RUnlock()
 // }
 
-<<<<<<< HEAD
 func (bt *BaseTask) Lock() {
 	bt.mutex.Lock()
 }
@@ -68,15 +67,6 @@
 func (bt *BaseTask) Unlock() {
 	bt.mutex.Unlock()
 }
-=======
-// func (bt *BaseTask) Lock() {
-// 	bt.mutex.Lock()
-// }
-
-// func (bt *BaseTask) Unlock() {
-// 	bt.mutex.Unlock()
-// }
->>>>>>> 9852643e
 
 // Initialize initializes the task after its creation. It should be only called
 // by the task scheduler during task spawn as separated go routine. This
@@ -117,11 +107,7 @@
 func (bt *BaseTask) GetId() string {
 	bt.mutex.RLock()
 	defer bt.mutex.RUnlock()
-<<<<<<< HEAD
-	return bt.Id
-=======
 	return bt.ID
->>>>>>> 9852643e
 }
 
 // GetStart gets the start date of a task. Returns 0 if a task does not have a
