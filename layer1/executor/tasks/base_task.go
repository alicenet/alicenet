--- conflicted
+++ resolved
@@ -12,46 +12,6 @@
 	"github.com/alicenet/alicenet/layer1/transaction"
 )
 
-<<<<<<< HEAD
-=======
-// TaskAction is an enumeration indicating the actions that the scheduler
-// can do with a task during a request:.
-type TaskAction int
-
-// The possible actions that the scheduler can do with a task during a request:
-// * Kill          - To kill/prune a task type immediately
-// * Schedule      - To schedule a new task.
-const (
-	Kill TaskAction = iota
-	Schedule
-)
-
-func (action TaskAction) String() string {
-	return [...]string{
-		"Kill",
-		"Schedule",
-	}[action]
-}
-
-type TaskResponse struct {
-	Id  string
-	Err error
-}
-
-type TaskRequest struct {
-	Action TaskAction
-	Task   Task
-}
-
-func NewScheduleTaskRequest(task Task) TaskRequest {
-	return TaskRequest{Action: Schedule, Task: task}
-}
-
-func NewKillTaskRequest(task Task) TaskRequest {
-	return TaskRequest{Action: Kill, Task: task}
-}
-
->>>>>>> 4b18e3e6
 type BaseTask struct {
 	mutex sync.RWMutex
 	// Unique Id of the task
@@ -83,13 +43,7 @@
 // NewBaseTask creates a new Base task. BaseTask should be the base of any task.
 // This function is called outside the scheduler to create the object to be
 // scheduled.
-<<<<<<< HEAD
 func NewBaseTask(start uint64, end uint64, allowMultiExecution bool, subscribeOptions *transaction.SubscribeOptions) *BaseTask {
-=======
-func NewBaseTask(start, end uint64, allowMultiExecution bool, subscribeOptions *transaction.SubscribeOptions) *BaseTask {
-	ctx, cf := context.WithCancel(context.Background())
-
->>>>>>> 4b18e3e6
 	return &BaseTask{
 		Start:               start,
 		End:                 end,
@@ -101,15 +55,9 @@
 // Initialize initializes the task after its creation. It should be only called
 // by the task scheduler during task spawn as separated go routine. This
 // function all the parameters for task execution and control by the scheduler.
-<<<<<<< HEAD
 func (bt *BaseTask) Initialize(ctx context.Context, cancelFunc context.CancelFunc, database *db.Database, logger *logrus.Entry, eth layer1.Client, contracts layer1.AllSmartContracts, name string, id string, start uint64, end uint64, allowMultiExecution bool, subscribeOptions *transaction.SubscribeOptions, taskResponseChan InternalTaskResponseChan) error {
 	bt.mutex.Lock()
 	defer bt.mutex.Unlock()
-=======
-func (bt *BaseTask) Initialize(ctx context.Context, cancelFunc context.CancelFunc, database *db.Database, logger *logrus.Entry, eth layer1.Client, contracts layer1.AllSmartContracts, name, id string, taskResponseChan TaskResponseChan) error {
-	bt.Lock()
-	defer bt.Unlock()
->>>>>>> 4b18e3e6
 	if bt.isInitialized {
 		return errors.New("trying to initialize task twice")
 	}
