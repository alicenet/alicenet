--- conflicted
+++ resolved
@@ -30,17 +30,10 @@
 	// Otherwise, the task will end at the specified block.
 	End              uint64                   `json:"end"`
 	isInitialized    bool                     `json:"-"`
-<<<<<<< HEAD
-	wasKilled        bool                     `json:"-"`
-	ctx              context.Context          `json:"-"`
-	cancelFunc       context.CancelFunc       `json:"-"`
+	killChan         chan struct{}            `json:"-"`
+	killOnce         sync.Once                `json:"-"`
 	monDB            *db.Database             `json:"-"`
 	consDB           *db.Database             `json:"-"`
-=======
-	killChan         chan struct{}            `json:"-"`
-	killOnce         sync.Once                `json:"-"`
-	database         *db.Database             `json:"-"`
->>>>>>> 31fa88be
 	logger           *logrus.Entry            `json:"-"`
 	client           layer1.Client            `json:"-"`
 	contracts        layer1.AllSmartContracts `json:"-"`
@@ -62,11 +55,7 @@
 // Initialize initializes the task after its creation. It should be only called
 // by the task scheduler during task spawn as separated go routine. This
 // function all the parameters for task execution and control by the scheduler.
-<<<<<<< HEAD
-func (bt *BaseTask) Initialize(ctx context.Context, cancelFunc context.CancelFunc, monDB, consDB *db.Database, logger *logrus.Entry, eth layer1.Client, contracts layer1.AllSmartContracts, name string, id string, start uint64, end uint64, allowMultiExecution bool, subscribeOptions *transaction.SubscribeOptions, taskResponseChan InternalTaskResponseChan) error {
-=======
-func (bt *BaseTask) Initialize(database *db.Database, logger *logrus.Entry, eth layer1.Client, contracts layer1.AllSmartContracts, name string, id string, start uint64, end uint64, allowMultiExecution bool, subscribeOptions *transaction.SubscribeOptions, taskResponseChan InternalTaskResponseChan) error {
->>>>>>> 31fa88be
+func (bt *BaseTask) Initialize(monDB, consDB *db.Database, logger *logrus.Entry, eth layer1.Client, contracts layer1.AllSmartContracts, name string, id string, start uint64, end uint64, allowMultiExecution bool, subscribeOptions *transaction.SubscribeOptions, taskResponseChan InternalTaskResponseChan) error {
 	bt.mutex.Lock()
 	defer bt.mutex.Unlock()
 	if bt.isInitialized {
@@ -85,16 +74,10 @@
 		subscribeOptionsClone := *subscribeOptions
 		bt.SubscribeOptions = &subscribeOptionsClone
 	}
-<<<<<<< HEAD
-	bt.ctx = ctx
-	bt.cancelFunc = cancelFunc
+	bt.killChan = make(chan struct{})
+	bt.killOnce = sync.Once{}
 	bt.monDB = monDB
 	bt.consDB = consDB
-=======
-	bt.killChan = make(chan struct{})
-	bt.killOnce = sync.Once{}
-	bt.database = database
->>>>>>> 31fa88be
 	bt.logger = logger
 	bt.client = eth
 	bt.contracts = contracts
