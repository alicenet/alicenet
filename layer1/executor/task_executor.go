--- conflicted
+++ resolved
@@ -108,14 +108,8 @@
 }
 
 // handleTaskExecution It is basically an abstraction to handle the task execution in a separate process.
-<<<<<<< HEAD
-func (te *TaskExecutor) handleTaskExecution(mainCtx context.Context, task tasks.Task, name string, taskId string, start uint64, end uint64, allowMultiExecution bool, subscribeOptions *transaction.SubscribeOptions, monDB, consDB *db.Database, logger *logrus.Entry, eth layer1.Client, contracts layer1.AllSmartContracts, taskResponseChan tasks.InternalTaskResponseChan) {
-	defer task.Close()
-	err := te.processTask(mainCtx, task, name, taskId, start, end, allowMultiExecution, subscribeOptions, monDB, consDB, logger, eth, contracts, taskResponseChan)
-=======
-func (te *TaskExecutor) handleTaskExecution(task tasks.Task, name string, taskId string, start uint64, end uint64, allowMultiExecution bool, subscribeOptions *transaction.SubscribeOptions, database *db.Database, logger *logrus.Entry, eth layer1.Client, contracts layer1.AllSmartContracts, taskResponseChan tasks.InternalTaskResponseChan) {
-	err := te.processTask(task, name, taskId, start, end, allowMultiExecution, subscribeOptions, database, logger, eth, contracts, taskResponseChan)
->>>>>>> 31fa88be
+func (te *TaskExecutor) handleTaskExecution(task tasks.Task, name string, taskId string, start uint64, end uint64, allowMultiExecution bool, subscribeOptions *transaction.SubscribeOptions, monDB, consDB *db.Database, logger *logrus.Entry, eth layer1.Client, contracts layer1.AllSmartContracts, taskResponseChan tasks.InternalTaskResponseChan) {
+	err := te.processTask(task, name, taskId, start, end, allowMultiExecution, subscribeOptions, monDB, consDB, logger, eth, contracts, taskResponseChan)
 	// Clean up in case the task was killed
 	if task.WasKilled() {
 		task.GetLogger().Trace("task was externally killed, removing tx backup")
@@ -125,19 +119,11 @@
 }
 
 // processTask processes all the stages of the task execution.
-<<<<<<< HEAD
-func (te *TaskExecutor) processTask(mainCtx context.Context, task tasks.Task, name string, taskId string, start uint64, end uint64, allowMultiExecution bool, subscribeOptions *transaction.SubscribeOptions, monDB, consDB *db.Database, logger *logrus.Entry, eth layer1.Client, contracts layer1.AllSmartContracts, taskResponseChan tasks.InternalTaskResponseChan) error {
-	taskCtx, cf := context.WithCancel(mainCtx)
-	defer cf()
-
-	err := task.Initialize(taskCtx, cf, monDB, consDB, logger, eth, contracts, name, taskId, start, end, allowMultiExecution, subscribeOptions, taskResponseChan)
-=======
-func (te *TaskExecutor) processTask(task tasks.Task, name string, taskId string, start uint64, end uint64, allowMultiExecution bool, subscribeOptions *transaction.SubscribeOptions, database *db.Database, logger *logrus.Entry, eth layer1.Client, contracts layer1.AllSmartContracts, taskResponseChan tasks.InternalTaskResponseChan) error {
+func (te *TaskExecutor) processTask(task tasks.Task, name string, taskId string, start uint64, end uint64, allowMultiExecution bool, subscribeOptions *transaction.SubscribeOptions, monDB, consDB *db.Database, logger *logrus.Entry, eth layer1.Client, contracts layer1.AllSmartContracts, taskResponseChan tasks.InternalTaskResponseChan) error {
 	taskCtx, cf := context.WithCancel(context.Background())
 	defer cf()
 
-	err := task.Initialize(database, logger, eth, contracts, name, taskId, start, end, allowMultiExecution, subscribeOptions, taskResponseChan)
->>>>>>> 31fa88be
+	err := task.Initialize(monDB, consDB, logger, eth, contracts, name, taskId, start, end, allowMultiExecution, subscribeOptions, taskResponseChan)
 	if err != nil {
 		return err
 	}
