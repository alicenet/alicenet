--- conflicted
+++ resolved
@@ -1,376 +1,5 @@
 package executor
 
-<<<<<<< HEAD
-import (
-	"context"
-	"errors"
-	"io/ioutil"
-	"math/big"
-	"os"
-	"testing"
-
-	"github.com/alicenet/alicenet/consensus/db"
-	"github.com/alicenet/alicenet/layer1/executor/tasks"
-	"github.com/alicenet/alicenet/layer1/transaction"
-	"github.com/alicenet/alicenet/logging"
-	"github.com/alicenet/alicenet/test/mocks"
-	mockrequire "github.com/derision-test/go-mockgen/testutil/require"
-	"github.com/dgraph-io/badger/v2"
-	"github.com/ethereum/go-ethereum/accounts"
-	"github.com/ethereum/go-ethereum/common"
-	"github.com/ethereum/go-ethereum/core/types"
-	"github.com/stretchr/testify/assert"
-)
-
-func getTaskManager(t *testing.T) (*TasksManager, *mocks.MockClient, *db.Database, *taskResponseChan, *mocks.MockWatcher, *mocks.MockAllSmartContracts) {
-	db := mocks.NewTestDB()
-	client := mocks.NewMockClient()
-	client.ExtractTransactionSenderFunc.SetDefaultReturn(common.Address{}, nil)
-	client.GetTxMaxStaleBlocksFunc.SetDefaultReturn(10)
-	hdr := &types.Header{
-		Number: big.NewInt(1),
-	}
-	client.GetHeaderByNumberFunc.SetDefaultReturn(hdr, nil)
-	client.GetBlockBaseFeeAndSuggestedGasTipFunc.SetDefaultReturn(big.NewInt(100), big.NewInt(1), nil)
-	client.GetDefaultAccountFunc.SetDefaultReturn(accounts.Account{Address: common.Address{}})
-	client.GetTransactionByHashFunc.SetDefaultReturn(nil, false, nil)
-	client.GetFinalityDelayFunc.SetDefaultReturn(10)
-
-	logger := logging.GetLogger("test")
-
-	txWatcher := mocks.NewMockWatcher()
-	contracts := mocks.NewMockAllSmartContracts()
-
-	taskManager, err := NewTaskManager(txWatcher, db, logger.WithField("Component", "schedule"))
-	assert.Nil(t, err)
-
-	taskRespChan := &taskResponseChan{trChan: make(chan tasks.TaskResponse, 100)}
-	return taskManager, client, db, taskRespChan, txWatcher, contracts
-}
-
-func Test_TaskManager_HappyPath(t *testing.T) {
-	manager, client, db, taskRespChan, txWatcher, contracts := getTaskManager(t)
-	defer taskRespChan.close()
-
-	receipt := &types.Receipt{
-		Status:      types.ReceiptStatusSuccessful,
-		BlockNumber: big.NewInt(20),
-	}
-
-	receiptResponse := mocks.NewMockReceiptResponse()
-	receiptResponse.IsReadyFunc.SetDefaultReturn(true)
-	receiptResponse.GetReceiptBlockingFunc.SetDefaultReturn(receipt, nil)
-
-	txWatcher.SubscribeFunc.SetDefaultReturn(receiptResponse, nil)
-
-	client.GetTransactionReceiptFunc.SetDefaultReturn(receipt, nil)
-
-	task := mocks.NewMockTask()
-	task.PrepareFunc.SetDefaultReturn(nil)
-	txn := types.NewTx(&types.LegacyTx{
-		Nonce:    1,
-		Value:    big.NewInt(1),
-		Gas:      1,
-		GasPrice: big.NewInt(1),
-		Data:     []byte{52, 66, 175, 92},
-	})
-	task.ExecuteFunc.SetDefaultReturn(txn, nil)
-	task.ShouldExecuteFunc.SetDefaultReturn(true, nil)
-	task.GetLoggerFunc.SetDefaultReturn(manager.logger)
-
-	mainCtx := context.Background()
-	manager.ManageTask(mainCtx, task, "", "123", db, manager.logger, client, contracts, taskRespChan)
-
-	mockrequire.CalledOnce(t, task.PrepareFunc)
-	mockrequire.CalledOnce(t, task.ExecuteFunc)
-	mockrequire.CalledOnceWith(t, task.FinishFunc, mockrequire.Values(nil))
-	assert.Emptyf(t, manager.TxsBackup, "Expected transactions to be empty")
-}
-
-func Test_TaskManager_TaskErrorRecoverable(t *testing.T) {
-	manager, client, db, taskRespChan, txWatcher, contracts := getTaskManager(t)
-	defer taskRespChan.close()
-
-	receipt := &types.Receipt{
-		Status:      types.ReceiptStatusSuccessful,
-		BlockNumber: big.NewInt(20),
-	}
-
-	receiptResponse := mocks.NewMockReceiptResponse()
-	receiptResponse.IsReadyFunc.SetDefaultReturn(true)
-	receiptResponse.GetReceiptBlockingFunc.SetDefaultReturn(receipt, nil)
-
-	txWatcher.SubscribeFunc.SetDefaultReturn(receiptResponse, nil)
-
-	client.GetTransactionReceiptFunc.SetDefaultReturn(receipt, nil)
-
-	taskErr := tasks.NewTaskErr("Recoverable error", true)
-	task := mocks.NewMockTask()
-	task.PrepareFunc.PushReturn(taskErr)
-	task.PrepareFunc.PushReturn(nil)
-	txn := types.NewTx(&types.LegacyTx{
-		Nonce:    1,
-		Value:    big.NewInt(1),
-		Gas:      1,
-		GasPrice: big.NewInt(1),
-		Data:     []byte{52, 66, 175, 92},
-	})
-	task.ExecuteFunc.SetDefaultReturn(txn, nil)
-	task.ShouldExecuteFunc.SetDefaultReturn(true, nil)
-	task.GetLoggerFunc.SetDefaultReturn(manager.logger)
-
-	mainCtx := context.Background()
-	manager.ManageTask(mainCtx, task, "", "123", db, manager.logger, client, contracts, taskRespChan)
-
-	mockrequire.CalledN(t, task.PrepareFunc, 2)
-	mockrequire.CalledOnce(t, task.ExecuteFunc)
-	mockrequire.CalledOnceWith(t, task.FinishFunc, mockrequire.Values(nil))
-	assert.Emptyf(t, manager.TxsBackup, "Expected transactions to be empty")
-}
-
-func Test_TaskManager_UnrecoverableError(t *testing.T) {
-	manager, client, db, taskRespChan, txWatcher, contracts := getTaskManager(t)
-	defer taskRespChan.close()
-
-	receipt := &types.Receipt{
-		Status:      types.ReceiptStatusSuccessful,
-		BlockNumber: big.NewInt(20),
-	}
-
-	receiptResponse := mocks.NewMockReceiptResponse()
-	receiptResponse.IsReadyFunc.SetDefaultReturn(true)
-	receiptResponse.GetReceiptBlockingFunc.SetDefaultReturn(receipt, nil)
-
-	txWatcher.SubscribeFunc.SetDefaultReturn(receiptResponse, nil)
-
-	client.GetTransactionReceiptFunc.SetDefaultReturn(receipt, nil)
-
-	task := mocks.NewMockTask()
-	taskErr := tasks.NewTaskErr("Unrecoverable error", false)
-
-	task.PrepareFunc.SetDefaultReturn(taskErr)
-	mainCtx := context.Background()
-	manager.ManageTask(mainCtx, task, "", "123", db, manager.logger, client, contracts, taskRespChan)
-
-	mockrequire.CalledOnce(t, task.PrepareFunc)
-	mockrequire.NotCalled(t, task.ExecuteFunc)
-	mockrequire.CalledOnceWith(t, task.FinishFunc, mockrequire.Values(taskErr))
-	assert.Emptyf(t, manager.TxsBackup, "Expected transactions to be empty")
-}
-
-func Test_TaskManager_TaskInTasksManagerTransactions(t *testing.T) {
-	manager, client, db, taskRespChan, txWatcher, contracts := getTaskManager(t)
-	defer taskRespChan.close()
-
-	receipt := &types.Receipt{
-		Status:      types.ReceiptStatusSuccessful,
-		BlockNumber: big.NewInt(20),
-	}
-
-	receiptResponse := mocks.NewMockReceiptResponse()
-	receiptResponse.IsReadyFunc.SetDefaultReturn(true)
-	receiptResponse.GetReceiptBlockingFunc.SetDefaultReturn(receipt, nil)
-
-	txWatcher.SubscribeFunc.SetDefaultReturn(receiptResponse, nil)
-
-	client.GetTransactionReceiptFunc.SetDefaultReturn(receipt, nil)
-
-	task := mocks.NewMockTask()
-	task.PrepareFunc.SetDefaultReturn(nil)
-	txn := types.NewTx(&types.LegacyTx{
-		Nonce:    1,
-		Value:    big.NewInt(1),
-		Gas:      1,
-		GasPrice: big.NewInt(1),
-		Data:     []byte{52, 66, 175, 92},
-	})
-	task.ShouldExecuteFunc.SetDefaultReturn(true, nil)
-	task.GetLoggerFunc.SetDefaultReturn(manager.logger)
-	taskId := "123"
-	task.GetIdFunc.SetDefaultReturn(taskId)
-
-	mainCtx := context.Background()
-	manager.TxsBackup[task.GetId()] = txn
-	manager.ManageTask(mainCtx, task, "", taskId, db, manager.logger, client, contracts, taskRespChan)
-
-	mockrequire.NotCalled(t, task.PrepareFunc)
-	mockrequire.NotCalled(t, task.ExecuteFunc)
-	assert.Emptyf(t, manager.TxsBackup, "Expected transactions to be empty")
-}
-
-func Test_TaskManager_ExecuteWithErrors(t *testing.T) {
-	manager, client, db, taskRespChan, txWatcher, contracts := getTaskManager(t)
-	defer taskRespChan.close()
-
-	receipt := &types.Receipt{
-		Status:      types.ReceiptStatusSuccessful,
-		BlockNumber: big.NewInt(20),
-	}
-
-	receiptResponse := mocks.NewMockReceiptResponse()
-	receiptResponse.IsReadyFunc.SetDefaultReturn(true)
-	receiptResponse.GetReceiptBlockingFunc.SetDefaultReturn(receipt, nil)
-
-	txWatcher.SubscribeFunc.SetDefaultReturn(receiptResponse, nil)
-
-	client.GetTransactionReceiptFunc.SetDefaultReturn(receipt, nil)
-
-	task := mocks.NewMockTask()
-	task.PrepareFunc.SetDefaultReturn(nil)
-	task.ExecuteFunc.PushReturn(nil, tasks.NewTaskErr("Recoverable error", true))
-	unrecoverableError := tasks.NewTaskErr("Unrecoverable error", false)
-	task.ExecuteFunc.PushReturn(nil, unrecoverableError)
-	task.ShouldExecuteFunc.SetDefaultReturn(true, nil)
-	task.GetLoggerFunc.SetDefaultReturn(manager.logger)
-
-	mainCtx := context.Background()
-	manager.ManageTask(mainCtx, task, "", "123", db, manager.logger, client, contracts, taskRespChan)
-
-	mockrequire.CalledOnce(t, task.PrepareFunc)
-	mockrequire.CalledN(t, task.ExecuteFunc, 2)
-	mockrequire.CalledOnceWith(t, task.FinishFunc, mockrequire.Values(unrecoverableError))
-	assert.Emptyf(t, manager.TxsBackup, "Expected transactions to be empty")
-}
-
-func Test_TaskManager_ReceiptWithErrorAndFailure(t *testing.T) {
-	manager, client, db, taskRespChan, txWatcher, contracts := getTaskManager(t)
-	defer taskRespChan.close()
-
-	receipt := &types.Receipt{
-		Status:      types.ReceiptStatusFailed,
-		BlockNumber: big.NewInt(20),
-	}
-
-	receiptResponse := mocks.NewMockReceiptResponse()
-
-	task := mocks.NewMockTask()
-	task.PrepareFunc.SetDefaultReturn(nil)
-	txn := types.NewTx(&types.LegacyTx{
-		Nonce:    1,
-		Value:    big.NewInt(1),
-		Gas:      1,
-		GasPrice: big.NewInt(1),
-		Data:     []byte{52, 66, 175, 92},
-	})
-	task.ShouldExecuteFunc.PushReturn(true, nil)
-	task.ExecuteFunc.SetDefaultReturn(txn, nil)
-	task.GetLoggerFunc.SetDefaultReturn(manager.logger)
-
-	receiptResponse.IsReadyFunc.PushReturn(false)
-	task.ShouldExecuteFunc.PushReturn(true, nil)
-
-	receiptResponse.IsReadyFunc.PushReturn(true)
-	receiptResponse.GetReceiptBlockingFunc.PushReturn(nil, errors.New("got error while getting receipt"))
-	task.ShouldExecuteFunc.PushReturn(true, nil)
-	txWatcher.SubscribeFunc.PushReturn(receiptResponse, nil)
-
-	receiptResponse.IsReadyFunc.PushReturn(true)
-	receiptResponse.GetReceiptBlockingFunc.PushReturn(receipt, nil)
-	task.ShouldExecuteFunc.PushReturn(true, nil)
-	txWatcher.SubscribeFunc.PushReturn(receiptResponse, nil)
-
-	receiptResponse.IsReadyFunc.PushReturn(false)
-	txWatcher.SubscribeFunc.PushReturn(receiptResponse, nil)
-	task.ShouldExecuteFunc.PushReturn(false, nil)
-
-	mainCtx := context.Background()
-	manager.ManageTask(mainCtx, task, "", "123", db, manager.logger, client, contracts, taskRespChan)
-
-	mockrequire.CalledOnce(t, task.PrepareFunc)
-	mockrequire.CalledN(t, task.ExecuteFunc, 3)
-	mockrequire.CalledN(t, receiptResponse.IsReadyFunc, 4)
-	mockrequire.CalledN(t, receiptResponse.GetReceiptBlockingFunc, 2)
-	mockrequire.CalledN(t, task.ShouldExecuteFunc, 5)
-
-	mockrequire.CalledOnceWith(t, task.FinishFunc, mockrequire.Values(nil))
-	assert.Emptyf(t, manager.TxsBackup, "Expected transactions to be empty")
-}
-
-func Test_TaskManager_RecoveringTaskManager(t *testing.T) {
-	dir, err := ioutil.TempDir("", "db-test")
-	if err != nil {
-		t.Fatal(err)
-	}
-	defer func() {
-		if err := os.RemoveAll(dir); err != nil {
-			t.Fatal(err)
-		}
-	}()
-	opts := badger.DefaultOptions(dir)
-	rawDB, err := badger.Open(opts)
-	if err != nil {
-		t.Fatal(err)
-	}
-	defer rawDB.Close()
-
-	db := &db.Database{}
-	db.Init(rawDB)
-
-	client := mocks.NewMockClient()
-	client.ExtractTransactionSenderFunc.SetDefaultReturn(common.Address{}, nil)
-	client.GetTxMaxStaleBlocksFunc.SetDefaultReturn(10)
-	hdr := &types.Header{
-		Number: big.NewInt(1),
-	}
-	client.GetHeaderByNumberFunc.SetDefaultReturn(hdr, nil)
-	client.GetBlockBaseFeeAndSuggestedGasTipFunc.SetDefaultReturn(big.NewInt(100), big.NewInt(1), nil)
-	client.GetDefaultAccountFunc.SetDefaultReturn(accounts.Account{Address: common.Address{}})
-	client.GetTransactionByHashFunc.SetDefaultReturn(nil, false, nil)
-	client.GetFinalityDelayFunc.SetDefaultReturn(10)
-
-	logger := logging.GetLogger("test")
-
-	txWatcher := mocks.NewMockWatcher()
-	manager, err := NewTaskManager(txWatcher, db, logger.WithField("Component", "schedule"))
-	assert.Nil(t, err)
-
-	taskRespChan := &taskResponseChan{trChan: make(chan tasks.TaskResponse, 100)}
-	defer taskRespChan.close()
-
-	receipt := &types.Receipt{
-		Status:      types.ReceiptStatusSuccessful,
-		BlockNumber: big.NewInt(20),
-	}
-
-	receiptResponse := mocks.NewMockReceiptResponse()
-	receiptResponse.IsReadyFunc.SetDefaultReturn(true)
-	receiptResponse.GetReceiptBlockingFunc.PushReturn(nil, &transaction.ErrTransactionStale{})
-	receiptResponse.GetReceiptBlockingFunc.PushReturn(receipt, nil)
-
-	txWatcher.SubscribeFunc.SetDefaultReturn(receiptResponse, nil)
-
-	client.GetTransactionReceiptFunc.SetDefaultReturn(receipt, nil)
-
-	contracts := mocks.NewMockAllSmartContracts()
-
-	task := mocks.NewMockTask()
-	task.PrepareFunc.SetDefaultReturn(nil)
-	txn := types.NewTx(&types.LegacyTx{
-		Nonce:    1,
-		Value:    big.NewInt(1),
-		Gas:      1,
-		GasPrice: big.NewInt(1),
-		Data:     []byte{52, 66, 175, 92},
-	})
-	task.ExecuteFunc.SetDefaultReturn(txn, nil)
-	task.ShouldExecuteFunc.SetDefaultReturn(true, nil)
-	task.GetLoggerFunc.SetDefaultReturn(manager.logger)
-
-	mainCtx := context.Background()
-	manager.ManageTask(mainCtx, task, "", "123", db, manager.logger, client, contracts, taskRespChan)
-
-	assert.Equalf(t, 1, len(manager.TxsBackup), "Expected one transaction (stale status)")
-	manager, err = NewTaskManager(txWatcher, db, logger.WithField("Component", "schedule"))
-	assert.Nil(t, err)
-	manager.ManageTask(mainCtx, task, "", "123", db, manager.logger, client, contracts, taskRespChan)
-
-	mockrequire.CalledOnce(t, task.PrepareFunc)
-	mockrequire.CalledOnce(t, task.ExecuteFunc)
-	mockrequire.CalledOnceWith(t, task.FinishFunc, mockrequire.Values(nil))
-	assert.Emptyf(t, manager.TxsBackup, "Expected transactions to be empty")
-
-}
-=======
 // import (
 // 	"io/ioutil"
 // 	"os"
@@ -631,5 +260,4 @@
 
 // 	<-time.After(10 * time.Millisecond)
 // 	close(tasksChan)
-// }
->>>>>>> 26ce7ea3
+// }