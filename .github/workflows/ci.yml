name: Alicenet CI

on:
<<<<<<< HEAD
    workflow_dispatch:
    push:
        branches: [main]
    pull_request:
        branches: [main]
=======
  workflow_dispatch:
  push:
    branches: [main]
  pull_request:
    branches: [main]
>>>>>>> 61cf2281

concurrency:
    group: ${{ github.ref }}
    cancel-in-progress: true

defaults:
    run:
        shell: bash

jobs:
<<<<<<< HEAD
    node-unit-tests:
        runs-on: ubuntu-20.04
        timeout-minutes: 15
        strategy:
            matrix:
                include:
                    - test-group: "[0-9a-dA-D]"
                    - test-group: "[eE]"
                      sub-filter-exclude: "ethdkg/phases"
                    - test-group: "ethdkg"
                      sub-filter-include: "phases"
                      sub-filter-exclude: "accusations"
                    - test-group: "ethdkg"
                      sub-filter-include: "phases/accusations"
                    - test-group: "[f-qF-Q]"
                    - test-group: "[r-sR-S]"
                    - test-group: "[t-zT-Z]"
        defaults:
            run:
                working-directory: ./bridge
        steps:
            - uses: actions/checkout@v3
            - uses: actions/setup-node@v3
              with:
                  node-version-file: "bridge/.nvmrc"
                  cache: "npm"
                  cache-dependency-path: bridge/package-lock.json
            - run: npm ci
            - run: npm run clean
            - run: npm run compile
            - uses: ./.github/actions/solidity-tests
              with:
                  test-group: ${{ matrix.test-group }}
                  sub-filter-include: ${{ matrix.sub-filter-include }}
                  sub-filter-exclude: ${{ matrix.sub-filter-exclude }}

    node-lint:
        runs-on: ubuntu-20.04
        timeout-minutes: 10
        defaults:
            run:
                working-directory: ./bridge
        steps:
            - uses: actions/checkout@v3
            - uses: actions/setup-node@v3
              with:
                  node-version-file: "bridge/.nvmrc"
                  cache: "npm"
                  cache-dependency-path: bridge/package-lock.json
            - run: npm ci
            - run: npm run clean
            - run: npm run compile
            - run: npm run typechain
            - run: npm run lint-solidity
            - run: npm run lint
=======
  node-unit-tests:
    runs-on: ubuntu-20.04
    timeout-minutes: 15
    strategy:
      matrix:
        include:
          - test-group: "[0-9a-dA-D]"
          - test-group: "[eE]"
            sub-filter-exclude: "ethdkg/phases"
          - test-group: "ethdkg"
            sub-filter-include: "phases"
            sub-filter-exclude: "accusations"
          - test-group: "ethdkg"
            sub-filter-include: "phases/accusations"
          - test-group: "[f-qF-Q]"
          - test-group: "[r-sR-S]"
          - test-group: "[t-zT-Z]"
    defaults:
      run:
        working-directory: ./bridge
    steps:
      - uses: actions/checkout@v3
      - uses: actions/setup-node@v3
        with:
          node-version-file: "bridge/.nvmrc"
          cache: "npm"
          cache-dependency-path: bridge/package-lock.json
      - run: npm ci
      - run: npm run clean
      - run: npm run compile
      - uses: ./.github/actions/solidity-tests
        with:
          test-group: ${{ matrix.test-group }}
          sub-filter-include: ${{ matrix.sub-filter-include }}
          sub-filter-exclude: ${{ matrix.sub-filter-exclude }}

  node-lint:
    runs-on: ubuntu-20.04
    timeout-minutes: 10
    defaults:
      run:
        working-directory: ./bridge
    steps:
      - uses: actions/checkout@v3
      - uses: actions/setup-node@v3
        with:
          node-version-file: "bridge/.nvmrc"
          cache: "npm"
          cache-dependency-path: bridge/package-lock.json
      - run: npm ci
      - run: npm run clean
      - run: npm run compile
      - run: npm run typechain
      - run: npm run lint-solidity
      - run: npm run lint
>>>>>>> 61cf2281

    go-lint:
        runs-on: ubuntu-20.04
        timeout-minutes: 10
        continue-on-error: true
        steps:
            - uses: actions/checkout@v3
            - uses: golangci/golangci-lint-action@v3

<<<<<<< HEAD
    go-unit-tests:
        runs-on: ${{ matrix.os }}
        strategy:
            matrix:
                os: [ubuntu-20.04]
        steps:
            - uses: actions/checkout@v3
            - uses: ./.github/actions/alicenet-config
            - run: go build ./...
            - name: Set up gotestfmt
              run: go install github.com/haveyoudebuggedit/gotestfmt/v2/cmd/gotestfmt@latest
            - name: Run unit tests
              timeout-minutes: 20
              run: |
                  set -euo pipefail
                  go test -race -json -covermode=atomic -coverpkg ./... -coverprofile=coverage.out ./... 2>&1 | tee /tmp/gotest.log | gotestfmt
            - uses: codecov/codecov-action@v3
              with:
                  files: ./coverage.out
                  verbose: true

    go-integration-tests:
        runs-on: ${{ matrix.os }}
        needs: go-unit-tests
        timeout-minutes: 60
        strategy:
            fail-fast: false
            matrix:
                os: [ubuntu-20.04]
                test-cmd: [
                        # github.com/alicenet/alicenet/layer1/executor/tasks/dkg/tests -run TestShareDistribution_Group_1,
                        # github.com/alicenet/alicenet/layer1/executor/tasks/dkg/tests -run TestShareDistribution_Group_2,
                        # github.com/alicenet/alicenet/layer1/executor/tasks/dkg/tests -run TestShareDistribution_Group_3,
                        # github.com/alicenet/alicenet/layer1/executor/tasks/dkg/tests -run TestRegisterTask_Group_1,
                        # github.com/alicenet/alicenet/layer1/executor/tasks/dkg/tests -run TestRegisterTask_Group_2,
                        # github.com/alicenet/alicenet/layer1/executor/tasks/dkg/tests -run TestRegisterTask_Group_3,
                        # github.com/alicenet/alicenet/layer1/executor/tasks/dkg/tests -run TestMPKSubmission_Group_1,
                        # github.com/alicenet/alicenet/layer1/executor/tasks/dkg/tests -run TestMPKSubmission_Group_2,
                        # github.com/alicenet/alicenet/layer1/executor/tasks/dkg/tests -run TestKeyShareSubmission,
                        # github.com/alicenet/alicenet/layer1/executor/tasks/dkg/tests -run TestGPKjSubmission_Group_1,
                        # github.com/alicenet/alicenet/layer1/executor/tasks/dkg/tests -run TestGPKjSubmission_Group_2,
                        # github.com/alicenet/alicenet/layer1/executor/tasks/dkg/tests -run TestDisputeShareDistributionTask_Group_1,
                        # github.com/alicenet/alicenet/layer1/executor/tasks/dkg/tests -run TestDisputeMissingShareDistributionTask_Group_1,
                        # github.com/alicenet/alicenet/layer1/executor/tasks/dkg/tests -run TestDisputeMissingRegistrationTask_Group_1,
                        # github.com/alicenet/alicenet/layer1/executor/tasks/dkg/tests -run TestDisputeMissingKeySharesTask,
                        # github.com/alicenet/alicenet/layer1/executor/tasks/dkg/tests -run TestDisputeMissingGPKjTask_Group_1,
                        # github.com/alicenet/alicenet/layer1/executor/tasks/dkg/tests -run TestGPKjDispute,
                        # github.com/alicenet/alicenet/layer1/executor/tasks/dkg/tests -run TestCompletion_Group_1,
                        github.com/alicenet/alicenet/layer1/ethereum/tests,
                        github.com/alicenet/alicenet/layer1/executor/tasks/dkg/state,
                    ]
        steps:
            - uses: actions/checkout@v3
            - uses: ./.github/actions/alicenet-config
            - name: Set up gotestfmt
              run: go install github.com/haveyoudebuggedit/gotestfmt/v2/cmd/gotestfmt@latest
            - name: Run tests ${{ matrix.test-cmd }}
              timeout-minutes: 45
              run: |
                  set -euo pipefail
                  ./scripts/main.sh init 5
                  go test -tags=integration -race -json -timeout=30m ${{ matrix.test-cmd }} 2>&1 | tee /tmp/gotest.log | gotestfmt
=======
  go-unit-tests:
    runs-on: ${{ matrix.os }}
    strategy:
      matrix:
        os: [ubuntu-20.04]
    steps:
      - uses: actions/checkout@v3
      - uses: ./.github/actions/alicenet-config
      - run: go build ./...
      - name: Set up gotestfmt
        run: go install github.com/haveyoudebuggedit/gotestfmt/v2/cmd/gotestfmt@latest
      - name: Run unit tests
        timeout-minutes: 20
        run: |
          set -euo pipefail
          go test -race -json -covermode=atomic -coverprofile=coverage.out ./... 2>&1 | tee /tmp/gotest.log | gotestfmt
      - uses: codecov/codecov-action@v3
        with:
          files: ./coverage.out
          verbose: true

  go-integration-tests:
    runs-on: ${{ matrix.os }}
    needs: go-unit-tests
    timeout-minutes: 60
    strategy:
      fail-fast: false
      matrix:
        os: [ubuntu-20.04]
        test-cmd: [
            # github.com/alicenet/alicenet/layer1/executor/tasks/dkg/tests -run TestShareDistribution_Group_1,
            # github.com/alicenet/alicenet/layer1/executor/tasks/dkg/tests -run TestShareDistribution_Group_2,
            # github.com/alicenet/alicenet/layer1/executor/tasks/dkg/tests -run TestShareDistribution_Group_3,
            # github.com/alicenet/alicenet/layer1/executor/tasks/dkg/tests -run TestRegisterTask_Group_1,
            # github.com/alicenet/alicenet/layer1/executor/tasks/dkg/tests -run TestRegisterTask_Group_2,
            # github.com/alicenet/alicenet/layer1/executor/tasks/dkg/tests -run TestRegisterTask_Group_3,
            # github.com/alicenet/alicenet/layer1/executor/tasks/dkg/tests -run TestMPKSubmission_Group_1,
            # github.com/alicenet/alicenet/layer1/executor/tasks/dkg/tests -run TestMPKSubmission_Group_2,
            # github.com/alicenet/alicenet/layer1/executor/tasks/dkg/tests -run TestKeyShareSubmission,
            # github.com/alicenet/alicenet/layer1/executor/tasks/dkg/tests -run TestGPKjSubmission_Group_1,
            # github.com/alicenet/alicenet/layer1/executor/tasks/dkg/tests -run TestGPKjSubmission_Group_2,
            # github.com/alicenet/alicenet/layer1/executor/tasks/dkg/tests -run TestDisputeShareDistributionTask_Group_1,
            # github.com/alicenet/alicenet/layer1/executor/tasks/dkg/tests -run TestDisputeMissingShareDistributionTask_Group_1,
            # github.com/alicenet/alicenet/layer1/executor/tasks/dkg/tests -run TestDisputeMissingRegistrationTask_Group_1,
            # github.com/alicenet/alicenet/layer1/executor/tasks/dkg/tests -run TestDisputeMissingKeySharesTask,
            # github.com/alicenet/alicenet/layer1/executor/tasks/dkg/tests -run TestDisputeMissingGPKjTask_Group_1,
            # github.com/alicenet/alicenet/layer1/executor/tasks/dkg/tests -run TestGPKjDispute,
            # github.com/alicenet/alicenet/layer1/executor/tasks/dkg/tests -run TestCompletion_Group_1,
            github.com/alicenet/alicenet/layer1/ethereum/tests,
            github.com/alicenet/alicenet/layer1/executor/tasks/dkg/state,
          ]
    steps:
      - uses: actions/checkout@v3
      - uses: ./.github/actions/alicenet-config
      - name: Set up gotestfmt
        run: go install github.com/haveyoudebuggedit/gotestfmt/v2/cmd/gotestfmt@latest
      - name: Run tests ${{ matrix.test-cmd }}
        timeout-minutes: 45
        run: |
          set -euo pipefail
          ./scripts/main.sh init 5
          go test -tags=integration -race -json -timeout=30m ${{ matrix.test-cmd }} 2>&1 | tee /tmp/gotest.log | gotestfmt
>>>>>>> 61cf2281
<|MERGE_RESOLUTION|>--- conflicted
+++ resolved
@@ -1,86 +1,21 @@
 name: Alicenet CI
 
 on:
-<<<<<<< HEAD
-    workflow_dispatch:
-    push:
-        branches: [main]
-    pull_request:
-        branches: [main]
-=======
   workflow_dispatch:
   push:
     branches: [main]
   pull_request:
     branches: [main]
->>>>>>> 61cf2281
 
 concurrency:
-    group: ${{ github.ref }}
-    cancel-in-progress: true
+  group: ${{ github.ref }}
+  cancel-in-progress: true
 
 defaults:
-    run:
-        shell: bash
+  run:
+    shell: bash
 
 jobs:
-<<<<<<< HEAD
-    node-unit-tests:
-        runs-on: ubuntu-20.04
-        timeout-minutes: 15
-        strategy:
-            matrix:
-                include:
-                    - test-group: "[0-9a-dA-D]"
-                    - test-group: "[eE]"
-                      sub-filter-exclude: "ethdkg/phases"
-                    - test-group: "ethdkg"
-                      sub-filter-include: "phases"
-                      sub-filter-exclude: "accusations"
-                    - test-group: "ethdkg"
-                      sub-filter-include: "phases/accusations"
-                    - test-group: "[f-qF-Q]"
-                    - test-group: "[r-sR-S]"
-                    - test-group: "[t-zT-Z]"
-        defaults:
-            run:
-                working-directory: ./bridge
-        steps:
-            - uses: actions/checkout@v3
-            - uses: actions/setup-node@v3
-              with:
-                  node-version-file: "bridge/.nvmrc"
-                  cache: "npm"
-                  cache-dependency-path: bridge/package-lock.json
-            - run: npm ci
-            - run: npm run clean
-            - run: npm run compile
-            - uses: ./.github/actions/solidity-tests
-              with:
-                  test-group: ${{ matrix.test-group }}
-                  sub-filter-include: ${{ matrix.sub-filter-include }}
-                  sub-filter-exclude: ${{ matrix.sub-filter-exclude }}
-
-    node-lint:
-        runs-on: ubuntu-20.04
-        timeout-minutes: 10
-        defaults:
-            run:
-                working-directory: ./bridge
-        steps:
-            - uses: actions/checkout@v3
-            - uses: actions/setup-node@v3
-              with:
-                  node-version-file: "bridge/.nvmrc"
-                  cache: "npm"
-                  cache-dependency-path: bridge/package-lock.json
-            - run: npm ci
-            - run: npm run clean
-            - run: npm run compile
-            - run: npm run typechain
-            - run: npm run lint-solidity
-            - run: npm run lint
-=======
   node-unit-tests:
     runs-on: ubuntu-20.04
     timeout-minutes: 15
@@ -136,80 +71,15 @@
       - run: npm run typechain
       - run: npm run lint-solidity
       - run: npm run lint
->>>>>>> 61cf2281
 
-    go-lint:
-        runs-on: ubuntu-20.04
-        timeout-minutes: 10
-        continue-on-error: true
-        steps:
-            - uses: actions/checkout@v3
-            - uses: golangci/golangci-lint-action@v3
+  go-lint:
+    runs-on: ubuntu-20.04
+    timeout-minutes: 10
+    continue-on-error: true
+    steps:
+      - uses: actions/checkout@v3
+      - uses: golangci/golangci-lint-action@v3
 
-<<<<<<< HEAD
-    go-unit-tests:
-        runs-on: ${{ matrix.os }}
-        strategy:
-            matrix:
-                os: [ubuntu-20.04]
-        steps:
-            - uses: actions/checkout@v3
-            - uses: ./.github/actions/alicenet-config
-            - run: go build ./...
-            - name: Set up gotestfmt
-              run: go install github.com/haveyoudebuggedit/gotestfmt/v2/cmd/gotestfmt@latest
-            - name: Run unit tests
-              timeout-minutes: 20
-              run: |
-                  set -euo pipefail
-                  go test -race -json -covermode=atomic -coverpkg ./... -coverprofile=coverage.out ./... 2>&1 | tee /tmp/gotest.log | gotestfmt
-            - uses: codecov/codecov-action@v3
-              with:
-                  files: ./coverage.out
-                  verbose: true
-
-    go-integration-tests:
-        runs-on: ${{ matrix.os }}
-        needs: go-unit-tests
-        timeout-minutes: 60
-        strategy:
-            fail-fast: false
-            matrix:
-                os: [ubuntu-20.04]
-                test-cmd: [
-                        # github.com/alicenet/alicenet/layer1/executor/tasks/dkg/tests -run TestShareDistribution_Group_1,
-                        # github.com/alicenet/alicenet/layer1/executor/tasks/dkg/tests -run TestShareDistribution_Group_2,
-                        # github.com/alicenet/alicenet/layer1/executor/tasks/dkg/tests -run TestShareDistribution_Group_3,
-                        # github.com/alicenet/alicenet/layer1/executor/tasks/dkg/tests -run TestRegisterTask_Group_1,
-                        # github.com/alicenet/alicenet/layer1/executor/tasks/dkg/tests -run TestRegisterTask_Group_2,
-                        # github.com/alicenet/alicenet/layer1/executor/tasks/dkg/tests -run TestRegisterTask_Group_3,
-                        # github.com/alicenet/alicenet/layer1/executor/tasks/dkg/tests -run TestMPKSubmission_Group_1,
-                        # github.com/alicenet/alicenet/layer1/executor/tasks/dkg/tests -run TestMPKSubmission_Group_2,
-                        # github.com/alicenet/alicenet/layer1/executor/tasks/dkg/tests -run TestKeyShareSubmission,
-                        # github.com/alicenet/alicenet/layer1/executor/tasks/dkg/tests -run TestGPKjSubmission_Group_1,
-                        # github.com/alicenet/alicenet/layer1/executor/tasks/dkg/tests -run TestGPKjSubmission_Group_2,
-                        # github.com/alicenet/alicenet/layer1/executor/tasks/dkg/tests -run TestDisputeShareDistributionTask_Group_1,
-                        # github.com/alicenet/alicenet/layer1/executor/tasks/dkg/tests -run TestDisputeMissingShareDistributionTask_Group_1,
-                        # github.com/alicenet/alicenet/layer1/executor/tasks/dkg/tests -run TestDisputeMissingRegistrationTask_Group_1,
-                        # github.com/alicenet/alicenet/layer1/executor/tasks/dkg/tests -run TestDisputeMissingKeySharesTask,
-                        # github.com/alicenet/alicenet/layer1/executor/tasks/dkg/tests -run TestDisputeMissingGPKjTask_Group_1,
-                        # github.com/alicenet/alicenet/layer1/executor/tasks/dkg/tests -run TestGPKjDispute,
-                        # github.com/alicenet/alicenet/layer1/executor/tasks/dkg/tests -run TestCompletion_Group_1,
-                        github.com/alicenet/alicenet/layer1/ethereum/tests,
-                        github.com/alicenet/alicenet/layer1/executor/tasks/dkg/state,
-                    ]
-        steps:
-            - uses: actions/checkout@v3
-            - uses: ./.github/actions/alicenet-config
-            - name: Set up gotestfmt
-              run: go install github.com/haveyoudebuggedit/gotestfmt/v2/cmd/gotestfmt@latest
-            - name: Run tests ${{ matrix.test-cmd }}
-              timeout-minutes: 45
-              run: |
-                  set -euo pipefail
-                  ./scripts/main.sh init 5
-                  go test -tags=integration -race -json -timeout=30m ${{ matrix.test-cmd }} 2>&1 | tee /tmp/gotest.log | gotestfmt
-=======
   go-unit-tests:
     runs-on: ${{ matrix.os }}
     strategy:
@@ -225,7 +95,7 @@
         timeout-minutes: 20
         run: |
           set -euo pipefail
-          go test -race -json -covermode=atomic -coverprofile=coverage.out ./... 2>&1 | tee /tmp/gotest.log | gotestfmt
+          go test -race -json -covermode=atomic -coverpkg ./... -coverprofile=coverage.out ./... 2>&1 | tee /tmp/gotest.log | gotestfmt
       - uses: codecov/codecov-action@v3
         with:
           files: ./coverage.out
@@ -271,5 +141,4 @@
         run: |
           set -euo pipefail
           ./scripts/main.sh init 5
-          go test -tags=integration -race -json -timeout=30m ${{ matrix.test-cmd }} 2>&1 | tee /tmp/gotest.log | gotestfmt
->>>>>>> 61cf2281
+          go test -tags=integration -race -json -timeout=30m ${{ matrix.test-cmd }} 2>&1 | tee /tmp/gotest.log | gotestfmt