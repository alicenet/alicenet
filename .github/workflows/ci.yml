name: Alicenet CI

on:
  workflow_dispatch:
  push:
    branches: [ main ]
  pull_request:
    branches: [ main ]

concurrency:
  group: ${{ github.ref }}
  cancel-in-progress: true

defaults:
  run:
    shell: bash

jobs:
  node-unit-tests:
    runs-on: ubuntu-20.04
    timeout-minutes: 15
    strategy:
      matrix:
        include:
          - test-group: "[0-9a-dA-D]"
          - test-group: "[eE]"
            sub-filter-exclude: "ethdkg/phases"
          - test-group: "ethdkg"
            sub-filter-include: "phases"
            sub-filter-exclude: "accusations"
          - test-group: "ethdkg"
            sub-filter-include: "phases/accusations"
          - test-group: "[f-qF-Q]"
          - test-group: "[r-sR-S]"
          - test-group: "[t-zT-Z]"
    defaults:
      run:
        working-directory: ./bridge
    steps:
      - uses: actions/checkout@v3
      - uses: actions/setup-node@v3
        with:
          node-version-file: 'bridge/.nvmrc'
          cache: 'npm'
          cache-dependency-path: bridge/package-lock.json
      - run: npm ci
      - run: npm run clean
      - run: npm run compile
      - uses: ./.github/actions/solidity-tests
        with:
          test-group: ${{ matrix.test-group }}
          sub-filter-include: ${{ matrix.sub-filter-include }}
          sub-filter-exclude: ${{ matrix.sub-filter-exclude }}

  node-lint:
    runs-on: ubuntu-20.04
    timeout-minutes: 10
    defaults:
      run:
        working-directory: ./bridge
    steps:
      - uses: actions/checkout@v3
      - uses: actions/setup-node@v3
        with:
          node-version-file: 'bridge/.nvmrc'
          cache: 'npm'
          cache-dependency-path: bridge/package-lock.json
      - run: npm ci
      - run: npm run clean
      - run: npm run compile
      - run: npm run typechain
      - run: npm run lint-solidity
<<<<<<< HEAD

  solidity-coverage:
    runs-on: ubuntu-20.04
    timeout-minutes: 30
    needs: solidity-build
    defaults:
      run:
        working-directory: ./bridge
    steps:
      - uses: actions/checkout@v3
      - uses: ./.github/actions/node-cache
      - run: npx hardhat coverage --solcoverjs ./.solcover.ts
    
  typescript-linter:
    runs-on: ubuntu-20.04
    timeout-minutes: 10
    needs: solidity-build
    defaults:
      run:
        working-directory: ./bridge
        shell: bash
    steps:
      - uses: actions/checkout@v3
      - uses: ./.github/actions/node-cache
      - run: npm run clean && npm run compile && npm run typechain
=======
>>>>>>> 508483ee
      - run: npm run lint

  go-lint:
    runs-on: ubuntu-20.04
    timeout-minutes: 10
    continue-on-error: true
    steps:
      - uses: actions/checkout@v3
      - uses: golangci/golangci-lint-action@v3
  
  go-unit-tests:
    runs-on: ${{ matrix.os }}
    strategy:
      matrix:
        os: [ ubuntu-20.04 ]
    steps:
      - uses: actions/checkout@v3
      - uses: ./.github/actions/alicenet-config
      - run: go build ./...
      - name: Set up gotestfmt
        run: go install github.com/haveyoudebuggedit/gotestfmt/v2/cmd/gotestfmt@latest
      - name: Run unit tests
        timeout-minutes: 20
        run: |
          set -euo pipefail
          go test -race -json -covermode=atomic -coverprofile=coverage.out ./... 2>&1 | tee /tmp/gotest.log | gotestfmt
      - uses: codecov/codecov-action@v3
        with:
          files: ./coverage.out
          verbose: true

  go-integration-tests:
    runs-on: ${{ matrix.os }}
    needs: go-unit-tests
    timeout-minutes: 60
    strategy:
      fail-fast: false
      matrix:
        os: [ ubuntu-20.04 ]
        test-cmd: [
          github.com/alicenet/alicenet/blockchain/dkg/dkgtasks -run TestShareDistribution_Group_1,
          github.com/alicenet/alicenet/blockchain/dkg/dkgtasks -run TestShareDistribution_Group_2,
          github.com/alicenet/alicenet/blockchain/dkg/dkgtasks -run TestShareDistribution_Group_3,
          github.com/alicenet/alicenet/blockchain/dkg/dkgtasks -run TestRegisterTask_Group_1,
          github.com/alicenet/alicenet/blockchain/dkg/dkgtasks -run TestRegisterTask_Group_2,
          github.com/alicenet/alicenet/blockchain/dkg/dkgtasks -run TestRegisterTask_Group_3,
          github.com/alicenet/alicenet/blockchain/dkg/dkgtasks -run TestMPKSubmission_Group_1,
          github.com/alicenet/alicenet/blockchain/dkg/dkgtasks -run TestMPKSubmission_Group_2,
          github.com/alicenet/alicenet/blockchain/dkg/dkgtasks -run TestKeyShareSubmission,
          github.com/alicenet/alicenet/blockchain/dkg/dkgtasks -run TestGPKjSubmission_Group_1,
          github.com/alicenet/alicenet/blockchain/dkg/dkgtasks -run TestGPKjSubmission_Group_2,
          github.com/alicenet/alicenet/blockchain/dkg/dkgtasks -run TestDisputeShareDistributionTask_Group_1,
          github.com/alicenet/alicenet/blockchain/dkg/dkgtasks -run TestDisputeShareDistributionTask_Group_2,
          github.com/alicenet/alicenet/blockchain/dkg/dkgtasks -run TestDisputeMissingShareDistributionTask_Group_1,
          github.com/alicenet/alicenet/blockchain/dkg/dkgtasks -run TestDisputeMissingShareDistributionTask_Group_2,
          github.com/alicenet/alicenet/blockchain/dkg/dkgtasks -run TestDisputeMissingRegistrationTask_Group_1,
          github.com/alicenet/alicenet/blockchain/dkg/dkgtasks -run TestDisputeMissingRegistrationTask_Group_2,
          github.com/alicenet/alicenet/blockchain/dkg/dkgtasks -run TestDisputeMissingKeySharesTask,
          github.com/alicenet/alicenet/blockchain/dkg/dkgtasks -run TestDisputeMissingGPKjTask_Group_1,
          github.com/alicenet/alicenet/blockchain/dkg/dkgtasks -run TestDisputeMissingGPKjTask_Group_2,
          github.com/alicenet/alicenet/blockchain/dkg/dkgtasks -run TestGPKjDispute,
          github.com/alicenet/alicenet/blockchain/dkg/dkgtasks -run TestCompletion_Group_1,
          github.com/alicenet/alicenet/blockchain/dkg/dkgtasks -run TestCompletion_Group_2,
          github.com/alicenet/alicenet/blockchain/dkg/dkgtasks -run TestCompletion_Group_3,
          github.com/alicenet/alicenet/blockchain,
          github.com/alicenet/alicenet/blockchain/dkg,
          github.com/alicenet/alicenet/blockchain/dkg/math,
          github.com/alicenet/alicenet/blockchain/monitor,
          github.com/alicenet/alicenet/blockchain/objects,
          github.com/alicenet/alicenet/blockchain/tasks
        ]
    steps:
      - uses: actions/checkout@v3
      - uses: ./.github/actions/alicenet-config
      - name: Set up gotestfmt
        run: go install github.com/haveyoudebuggedit/gotestfmt/v2/cmd/gotestfmt@latest
      - name: Run tests ${{ matrix.test-cmd }}
        timeout-minutes: 45
        run: |
          set -euo pipefail
          ./scripts/main.sh init 5
          go test -tags=integration -race -json -timeout=30m ${{ matrix.test-cmd }} 2>&1 | tee /tmp/gotest.log | gotestfmt<|MERGE_RESOLUTION|>--- conflicted
+++ resolved
@@ -51,6 +51,18 @@
           test-group: ${{ matrix.test-group }}
           sub-filter-include: ${{ matrix.sub-filter-include }}
           sub-filter-exclude: ${{ matrix.sub-filter-exclude }}
+          
+  solidity-coverage:
+    runs-on: ubuntu-20.04
+    timeout-minutes: 30
+    needs: solidity-build
+    defaults:
+      run:
+        working-directory: ./bridge
+    steps:
+      - uses: actions/checkout@v3
+      - uses: ./.github/actions/node-cache
+      - run: npx hardhat coverage --solcoverjs ./.solcover.ts
 
   node-lint:
     runs-on: ubuntu-20.04
@@ -70,34 +82,6 @@
       - run: npm run compile
       - run: npm run typechain
       - run: npm run lint-solidity
-<<<<<<< HEAD
-
-  solidity-coverage:
-    runs-on: ubuntu-20.04
-    timeout-minutes: 30
-    needs: solidity-build
-    defaults:
-      run:
-        working-directory: ./bridge
-    steps:
-      - uses: actions/checkout@v3
-      - uses: ./.github/actions/node-cache
-      - run: npx hardhat coverage --solcoverjs ./.solcover.ts
-    
-  typescript-linter:
-    runs-on: ubuntu-20.04
-    timeout-minutes: 10
-    needs: solidity-build
-    defaults:
-      run:
-        working-directory: ./bridge
-        shell: bash
-    steps:
-      - uses: actions/checkout@v3
-      - uses: ./.github/actions/node-cache
-      - run: npm run clean && npm run compile && npm run typechain
-=======
->>>>>>> 508483ee
       - run: npm run lint
 
   go-lint:
