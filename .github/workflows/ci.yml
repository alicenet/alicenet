--- conflicted
+++ resolved
@@ -16,21 +16,7 @@
     shell: bash
 
 jobs:
-<<<<<<< HEAD
-  solidity-build:
-    runs-on: ubuntu-20.04
-    timeout-minutes: 10
-    defaults:
-      run:
-        working-directory: ./bridge
-    steps:
-      - uses: actions/checkout@v3
-      - uses: ./.github/actions/node-cache
-
-  solidity-unit-tests:
-=======
   node-unit-tests:
->>>>>>> ed307c9e
     runs-on: ubuntu-20.04
     timeout-minutes: 15
     strategy:
@@ -66,11 +52,7 @@
           sub-filter-include: ${{ matrix.sub-filter-include }}
           sub-filter-exclude: ${{ matrix.sub-filter-exclude }}
 
-<<<<<<< HEAD
-  solidity-linter:
-=======
   node-lint:
->>>>>>> ed307c9e
     runs-on: ubuntu-20.04
     timeout-minutes: 10
     defaults:
@@ -88,41 +70,17 @@
       - run: npm run compile
       - run: npm run typechain
       - run: npm run lint-solidity
-<<<<<<< HEAD
-
-  typescript-linter:
-    runs-on: ubuntu-20.04
-    timeout-minutes: 10
-    needs: solidity-build
-    defaults:
-      run:
-        working-directory: ./bridge
-        shell: bash
-    steps:
-      - uses: actions/checkout@v3
-      - uses: ./.github/actions/node-cache
-      - run: npm run clean && npm run compile && npm run typechain
-      - run: npm run lint
-
-  golang-linter:
-=======
       - run: npm run lint
 
   go-lint:
->>>>>>> ed307c9e
     runs-on: ubuntu-20.04
     timeout-minutes: 10
     continue-on-error: true
     steps:
       - uses: actions/checkout@v3
       - uses: golangci/golangci-lint-action@v3
-<<<<<<< HEAD
 
-  golang-unit-tests:
-=======
-  
   go-unit-tests:
->>>>>>> ed307c9e
     runs-on: ${{ matrix.os }}
     strategy:
       matrix:
@@ -143,59 +101,6 @@
           files: ./coverage.out
           verbose: true
 
-<<<<<<< HEAD
-  # golang-blockchain-tests:
-  #   runs-on: ${{ matrix.os }}
-  #   needs: golang-unit-tests
-  #   timeout-minutes: 60
-  #   strategy:
-  #     fail-fast: false
-  #     matrix:
-  #       os: [ ubuntu-20.04 ]
-  #       test-cmd: [
-  #         github.com/alicenet/alicenet/blockchain/dkg/dkgtasks -run TestShareDistribution_Group_1,
-  #         github.com/alicenet/alicenet/blockchain/dkg/dkgtasks -run TestShareDistribution_Group_2,
-  #         github.com/alicenet/alicenet/blockchain/dkg/dkgtasks -run TestShareDistribution_Group_3,
-  #         github.com/alicenet/alicenet/blockchain/dkg/dkgtasks -run TestRegisterTask_Group_1,
-  #         github.com/alicenet/alicenet/blockchain/dkg/dkgtasks -run TestRegisterTask_Group_2,
-  #         github.com/alicenet/alicenet/blockchain/dkg/dkgtasks -run TestRegisterTask_Group_3,
-  #         github.com/alicenet/alicenet/blockchain/dkg/dkgtasks -run TestMPKSubmission_Group_1,
-  #         github.com/alicenet/alicenet/blockchain/dkg/dkgtasks -run TestMPKSubmission_Group_2,
-  #         github.com/alicenet/alicenet/blockchain/dkg/dkgtasks -run TestKeyShareSubmission,
-  #         github.com/alicenet/alicenet/blockchain/dkg/dkgtasks -run TestGPKjSubmission_Group_1,
-  #         github.com/alicenet/alicenet/blockchain/dkg/dkgtasks -run TestGPKjSubmission_Group_2,
-  #         github.com/alicenet/alicenet/blockchain/dkg/dkgtasks -run TestDisputeShareDistributionTask_Group_1,
-  #         github.com/alicenet/alicenet/blockchain/dkg/dkgtasks -run TestDisputeShareDistributionTask_Group_2,
-  #         github.com/alicenet/alicenet/blockchain/dkg/dkgtasks -run TestDisputeMissingShareDistributionTask_Group_1,
-  #         github.com/alicenet/alicenet/blockchain/dkg/dkgtasks -run TestDisputeMissingShareDistributionTask_Group_2,
-  #         github.com/alicenet/alicenet/blockchain/dkg/dkgtasks -run TestDisputeMissingRegistrationTask_Group_1,
-  #         github.com/alicenet/alicenet/blockchain/dkg/dkgtasks -run TestDisputeMissingRegistrationTask_Group_2,
-  #         github.com/alicenet/alicenet/blockchain/dkg/dkgtasks -run TestDisputeMissingKeySharesTask,
-  #         github.com/alicenet/alicenet/blockchain/dkg/dkgtasks -run TestDisputeMissingGPKjTask_Group_1,
-  #         github.com/alicenet/alicenet/blockchain/dkg/dkgtasks -run TestDisputeMissingGPKjTask_Group_2,
-  #         github.com/alicenet/alicenet/blockchain/dkg/dkgtasks -run TestGPKjDispute,
-  #         github.com/alicenet/alicenet/blockchain/dkg/dkgtasks -run TestCompletion_Group_1,
-  #         github.com/alicenet/alicenet/blockchain/dkg/dkgtasks -run TestCompletion_Group_2,
-  #         github.com/alicenet/alicenet/blockchain/dkg/dkgtasks -run TestCompletion_Group_3,
-  #         github.com/alicenet/alicenet/blockchain,
-  #         github.com/alicenet/alicenet/blockchain/dkg,
-  #         github.com/alicenet/alicenet/blockchain/dkg/math,
-  #         github.com/alicenet/alicenet/blockchain/monitor,
-  #         github.com/alicenet/alicenet/blockchain/objects,
-  #         github.com/alicenet/alicenet/blockchain/tasks
-  #       ]
-  #   steps:
-  #     - uses: actions/checkout@v3
-  #     - uses: ./.github/actions/alicenet-config
-  #     - name: Set up gotestfmt
-  #       run: go install github.com/haveyoudebuggedit/gotestfmt/v2/cmd/gotestfmt@latest
-  #     - name: Run tests ${{ matrix.test-cmd }}
-  #       timeout-minutes: 45
-  #       run: |
-  #         set -euo pipefail
-  #         ./scripts/main.sh init 5
-  #         go test -tags=integration -race -json -timeout=30m ${{ matrix.test-cmd }} 2>&1 | tee /tmp/gotest.log | gotestfmt
-=======
   go-integration-tests:
     runs-on: ${{ matrix.os }}
     needs: go-unit-tests
@@ -205,36 +110,36 @@
       matrix:
         os: [ ubuntu-20.04 ]
         test-cmd: [
-          github.com/alicenet/alicenet/blockchain/dkg/dkgtasks -run TestShareDistribution_Group_1,
-          github.com/alicenet/alicenet/blockchain/dkg/dkgtasks -run TestShareDistribution_Group_2,
-          github.com/alicenet/alicenet/blockchain/dkg/dkgtasks -run TestShareDistribution_Group_3,
-          github.com/alicenet/alicenet/blockchain/dkg/dkgtasks -run TestRegisterTask_Group_1,
-          github.com/alicenet/alicenet/blockchain/dkg/dkgtasks -run TestRegisterTask_Group_2,
-          github.com/alicenet/alicenet/blockchain/dkg/dkgtasks -run TestRegisterTask_Group_3,
-          github.com/alicenet/alicenet/blockchain/dkg/dkgtasks -run TestMPKSubmission_Group_1,
-          github.com/alicenet/alicenet/blockchain/dkg/dkgtasks -run TestMPKSubmission_Group_2,
-          github.com/alicenet/alicenet/blockchain/dkg/dkgtasks -run TestKeyShareSubmission,
-          github.com/alicenet/alicenet/blockchain/dkg/dkgtasks -run TestGPKjSubmission_Group_1,
-          github.com/alicenet/alicenet/blockchain/dkg/dkgtasks -run TestGPKjSubmission_Group_2,
-          github.com/alicenet/alicenet/blockchain/dkg/dkgtasks -run TestDisputeShareDistributionTask_Group_1,
-          github.com/alicenet/alicenet/blockchain/dkg/dkgtasks -run TestDisputeShareDistributionTask_Group_2,
-          github.com/alicenet/alicenet/blockchain/dkg/dkgtasks -run TestDisputeMissingShareDistributionTask_Group_1,
-          github.com/alicenet/alicenet/blockchain/dkg/dkgtasks -run TestDisputeMissingShareDistributionTask_Group_2,
-          github.com/alicenet/alicenet/blockchain/dkg/dkgtasks -run TestDisputeMissingRegistrationTask_Group_1,
-          github.com/alicenet/alicenet/blockchain/dkg/dkgtasks -run TestDisputeMissingRegistrationTask_Group_2,
-          github.com/alicenet/alicenet/blockchain/dkg/dkgtasks -run TestDisputeMissingKeySharesTask,
-          github.com/alicenet/alicenet/blockchain/dkg/dkgtasks -run TestDisputeMissingGPKjTask_Group_1,
-          github.com/alicenet/alicenet/blockchain/dkg/dkgtasks -run TestDisputeMissingGPKjTask_Group_2,
-          github.com/alicenet/alicenet/blockchain/dkg/dkgtasks -run TestGPKjDispute,
-          github.com/alicenet/alicenet/blockchain/dkg/dkgtasks -run TestCompletion_Group_1,
-          github.com/alicenet/alicenet/blockchain/dkg/dkgtasks -run TestCompletion_Group_2,
-          github.com/alicenet/alicenet/blockchain/dkg/dkgtasks -run TestCompletion_Group_3,
-          github.com/alicenet/alicenet/blockchain,
-          github.com/alicenet/alicenet/blockchain/dkg,
-          github.com/alicenet/alicenet/blockchain/dkg/math,
-          github.com/alicenet/alicenet/blockchain/monitor,
-          github.com/alicenet/alicenet/blockchain/objects,
-          github.com/alicenet/alicenet/blockchain/tasks
+          # github.com/alicenet/alicenet/blockchain/dkg/dkgtasks -run TestShareDistribution_Group_1,
+          # github.com/alicenet/alicenet/blockchain/dkg/dkgtasks -run TestShareDistribution_Group_2,
+          # github.com/alicenet/alicenet/blockchain/dkg/dkgtasks -run TestShareDistribution_Group_3,
+          # github.com/alicenet/alicenet/blockchain/dkg/dkgtasks -run TestRegisterTask_Group_1,
+          # github.com/alicenet/alicenet/blockchain/dkg/dkgtasks -run TestRegisterTask_Group_2,
+          # github.com/alicenet/alicenet/blockchain/dkg/dkgtasks -run TestRegisterTask_Group_3,
+          # github.com/alicenet/alicenet/blockchain/dkg/dkgtasks -run TestMPKSubmission_Group_1,
+          # github.com/alicenet/alicenet/blockchain/dkg/dkgtasks -run TestMPKSubmission_Group_2,
+          # github.com/alicenet/alicenet/blockchain/dkg/dkgtasks -run TestKeyShareSubmission,
+          # github.com/alicenet/alicenet/blockchain/dkg/dkgtasks -run TestGPKjSubmission_Group_1,
+          # github.com/alicenet/alicenet/blockchain/dkg/dkgtasks -run TestGPKjSubmission_Group_2,
+          # github.com/alicenet/alicenet/blockchain/dkg/dkgtasks -run TestDisputeShareDistributionTask_Group_1,
+          # github.com/alicenet/alicenet/blockchain/dkg/dkgtasks -run TestDisputeShareDistributionTask_Group_2,
+          # github.com/alicenet/alicenet/blockchain/dkg/dkgtasks -run TestDisputeMissingShareDistributionTask_Group_1,
+          # github.com/alicenet/alicenet/blockchain/dkg/dkgtasks -run TestDisputeMissingShareDistributionTask_Group_2,
+          # github.com/alicenet/alicenet/blockchain/dkg/dkgtasks -run TestDisputeMissingRegistrationTask_Group_1,
+          # github.com/alicenet/alicenet/blockchain/dkg/dkgtasks -run TestDisputeMissingRegistrationTask_Group_2,
+          # github.com/alicenet/alicenet/blockchain/dkg/dkgtasks -run TestDisputeMissingKeySharesTask,
+          # github.com/alicenet/alicenet/blockchain/dkg/dkgtasks -run TestDisputeMissingGPKjTask_Group_1,
+          # github.com/alicenet/alicenet/blockchain/dkg/dkgtasks -run TestDisputeMissingGPKjTask_Group_2,
+          # github.com/alicenet/alicenet/blockchain/dkg/dkgtasks -run TestGPKjDispute,
+          # github.com/alicenet/alicenet/blockchain/dkg/dkgtasks -run TestCompletion_Group_1,
+          # github.com/alicenet/alicenet/blockchain/dkg/dkgtasks -run TestCompletion_Group_2,
+          # github.com/alicenet/alicenet/blockchain/dkg/dkgtasks -run TestCompletion_Group_3,
+          # github.com/alicenet/alicenet/blockchain,
+          # github.com/alicenet/alicenet/blockchain/dkg,
+          # github.com/alicenet/alicenet/blockchain/dkg/math,
+          # github.com/alicenet/alicenet/blockchain/monitor,
+          # github.com/alicenet/alicenet/blockchain/objects,
+          # github.com/alicenet/alicenet/blockchain/tasks
         ]
     steps:
       - uses: actions/checkout@v3
@@ -246,5 +151,4 @@
         run: |
           set -euo pipefail
           ./scripts/main.sh init 5
-          go test -tags=integration -race -json -timeout=30m ${{ matrix.test-cmd }} 2>&1 | tee /tmp/gotest.log | gotestfmt
->>>>>>> ed307c9e
+          go test -tags=integration -race -json -timeout=30m ${{ matrix.test-cmd }} 2>&1 | tee /tmp/gotest.log | gotestfmt