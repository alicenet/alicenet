--- conflicted
+++ resolved
@@ -48,18 +48,7 @@
 	s.marshaller = typeRegistry
 }
 
-<<<<<<< HEAD
-func (s *SequentialSchedule) Schedule(start uint64, end uint64, thing interfaces.ITask) (uuid.UUID, error) {
-
-	for _, block := range s.Ranges {
-		if start < block.End && block.Start < end {
-			return nil, ErrOverlappingSchedule
-		}
-	}
-
-=======
-func (s *SequentialSchedule) Schedule(start uint64, end uint64, thing interfaces.Task) uuid.UUID {
->>>>>>> 5f3fdf18
+func (s *SequentialSchedule) Schedule(start uint64, end uint64, thing interfaces.ITask) uuid.UUID {
 	id := uuid.NewRandom()
 	s.Ranges[id.String()] = &Block{Start: start, End: end, Task: thing}
 	return id
