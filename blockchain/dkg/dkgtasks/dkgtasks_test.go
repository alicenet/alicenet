package dkgtasks_test

import (
	"bytes"
	"context"
	"crypto/ecdsa"
	"encoding/json"
	"io"
	"log"
	"math/big"
	"net/http"
	"strconv"
	"sync"
	"testing"
	"time"

	"github.com/MadBase/MadNet/blockchain/dkg"
	"github.com/MadBase/MadNet/blockchain/dkg/dkgevents"
	"github.com/MadBase/MadNet/crypto/bn256"
	"github.com/MadBase/MadNet/crypto/bn256/cloudflare"

	"github.com/MadBase/MadNet/blockchain"
	"github.com/MadBase/MadNet/blockchain/dkg/dkgtasks"
	"github.com/MadBase/MadNet/blockchain/dkg/dtest"
	"github.com/MadBase/MadNet/blockchain/interfaces"
	"github.com/MadBase/MadNet/blockchain/monitor"
	"github.com/MadBase/MadNet/blockchain/objects"
	"github.com/MadBase/MadNet/consensus/objs"
	"github.com/MadBase/MadNet/constants"
	"github.com/MadBase/MadNet/logging"
	"github.com/ethereum/go-ethereum/accounts"
	"github.com/sirupsen/logrus"
	"github.com/stretchr/testify/assert"
)

const SETUP_GROUP int = 13

type adminHandlerMock struct {
	snapshotCalled     bool
	privateKeyCalled   bool
	validatorSetCalled bool
	registerSnapshot   bool
	setSynchronized    bool
}

func (ah *adminHandlerMock) AddPrivateKey([]byte, constants.CurveSpec) error {
	ah.privateKeyCalled = true
	return nil
}

func (ah *adminHandlerMock) AddSnapshot(*objs.BlockHeader, bool) error {
	ah.snapshotCalled = true
	return nil
}

func (ah *adminHandlerMock) AddValidatorSet(*objs.ValidatorSet) error {
	ah.validatorSetCalled = true
	return nil
}

func (ah *adminHandlerMock) RegisterSnapshotCallback(func(*objs.BlockHeader) error) {
	ah.registerSnapshot = true
}

func (ah *adminHandlerMock) SetSynchronized(v bool) {
	ah.setSynchronized = true
}

<<<<<<< HEAD
func ConnectSimulatorEndpoint(t *testing.T, privateKeys []*ecdsa.PrivateKey, blockInterval time.Duration) interfaces.Ethereum {
	eth, err := blockchain.NewEthereumSimulator(
		privateKeys,
		6,
		1*time.Second,
		5*time.Second,
		0,
		big.NewInt(math.MaxInt64),
		50,
		math.MaxInt64,
		5*time.Second,
		30*time.Second)

	assert.Nil(t, err, "Failed to build Ethereum endpoint...")
	assert.True(t, eth.IsEthereumAccessible(), "Web3 endpoint is not available.")

	// Mine a block once a second
	if blockInterval > 1*time.Millisecond {
		go func() {
			for {
				time.Sleep(blockInterval)
				eth.Commit()
			}
		}()
	}

	ctx, cancel := context.WithCancel(context.Background())
	defer cancel()

	// Unlock the default account and use it to deploy contracts
	deployAccount := eth.GetDefaultAccount()
	err = eth.UnlockAccount(deployAccount)
	assert.Nil(t, err, "Failed to unlock default account")

	// Deploy all the contracts
	c := eth.Contracts()
	panic("missing deploy step")
	// _, _, err = c.DeployContracts(ctx, deployAccount)
	// assert.Nil(t, err, "Failed to deploy contracts...")

	// For each address passed set them up as a validator
	txnOpts, err := eth.GetTransactionOpts(ctx, deployAccount)
	assert.Nil(t, err, "Failed to create txn opts")

	accountList := eth.GetKnownAccounts()
	for idx, acct := range accountList {
		//	for idx := 1; idx < len(accountAddresses); idx++ {
		// acct, err := eth.GetAccount(common.HexToAddress(accountAddresses[idx]))
		//assert.Nil(t, err)
		err = eth.UnlockAccount(acct)
		assert.Nil(t, err)

		eth.Commit()
		t.Logf("# unlocked %v of %v", idx+1, len(accountList))

		// 1. Give 'acct' tokens
		txn, err := c.StakeNFT().MintTo(txnOpts, acct.Address, big.NewInt(10_000_000), big.NewInt(0))
		assert.Nilf(t, err, "Failed on transfer %v", idx)
		eth.Queue().QueueGroupTransaction(ctx, SETUP_GROUP, txn)
		tokenID := txn.Value()

		o, err := eth.GetTransactionOpts(ctx, acct)
		assert.Nil(t, err)

		// 2. Allow system to take tokens from 'acct' for staking
		txn, err = c.StakeNFT().Approve(o, c.ValidatorPoolAddress(), big.NewInt(10_000_000))
		assert.Nilf(t, err, "Failed on approval %v", idx)
		eth.Queue().QueueGroupTransaction(ctx, SETUP_GROUP, txn)

		// 3. Tell system to take tokens from 'acct' for staking
		// txn, err = c.StakeNFT().LockStake(o, big.NewInt(1_000_000))
		// assert.Nilf(t, err, "Failed on lock %v", idx)
		// eth.Queue().QueueGroupTransaction(ctx, SETUP_GROUP, txn)

		txn, err = c.ValidatorPool().RegisterValidators(o, []common.Address{acct.Address}, []*big.Int{tokenID})
		assert.Nilf(t, err, "Failed on register %v", idx)
		assert.NotNil(t, txn)
		eth.Queue().QueueGroupTransaction(ctx, SETUP_GROUP, txn)
		t.Logf("Finished loop %v of %v", idx+1, len(accountList))
		eth.Commit()
	}

	// Wait for all transactions for all accounts to complete
	rcpts, err := eth.Queue().WaitGroupTransactions(ctx, SETUP_GROUP)
	assert.Nil(t, err)

	// Make sure all transactions were successful
	t.Logf("# rcpts: %v", len(rcpts))
	for _, rcpt := range rcpts {
		assert.Equal(t, uint64(1), rcpt.Status)
	}

	return eth
}

=======
>>>>>>> 8a76bde2
func validator(t *testing.T, idx int, eth interfaces.Ethereum, validatorAcct accounts.Account, adminHandler *adminHandlerMock, wg *sync.WaitGroup, tr *objects.TypeRegistry) {
	defer wg.Done()

	logger := logging.GetLogger("validator").
		WithField("Index", idx).
		WithField("Address", validatorAcct.Address.Hex())

	ctx, cancel := context.WithCancel(context.Background())
	defer cancel()

	dkgState := objects.NewDkgState(validatorAcct)
	schedule := objects.NewSequentialSchedule(tr, adminHandler)

	monitorState := objects.NewMonitorState(dkgState, schedule)
	monitorState.HighestBlockProcessed = 0
	monitorState.HighestBlockFinalized = 1

	events := objects.NewEventMap()

	monitor.SetupEventMap(events, nil, adminHandler, nil)

	var done bool

	for !done {
		err := monitor.MonitorTick(ctx, cancel, wg, eth, monitorState, logger, events, adminHandler, 10)
		assert.Nil(t, err)

		time.Sleep(time.Second)

		// Quit test when we either:
		// 1) complete successfully, or
		// 2) past the point when we possibly could. This means we aborted somewhere along the way and failed DKG
		dkgState.RLock()
		phase := dkgState.Phase
		done = phase == objects.Completion
		logger.WithFields(logrus.Fields{
			"Phase":                 phase,
			"HighestBlockProcessed": monitorState.HighestBlockProcessed,
			"HighestBlockFinalized": monitorState.HighestBlockFinalized,
			"Done":                  done,
		}).Info("Completion check")
		dkgState.RUnlock()
	}

	// Make sure we used the admin handler
	assert.True(t, adminHandler.privateKeyCalled)
	assert.Equal(t, objects.Completion, dkgState.Phase)
}

func SetupTasks(tr *objects.TypeRegistry) {
	tr.RegisterInstanceType(&dkgtasks.PlaceHolder{})
	tr.RegisterInstanceType(&dkgtasks.RegisterTask{})
	tr.RegisterInstanceType(&dkgtasks.ShareDistributionTask{})
	tr.RegisterInstanceType(&dkgtasks.DisputeShareDistributionTask{})
	tr.RegisterInstanceType(&dkgtasks.KeyshareSubmissionTask{})
	tr.RegisterInstanceType(&dkgtasks.MPKSubmissionTask{})
	tr.RegisterInstanceType(&dkgtasks.GPKjSubmissionTask{})
	tr.RegisterInstanceType(&dkgtasks.DisputeGPKjTask{})
	tr.RegisterInstanceType(&dkgtasks.CompletionTask{})
}

func advanceTo(t *testing.T, eth interfaces.Ethereum, target uint64) {
	currentBlock, err := eth.GetCurrentHeight(context.Background())
	if err != nil {
		panic(err)
	}

	c := http.Client{}
	msg := &blockchain.JsonrpcMessage{
		Version: "2.0",
		ID:      []byte("1"),
		Method:  "hardhat_mine",
		Params:  make([]byte, 0),
	}

	blocksToMine := target - currentBlock
	var blocksToMineString = "0x" + strconv.FormatUint(blocksToMine, 16)

	if msg.Params, err = json.Marshal([]string{blocksToMineString}); err != nil {
		panic(err)
	}

	log.Printf("hardhat_mine %v blocks to target height %v", blocksToMine, target)

	var buff bytes.Buffer
	err = json.NewEncoder(&buff).Encode(msg)
	if err != nil {
		log.Fatal(err)
	}

	reader := bytes.NewReader(buff.Bytes())

	resp, err := c.Post(
		"http://127.0.0.1:8545",
		"application/json",
		reader,
	)

	if err != nil {
		panic(err)
	}

	_, err = io.ReadAll(resp.Body)
	if err != nil {
		log.Fatal(err)
	}
}

func IgnoreTestDkgSuccess(t *testing.T) {
	for _, logger := range logging.GetKnownLoggers() {
		logger.SetLevel(logrus.DebugLevel)
	}

	dkgStates, ecdsaPrivateKeys := dtest.InitializeNewDetDkgStateInfo(5)

	t.Logf("dkgStates:%v", dkgStates)
	t.Logf("ecdsaPrivateKeys:%v", ecdsaPrivateKeys)

<<<<<<< HEAD
	eth := ConnectSimulatorEndpoint(t, ecdsaPrivateKeys, 100*time.Millisecond)
=======
	eth := dtest.ConnectSimulatorEndpoint(t, ecdsaPrivateKeys, 100*time.Millisecond)
>>>>>>> 8a76bde2
	defer eth.Close()

	accountList := eth.GetKnownAccounts()
	var ownerAccount accounts.Account

	for idx, account := range accountList {
		err := eth.UnlockAccount(account)
		assert.Nil(t, err)

		if idx == 0 {
			ownerAccount = account
		}
	}

	ctx, cancel := context.WithCancel(context.Background())
	defer cancel()

	txnOpts, err := eth.GetTransactionOpts(context.Background(), ownerAccount)
	assert.Nil(t, err)

	// Start validators running
	wg := sync.WaitGroup{}
	tr := &objects.TypeRegistry{}
	adminHandlers := make([]*adminHandlerMock, len(accountList))
	SetupTasks(tr)

	for i, account := range accountList {
		adminHandlers[i] = new(adminHandlerMock)
		wg.Add(1)
		go validator(t, i, eth, account, adminHandlers[i], &wg, tr)
	}

	// Kick off a round of ethdkg
	_, _, err = dkg.SetETHDKGPhaseLength(20, eth, txnOpts, ctx)
	assert.Nil(t, err)

	_, _, err = dkg.InitializeETHDKG(eth, txnOpts, ctx)
	assert.Nil(t, err)

	// Now we know ethdkg is running, let's find out when registration has to happen
	currentHeight, err := eth.GetCurrentHeight(ctx)
	assert.Nil(t, err)
	t.Logf("Current Height:%v", currentHeight)

	// Wait for validators to complete
	wg.Wait()
}

type TestSuite struct {
	eth              interfaces.Ethereum
	dkgStates        []*objects.DkgState
	ecdsaPrivateKeys []*ecdsa.PrivateKey

	regTasks                     []*dkgtasks.RegisterTask
	dispMissingRegTasks          []*dkgtasks.DisputeMissingRegistrationTask
	shareDistTasks               []*dkgtasks.ShareDistributionTask
	disputeMissingShareDistTasks []*dkgtasks.DisputeMissingShareDistributionTask
	disputeShareDistTasks        []*dkgtasks.DisputeShareDistributionTask
	keyshareSubmissionTasks      []*dkgtasks.KeyshareSubmissionTask
	disputeMissingKeyshareTasks  []*dkgtasks.DisputeMissingKeySharesTask
	mpkSubmissionTasks           []*dkgtasks.MPKSubmissionTask
	gpkjSubmissionTasks          []*dkgtasks.GPKjSubmissionTask
	disputeMissingGPKjTasks      []*dkgtasks.DisputeMissingGPKjTask
	disputeGPKjTasks             []*dkgtasks.DisputeGPKjTask
	completionTasks              []*dkgtasks.CompletionTask
}

func StartFromRegistrationOpenPhase(t *testing.T, n int, unregisteredValidators int, phaseLength uint16) *TestSuite {
	ecdsaPrivateKeys, accounts := dtest.InitializePrivateKeysAndAccounts(n)

<<<<<<< HEAD
	eth := ConnectSimulatorEndpoint(t, ecdsaPrivateKeys, 1000*time.Millisecond)
=======
	eth := dtest.ConnectSimulatorEndpoint(t, ecdsaPrivateKeys, 1000*time.Millisecond)
>>>>>>> 8a76bde2
	assert.NotNil(t, eth)

	ctx := context.Background()
	owner := accounts[0]

	// Start EthDKG
	ownerOpts, err := eth.GetTransactionOpts(ctx, owner)
	assert.Nil(t, err)

	// Shorten ethdkg phase for testing purposes
	_, _, err = dkg.SetETHDKGPhaseLength(phaseLength, eth, ownerOpts, ctx)
	assert.Nil(t, err)

	// init ETHDKG on ValidatorPool, through ContractFactory
	_, rcpt, err := dkg.InitializeETHDKG(eth, ownerOpts, ctx)
	assert.Nil(t, err)

	event, err := dtest.GetETHDKGRegistrationOpened(rcpt.Logs, eth)
	assert.Nil(t, err)
	assert.NotNil(t, event)

	logger := logging.GetLogger("test").WithField("action", "GetValidatorAddressesFromPool")
	callOpts := eth.GetCallOpts(ctx, eth.GetDefaultAccount())
	validatorAddresses, err := dkg.GetValidatorAddressesFromPool(callOpts, eth, logger)
	assert.Nil(t, err)

	phase, err := eth.Contracts().Ethdkg().GetETHDKGPhase(callOpts)
	assert.Nil(t, err)
	assert.Equal(t, uint8(objects.RegistrationOpen), phase)

	valCount, err := eth.Contracts().ValidatorPool().GetValidatorsCount(callOpts)
	assert.Nil(t, err)
	assert.Equal(t, uint64(n), valCount.Uint64())

	// Do Register task
	regTasks := make([]*dkgtasks.RegisterTask, n)
	dispMissingRegTasks := make([]*dkgtasks.DisputeMissingRegistrationTask, n)
	dkgStates := make([]*objects.DkgState, n)
	for idx := 0; idx < n; idx++ {
		logger := logging.GetLogger("test").WithField("Validator", accounts[idx].Address.String())
		// Set Registration success to true
		state, _, regTask, dispMissingRegTask := dkgevents.UpdateStateOnRegistrationOpened(
			accounts[idx],
			event.StartBlock.Uint64(),
			event.PhaseLength.Uint64(),
			event.ConfirmationLength.Uint64(),
			event.Nonce.Uint64(),
			true,
			validatorAddresses,
		)

		dkgStates[idx] = state
		regTasks[idx] = regTask
		dispMissingRegTasks[idx] = dispMissingRegTask
		err = regTasks[idx].Initialize(ctx, logger, eth, state)
		assert.Nil(t, err)

		if idx >= n-unregisteredValidators {
			continue
		}

		nVal, err := eth.Contracts().Ethdkg().GetNumParticipants(callOpts)
		assert.Nil(t, err)
		assert.Equal(t, uint64(idx), nVal.Uint64())

		err = regTasks[idx].DoWork(ctx, logger, eth)
		assert.Nil(t, err)

		eth.Commit()
		assert.True(t, regTasks[idx].Success)
	}

	// simulate receiving AddressRegistered event
	for i := 0; i < n; i++ {
		state := dkgStates[i]

		if i >= n-unregisteredValidators {
			continue
		}

		for j := 0; j < n; j++ {
			dkgStates[j].OnAddressRegistered(state.Account.Address, i+1, state.Nonce, state.TransportPublicKey)
		}
	}

	shareDistributionTasks := make([]*dkgtasks.ShareDistributionTask, n)
	disputeMissingShareDistributionTasks := make([]*dkgtasks.DisputeMissingShareDistributionTask, n)
	disputeShareDistTasks := make([]*dkgtasks.DisputeShareDistributionTask, n)

	if unregisteredValidators == 0 {
		height, err := eth.GetCurrentHeight(ctx)
		assert.Nil(t, err)

		for idx := 0; idx < n; idx++ {
			shareDistributionTask, _, _, disputeMissingShareDistributionTask, disputeShareDistTask, _, _ := dkgevents.UpdateStateOnRegistrationComplete(dkgStates[idx], height)

			shareDistributionTasks[idx] = shareDistributionTask
			disputeMissingShareDistributionTasks[idx] = disputeMissingShareDistributionTask
			disputeShareDistTasks[idx] = disputeShareDistTask
		}

		// skip all the way to ShareDistribution phase
		advanceTo(t, eth, shareDistributionTasks[0].Start)
	} else {
		// this means some validators did not register, and the next phase is DisputeMissingRegistration
		advanceTo(t, eth, dkgStates[0].PhaseStart+dkgStates[0].PhaseLength)
	}

	return &TestSuite{
		eth:                          eth,
		dkgStates:                    dkgStates,
		ecdsaPrivateKeys:             ecdsaPrivateKeys,
		regTasks:                     regTasks,
		dispMissingRegTasks:          dispMissingRegTasks,
		shareDistTasks:               shareDistributionTasks,
		disputeMissingShareDistTasks: disputeMissingShareDistributionTasks,
		disputeShareDistTasks:        disputeShareDistTasks,
	}
}

func StartFromShareDistributionPhase(t *testing.T, n int, undistributedSharesIdx []int, badSharesIdx []int, phaseLength uint16) *TestSuite {
	suite := StartFromRegistrationOpenPhase(t, n, 0, phaseLength)
	ctx := context.Background()
	logger := logging.GetLogger("test").WithField("Validator", "")

	callOpts := suite.eth.GetCallOpts(ctx, suite.eth.GetDefaultAccount())
	phase, err := suite.eth.Contracts().Ethdkg().GetETHDKGPhase(callOpts)
	assert.Nil(t, err)
	assert.Equal(t, phase, uint8(objects.ShareDistribution))

	height, err := suite.eth.GetCurrentHeight(ctx)
	assert.Nil(t, err)
	assert.GreaterOrEqual(t, height, suite.shareDistTasks[0].Start)

	// Do Share Distribution task
	for idx := 0; idx < n; idx++ {
		state := suite.dkgStates[idx]

		var skipLoop = false

		for _, undistIdx := range undistributedSharesIdx {
			if idx == undistIdx {
				skipLoop = true
			}
		}

		if skipLoop {
			continue
		}

		shareDistTask := suite.shareDistTasks[idx]

		err := shareDistTask.Initialize(ctx, logger, suite.eth, state)
		assert.Nil(t, err)

		for _, badIdx := range badSharesIdx {
			if idx == badIdx {
				// inject bad shares
				for _, s := range state.Participants[state.Account.Address].EncryptedShares {
					s.Set(big.NewInt(0))
				}
			}
		}

		err = shareDistTask.DoWork(ctx, logger, suite.eth)
		assert.Nil(t, err)

		suite.eth.Commit()
		assert.True(t, shareDistTask.Success)

		// event
		for j := 0; j < n; j++ {
			// simulate receiving event for all participants
			err = suite.dkgStates[j].OnSharesDistributed(
				logger,
				state.Account.Address,
				state.Participants[state.Account.Address].EncryptedShares,
				state.Participants[state.Account.Address].Commitments,
			)
			assert.Nil(t, err)
		}

	}

	disputeShareDistributionTasks := make([]*dkgtasks.DisputeShareDistributionTask, n)
	keyshareSubmissionTasks := make([]*dkgtasks.KeyshareSubmissionTask, n)
	disputeMissingKeySharesTasks := make([]*dkgtasks.DisputeMissingKeySharesTask, n)

	if len(undistributedSharesIdx) == 0 {
		height, err := suite.eth.GetCurrentHeight(ctx)
		assert.Nil(t, err)
		var dispShareDistStartBlock uint64

		// this means all validators distributed their shares and now the phase is
		// set phase to DisputeShareDistribution
		for i := 0; i < n; i++ {
			disputeShareDistributionTask, dispShareStartBlock, _, keyshareSubmissionTask, _, _, disputeMissingKeySharesTask, _, _ := dkgevents.UpdateStateOnShareDistributionComplete(suite.dkgStates[i], logger, height)

			dispShareDistStartBlock = dispShareStartBlock

			disputeShareDistributionTasks[i] = disputeShareDistributionTask
			keyshareSubmissionTasks[i] = keyshareSubmissionTask
			disputeMissingKeySharesTasks[i] = disputeMissingKeySharesTask
		}

		suite.disputeShareDistTasks = disputeShareDistributionTasks
		suite.keyshareSubmissionTasks = keyshareSubmissionTasks
		suite.disputeMissingKeyshareTasks = disputeMissingKeySharesTasks

		// skip all the way to DisputeShareDistribution phase
		advanceTo(t, suite.eth, dispShareDistStartBlock)
	} else {
		// this means some validators did not distribute shares, and the next phase is DisputeMissingShareDistribution
		advanceTo(t, suite.eth, suite.dkgStates[0].PhaseStart+suite.dkgStates[0].PhaseLength)
	}

	return suite
}

func StartFromKeyShareSubmissionPhase(t *testing.T, n int, undistributedShares int, phaseLength uint16) *TestSuite {
	suite := StartFromShareDistributionPhase(t, n, []int{}, []int{}, phaseLength)
	ctx := context.Background()
	logger := logging.GetLogger("test").WithField("Validator", "")

	keyshareSubmissionStartBlock := suite.keyshareSubmissionTasks[0].Start
	advanceTo(t, suite.eth, keyshareSubmissionStartBlock)

	// Do key share submission task
	for idx := 0; idx < n; idx++ {
		state := suite.dkgStates[idx]

		if idx >= n-undistributedShares {
			continue
		}

		keyshareSubmissionTask := suite.keyshareSubmissionTasks[idx]

		err := keyshareSubmissionTask.Initialize(ctx, logger, suite.eth, state)
		assert.Nil(t, err)

		err = keyshareSubmissionTask.DoWork(ctx, logger, suite.eth)
		assert.Nil(t, err)

		suite.eth.Commit()
		assert.True(t, keyshareSubmissionTask.Success)

		// event
		for j := 0; j < n; j++ {
			// simulate receiving event for all participants
			suite.dkgStates[j].OnKeyShareSubmitted(
				state.Account.Address,
				state.Participants[state.Account.Address].KeyShareG1s,
				state.Participants[state.Account.Address].KeyShareG1CorrectnessProofs,
				state.Participants[state.Account.Address].KeyShareG2s,
			)
		}
	}

	mpkSubmissionTasks := make([]*dkgtasks.MPKSubmissionTask, n)

	if undistributedShares == 0 {
		// at this point all the validators submitted their key shares
		height, err := suite.eth.GetCurrentHeight(ctx)
		assert.Nil(t, err)

		// this means all validators submitted their respective key shares and now the phase is
		// set phase to MPK
		var mpkSubmissionTaskStart uint64
		for i := 0; i < n; i++ {
			mpkSubmissionTask, taskStart, _ := dkgevents.UpdateStateOnKeyShareSubmissionComplete(suite.dkgStates[i], logger, height)
			mpkSubmissionTaskStart = taskStart

			mpkSubmissionTasks[i] = mpkSubmissionTask
		}

		// skip all the way to MPKSubmission phase
		advanceTo(t, suite.eth, mpkSubmissionTaskStart)
	} else {
		// this means some validators did not submit key shares, and the next phase is DisputeMissingKeyShares
		advanceTo(t, suite.eth, suite.dkgStates[0].PhaseStart+suite.dkgStates[0].PhaseLength)
	}

	suite.mpkSubmissionTasks = mpkSubmissionTasks

	return suite
}

func StartFromMPKSubmissionPhase(t *testing.T, n int, phaseLength uint16) *TestSuite {
	suite := StartFromKeyShareSubmissionPhase(t, n, 0, phaseLength)
	ctx := context.Background()
	logger := logging.GetLogger("test").WithField("Validator", "")
	dkgStates := suite.dkgStates
	eth := suite.eth

	// Do MPK Submission task (once is enough)

	for idx := 0; idx < n; idx++ {
		task := suite.mpkSubmissionTasks[idx]
		state := dkgStates[idx]

		err := task.Initialize(ctx, logger, eth, state)
		assert.Nil(t, err)
		if task.AmILeading(ctx, eth, logger) {
			err = task.DoWork(ctx, logger, eth)
			assert.Nil(t, err)
		}
	}

	eth.Commit()

	height, err := suite.eth.GetCurrentHeight(ctx)
	assert.Nil(t, err)

	gpkjSubmissionTasks := make([]*dkgtasks.GPKjSubmissionTask, n)
	disputeMissingGPKjTasks := make([]*dkgtasks.DisputeMissingGPKjTask, n)
	disputeGPKjTasks := make([]*dkgtasks.DisputeGPKjTask, n)

	for idx := 0; idx < n; idx++ {
		state := dkgStates[idx]
		gpkjSubmissionTask, _, _, disputeMissingGPKjTask, disputeGPKjTask, _, _ := dkgevents.UpdateStateOnMPKSet(state, logger, height, new(adminHandlerMock))

		gpkjSubmissionTasks[idx] = gpkjSubmissionTask
		disputeMissingGPKjTasks[idx] = disputeMissingGPKjTask
		disputeGPKjTasks[idx] = disputeGPKjTask
	}

	suite.gpkjSubmissionTasks = gpkjSubmissionTasks
	suite.disputeMissingGPKjTasks = disputeMissingGPKjTasks
	suite.disputeGPKjTasks = disputeGPKjTasks

	return suite
}

func StartFromGPKjPhase(t *testing.T, n int, undistributedGPKjIdx []int, badGPKjIdx []int, phaseLength uint16) *TestSuite {
	suite := StartFromMPKSubmissionPhase(t, n, phaseLength)
	ctx := context.Background()
	logger := logging.GetLogger("test").WithField("Validator", "")

	// Do GPKj Submission task
	for idx := 0; idx < n; idx++ {
		state := suite.dkgStates[idx]

		var skipLoop = false

		for _, undistIdx := range undistributedGPKjIdx {
			if idx == undistIdx {
				skipLoop = true
			}
		}

		if skipLoop {
			continue
		}

		gpkjSubTask := suite.gpkjSubmissionTasks[idx]

		err := gpkjSubTask.Initialize(ctx, logger, suite.eth, state)
		assert.Nil(t, err)

		for _, badIdx := range badGPKjIdx {
			if idx == badIdx {
				// inject bad shares
				// mess up with group private key (gskj)
				gskjBad := new(big.Int).Add(state.GroupPrivateKey, big.NewInt(1))
				// here's the group public key
				gpkj := new(cloudflare.G2).ScalarBaseMult(gskjBad)
				gpkjBad, err := bn256.G2ToBigIntArray(gpkj)
				assert.Nil(t, err)

				state.GroupPrivateKey = gskjBad
				state.Participants[state.Account.Address].GPKj = gpkjBad
			}
		}

		err = gpkjSubTask.DoWork(ctx, logger, suite.eth)
		assert.Nil(t, err)

		suite.eth.Commit()
		assert.True(t, gpkjSubTask.Success)

		// event
		for j := 0; j < n; j++ {
			// simulate receiving event for all participants
			suite.dkgStates[j].OnGPKjSubmitted(
				state.Account.Address,
				state.Participants[state.Account.Address].GPKj,
			)
		}

	}

	disputeGPKjTasks := make([]*dkgtasks.DisputeGPKjTask, n)
	completionTasks := make([]*dkgtasks.CompletionTask, n)

	if len(undistributedGPKjIdx) == 0 {
		height, err := suite.eth.GetCurrentHeight(ctx)
		assert.Nil(t, err)
		var dispGPKjStartBlock uint64

		// this means all validators submitted their GPKjs and now the phase is
		// set phase to DisputeGPKjDistribution
		for i := 0; i < n; i++ {
			disputeGPKjTask, disputeGPKjStartBlock, _, completionTask, _, _ := dkgevents.UpdateStateOnGPKJSubmissionComplete(suite.dkgStates[i], logger, height)

			dispGPKjStartBlock = disputeGPKjStartBlock

			disputeGPKjTasks[i] = disputeGPKjTask
			completionTasks[i] = completionTask
		}

		suite.disputeGPKjTasks = disputeGPKjTasks
		suite.completionTasks = completionTasks

		// skip all the way to DisputeGPKj phase
		advanceTo(t, suite.eth, dispGPKjStartBlock)
	} else {
		// this means some validators did not submit their GPKjs, and the next phase is DisputeMissingGPKj
		advanceTo(t, suite.eth, suite.dkgStates[0].PhaseStart+suite.dkgStates[0].PhaseLength)
	}

	return suite
}

func StartFromCompletion(t *testing.T, n int, phaseLength uint16) *TestSuite {
	suite := StartFromGPKjPhase(t, n, []int{}, []int{}, phaseLength)

	// move to Completion phase
	advanceTo(t, suite.eth, suite.completionTasks[0].Start+suite.dkgStates[0].ConfirmationLength)

	return suite
}<|MERGE_RESOLUTION|>--- conflicted
+++ resolved
@@ -66,104 +66,6 @@
 	ah.setSynchronized = true
 }
 
-<<<<<<< HEAD
-func ConnectSimulatorEndpoint(t *testing.T, privateKeys []*ecdsa.PrivateKey, blockInterval time.Duration) interfaces.Ethereum {
-	eth, err := blockchain.NewEthereumSimulator(
-		privateKeys,
-		6,
-		1*time.Second,
-		5*time.Second,
-		0,
-		big.NewInt(math.MaxInt64),
-		50,
-		math.MaxInt64,
-		5*time.Second,
-		30*time.Second)
-
-	assert.Nil(t, err, "Failed to build Ethereum endpoint...")
-	assert.True(t, eth.IsEthereumAccessible(), "Web3 endpoint is not available.")
-
-	// Mine a block once a second
-	if blockInterval > 1*time.Millisecond {
-		go func() {
-			for {
-				time.Sleep(blockInterval)
-				eth.Commit()
-			}
-		}()
-	}
-
-	ctx, cancel := context.WithCancel(context.Background())
-	defer cancel()
-
-	// Unlock the default account and use it to deploy contracts
-	deployAccount := eth.GetDefaultAccount()
-	err = eth.UnlockAccount(deployAccount)
-	assert.Nil(t, err, "Failed to unlock default account")
-
-	// Deploy all the contracts
-	c := eth.Contracts()
-	panic("missing deploy step")
-	// _, _, err = c.DeployContracts(ctx, deployAccount)
-	// assert.Nil(t, err, "Failed to deploy contracts...")
-
-	// For each address passed set them up as a validator
-	txnOpts, err := eth.GetTransactionOpts(ctx, deployAccount)
-	assert.Nil(t, err, "Failed to create txn opts")
-
-	accountList := eth.GetKnownAccounts()
-	for idx, acct := range accountList {
-		//	for idx := 1; idx < len(accountAddresses); idx++ {
-		// acct, err := eth.GetAccount(common.HexToAddress(accountAddresses[idx]))
-		//assert.Nil(t, err)
-		err = eth.UnlockAccount(acct)
-		assert.Nil(t, err)
-
-		eth.Commit()
-		t.Logf("# unlocked %v of %v", idx+1, len(accountList))
-
-		// 1. Give 'acct' tokens
-		txn, err := c.StakeNFT().MintTo(txnOpts, acct.Address, big.NewInt(10_000_000), big.NewInt(0))
-		assert.Nilf(t, err, "Failed on transfer %v", idx)
-		eth.Queue().QueueGroupTransaction(ctx, SETUP_GROUP, txn)
-		tokenID := txn.Value()
-
-		o, err := eth.GetTransactionOpts(ctx, acct)
-		assert.Nil(t, err)
-
-		// 2. Allow system to take tokens from 'acct' for staking
-		txn, err = c.StakeNFT().Approve(o, c.ValidatorPoolAddress(), big.NewInt(10_000_000))
-		assert.Nilf(t, err, "Failed on approval %v", idx)
-		eth.Queue().QueueGroupTransaction(ctx, SETUP_GROUP, txn)
-
-		// 3. Tell system to take tokens from 'acct' for staking
-		// txn, err = c.StakeNFT().LockStake(o, big.NewInt(1_000_000))
-		// assert.Nilf(t, err, "Failed on lock %v", idx)
-		// eth.Queue().QueueGroupTransaction(ctx, SETUP_GROUP, txn)
-
-		txn, err = c.ValidatorPool().RegisterValidators(o, []common.Address{acct.Address}, []*big.Int{tokenID})
-		assert.Nilf(t, err, "Failed on register %v", idx)
-		assert.NotNil(t, txn)
-		eth.Queue().QueueGroupTransaction(ctx, SETUP_GROUP, txn)
-		t.Logf("Finished loop %v of %v", idx+1, len(accountList))
-		eth.Commit()
-	}
-
-	// Wait for all transactions for all accounts to complete
-	rcpts, err := eth.Queue().WaitGroupTransactions(ctx, SETUP_GROUP)
-	assert.Nil(t, err)
-
-	// Make sure all transactions were successful
-	t.Logf("# rcpts: %v", len(rcpts))
-	for _, rcpt := range rcpts {
-		assert.Equal(t, uint64(1), rcpt.Status)
-	}
-
-	return eth
-}
-
-=======
->>>>>>> 8a76bde2
 func validator(t *testing.T, idx int, eth interfaces.Ethereum, validatorAcct accounts.Account, adminHandler *adminHandlerMock, wg *sync.WaitGroup, tr *objects.TypeRegistry) {
 	defer wg.Done()
 
@@ -282,11 +184,7 @@
 	t.Logf("dkgStates:%v", dkgStates)
 	t.Logf("ecdsaPrivateKeys:%v", ecdsaPrivateKeys)
 
-<<<<<<< HEAD
-	eth := ConnectSimulatorEndpoint(t, ecdsaPrivateKeys, 100*time.Millisecond)
-=======
 	eth := dtest.ConnectSimulatorEndpoint(t, ecdsaPrivateKeys, 100*time.Millisecond)
->>>>>>> 8a76bde2
 	defer eth.Close()
 
 	accountList := eth.GetKnownAccounts()
@@ -357,11 +255,7 @@
 func StartFromRegistrationOpenPhase(t *testing.T, n int, unregisteredValidators int, phaseLength uint16) *TestSuite {
 	ecdsaPrivateKeys, accounts := dtest.InitializePrivateKeysAndAccounts(n)
 
-<<<<<<< HEAD
-	eth := ConnectSimulatorEndpoint(t, ecdsaPrivateKeys, 1000*time.Millisecond)
-=======
 	eth := dtest.ConnectSimulatorEndpoint(t, ecdsaPrivateKeys, 1000*time.Millisecond)
->>>>>>> 8a76bde2
 	assert.NotNil(t, eth)
 
 	ctx := context.Background()
